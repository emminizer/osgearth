--- conflicted
+++ resolved
@@ -380,11 +380,7 @@
 
     //--------------------------------------------------------------------
 
-<<<<<<< HEAD
     // initialize the viewer:    
-=======
-    // initialize the viewer:        
->>>>>>> dbdd9fd4
     viewer.setSceneData( root );
 
     viewer.getCamera()->addCullCallback( new AutoClipPlaneCullCallback(mapNode) );
