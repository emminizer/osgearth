/* -*-c++-*- */
/* osgEarth - Geospatial SDK for OpenSceneGraph
 * Copyright 2018 Pelican Mapping
 * http://osgearth.org
 *
 * osgEarth is free software; you can redistribute it and/or modify
 * it under the terms of the GNU Lesser General Public License as published by
 * the Free Software Foundation; either version 2 of the License, or
 * (at your option) any later version.
 *
 * This program is distributed in the hope that it will be useful,
 * but WITHOUT ANY WARRANTY; without even the implied warranty of
 * MERCHANTABILITY or FITNESS FOR A PARTICULAR PURPOSE.  See the
 * GNU Lesser General Public License for more details.
 *
 * You should have received a copy of the GNU Lesser General Public License
 * along with this program.  If not, see <http://www.gnu.org/licenses/>
 */
#ifndef OSGEARTH_FEATURES_FEATURE_MODEL_LAYER
#define OSGEARTH_FEATURES_FEATURE_MODEL_LAYER 1

#include <osgEarthFeatures/Common>
#include <osgEarthFeatures/FeatureSource>
#include <osgEarthFeatures/GeometryCompiler>
#include <osgEarthFeatures/FeatureModelSource>
#include <osgEarthFeatures/Session>
#include <osgEarthSymbology/Style>
#include <osgEarth/Layer>
#include <osgEarth/LayerListener>

namespace osgEarth {
    class Map;
}

namespace osgEarth { namespace Features
{
    using namespace osgEarth;

    class FeatureNodeFactory;

    /**
     * Serializable options to configure a FeatureModelLayer
     */


    /**
     * Layer that creates a scene graph from feature data and symbology.
     */
    class OSGEARTHFEATURES_EXPORT FeatureModelLayer : public VisibleLayer
    {
    public: // serialization
        class OSGEARTHFEATURES_EXPORT Options : public VisibleLayer::Options,
                                                public FeatureModelOptions,
                                                public GeometryCompilerOptions
        {
        public:
            // constructors
            Options();
            Options(const ConfigOptions& options);
            OE_OPTION(std::string, featureSourceLayer);
            OE_OPTION(FeatureSource::Options, featureSource);
            virtual Config getConfig() const;
        protected: // LayerOptions
            virtual void mergeConfig(const Config& conf);        
        private:
            void fromConfig(const Config& conf);
        };

    public:
        META_Layer(osgEarth, FeatureModelLayer, Options, VisibleLayer, FeatureModel);

        //! Options used to initialize this layer.
        //const FeatureModelLayerOptions& getFeatureModelLayerOptions() const { return *_options; }

        //! Sets the options to initilize the layer
        //void setFeatureModelLayerOptions(const FeatureModelLayerOptions& options);

<<<<<<< HEAD
        //! The feature source from which to read geometry.
        void setFeatureSource(FeatureSource* layer);

        //! Stylesheet to apply to the features
        void setStyleSheet(StyleSheet* value);
=======
        //! Feature source layer from which to get a feature source. Use this OR setFeatureSource
        void setFeatureSourceLayer(FeatureSourceLayer* layer);
        
        //! The feature source from which to read geometry. Use this OR setFeatureLayer
        void setFeatureSource(FeatureSource* fs);
        FeatureSource* getFeatureSource() const;
>>>>>>> 371dbc31

        //! Forces a rebuild on this FeatureModelLayer.
        void dirty();

    public:
        class CreateFeatureNodeFactoryCallback : public osg::Referenced {
        public:
            virtual FeatureNodeFactory* createFeatureNodeFactory(const Options&) =0;
        };

        //! Callback that will create a new FeatureNodeFactory for this layer to use
        //! to transform feature data into OSG scene graphs
        void setCreateFeatureNodeFactoryCallback(CreateFeatureNodeFactoryCallback* callback);
        CreateFeatureNodeFactoryCallback* getCreateFeatureNodeFactoryCallback() const;


    public: // Layer

        // opens the layer and returns the status
        virtual const Status& open();

        // The Node representing this layer.
        virtual osg::Node* getNode() const;

        //! Extent of the feature layer, if available (INVALID if not)
        virtual const GeoExtent& getExtent() const;

    protected: // Layer
        
        // called by the map when this layer is added
        virtual void addedToMap(const Map*);

        // called by the map when this layer is removed
        virtual void removedFromMap(const Map*);

        // post-ctor initialization
        virtual void init();

    protected:

        virtual ~FeatureModelLayer();

        //! You can override this as an alternative to setting the CreateFeatureNodeFactoryCallback
        virtual FeatureNodeFactory* createFeatureNodeFactoryImplementation() const;

    private:
        osg::ref_ptr<FeatureSource> _features;
        LayerListener<FeatureModelLayer, FeatureSource> _featureLayerListener;
        osg::ref_ptr<class Session> _session;
        osg::ref_ptr<osg::Group> _root;
        osg::ref_ptr<StyleSheet> _styleSheet;
        bool _graphDirty;
        osg::ref_ptr<CreateFeatureNodeFactoryCallback> _createFactoryCallback;
        
        void create();
        FeatureNodeFactory* createFeatureNodeFactory();
    };

} } // namespace osgEarth::Features

#endif // OSGEARTH_FEATURES_FEATURE_MODEL_LAYER<|MERGE_RESOLUTION|>--- conflicted
+++ resolved
@@ -75,20 +75,12 @@
         //! Sets the options to initilize the layer
         //void setFeatureModelLayerOptions(const FeatureModelLayerOptions& options);
 
-<<<<<<< HEAD
         //! The feature source from which to read geometry.
         void setFeatureSource(FeatureSource* layer);
+        FeatureSource* getFeatureSource() const;
 
         //! Stylesheet to apply to the features
         void setStyleSheet(StyleSheet* value);
-=======
-        //! Feature source layer from which to get a feature source. Use this OR setFeatureSource
-        void setFeatureSourceLayer(FeatureSourceLayer* layer);
-        
-        //! The feature source from which to read geometry. Use this OR setFeatureLayer
-        void setFeatureSource(FeatureSource* fs);
-        FeatureSource* getFeatureSource() const;
->>>>>>> 371dbc31
 
         //! Forces a rebuild on this FeatureModelLayer.
         void dirty();
