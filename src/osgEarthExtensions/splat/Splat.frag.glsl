#version 330

#pragma vp_entryPoint "oe_splat_complex"
#pragma vp_location   "fragment_coloring"
#pragma vp_order      "0.4"                 // before terrain image layers

// define to activate 'edit' mode in which uniforms control
// the splatting parameters.
#pragma vp_define "SPLAT_EDIT"

// define to activate GPU-generated noise instead of a noise texture.
#pragma vp_define "SPLAT_GPU_NOISE"

// include files
#pragma include "Splat.types.glsl"
#pragma include "Splat.frag.common.glsl"

// ref: Splat.getRenderInfo.frag.glsl
oe_SplatRenderInfo oe_splat_getRenderInfo(in float value, in oe_SplatEnv env);


// from the terrain engine:
in vec4 oe_layer_tilec;
uniform vec4 oe_tile_key;

// from the vertex shader:
in vec2 oe_splat_covtc;
in float oe_splat_range;
<<<<<<< HEAD
flat in vec3 oe_splat_scaleBias0; 
flat in vec3 oe_splat_scaleBias1;
flat in int oe_splat_lodIndex;

=======
>>>>>>> 875a849d

// from SplatTerrainEffect:
uniform float oe_splat_warp;
uniform float oe_splat_blur;
uniform sampler2D oe_splat_coverageTex;
uniform sampler2DArray oe_splatTex;
uniform float oe_splat_scaleOffset;

uniform float oe_splat_detailRange;
uniform float oe_splat_noiseScale;
uniform float oe_splat_useBilinear; // 1=true, -1=false

#ifdef SPLAT_EDIT
uniform float oe_splat_brightness;
uniform float oe_splat_contrast;
uniform float oe_splat_threshold;
uniform float oe_splat_minSlope;
#endif

// Warps the coverage sampling coordinates to mitigate blockiness.
vec2 oe_splat_warpCoverageCoords(in vec2 splat_tc, in oe_SplatEnv env)
{
    vec2 seed = oe_splat_covtc;
    float n1 = 2.0*env.noise.y-1.0;
    vec2 tc = oe_splat_covtc + n1*oe_splat_warp;
    return clamp(tc, 0.0, 1.0);
}

vec4 oe_splat_getTexel(in float index, in vec2 tc)
{
    return texture(oe_splatTex, vec3(tc, index));
}

// Samples a detail texel using its render info parameters.
// Returns the weighting factor in the alpha channel.
vec4 oe_splat_getDetailTexel(in oe_SplatRenderInfo ri, in vec2 tc, in oe_SplatEnv env)
{
    float hasDetail = ri.detailIndex >= 0.0 ? 1.0 : 0.0;

#ifdef SPLAT_EDIT
    float brightness = oe_splat_brightness;
    float contrast = oe_splat_contrast;
    float threshold = oe_splat_threshold;
    float minSlope = oe_splat_minSlope;
#else
    float brightness = ri.brightness;
    float contrast = ri.contrast;
    float threshold = ri.threshold;
    float minSlope = ri.minSlope;
#endif

    // start with the noise value
    float n = env.noise.x;
	
    // apply slope limiter, then reclamp and threshold:
    float s;
    if ( env.slope >= minSlope )
        s = 1.0;
    else if ( env.slope < 0.1*minSlope )
        s = 0.0;
    else
        s = (env.slope-0.1*minSlope)/(minSlope-0.1*minSlope);

    brightness *= s;

    // apply brightness and contrast, then reclamp
    n = clamp(((n-0.5)*contrast + 0.5) * brightness, 0.0, 1.0);
    
    // apply final threshold:
	n = n < threshold ? 0.0 : n;

    // sample the texel and return it.
    vec4 result = oe_splat_getTexel( max(ri.detailIndex,0), tc);
    return vec4(result.rgb, hasDetail*n);
}

// Generates a texel using nearest-neighbor coverage sampling.
vec4 oe_splat_nearest(in vec2 splat_tc, in oe_SplatEnv env)
{
    vec2 tc = oe_splat_covtc; //oe_splat_warpCoverageCoords(splat_tc, env);
    float coverageValue = texture2D(oe_splat_coverageTex, tc).r;
    oe_SplatRenderInfo ri = oe_splat_getRenderInfo(coverageValue, env);
    vec4 primary = oe_splat_getTexel(ri.primaryIndex, splat_tc);
    float detailToggle = ri.detailIndex >= 0 ? 1.0 : 0.0;
    vec4 detail  = oe_splat_getDetailTexel(ri, splat_tc, env) * detailToggle;    
    return vec4( mix(primary.rgb, detail.rgb, detail.a), 1.0 );
}

// Generates a texel using bilinear filtering on the coverage data.
vec4 oe_splat_bilinear(in vec2 splat_tc, in oe_SplatEnv env)
{
    vec4 texel = vec4(0,0,0,1);

    //TODO: coverage warping is slow due to the noise function. Consider removing/reworking.
    vec2 tc = oe_splat_covtc; //oe_splat_warpCoverageCoords(splat_tc, env);

    float a = oe_splat_blur;
    float pixelWidth = a/256.0; // 256 = hard-coded cov tex size //TODO 
    float halfPixelWidth = 0.5*pixelWidth;
    float pixelWidth2 = pixelWidth*pixelWidth;

    // Find the four quantized coverage coordinates that form a box around the actual
    // coverage coordinates, where each quantized coord is at the center of a coverage texel.
    vec2 rem = mod(tc, pixelWidth);
    vec2 sw;
    sw.x = tc.x - rem.x + (rem.x >= halfPixelWidth ? halfPixelWidth : -halfPixelWidth);
    sw.y = tc.y - rem.y + (rem.y >= halfPixelWidth ? halfPixelWidth : -halfPixelWidth);
    vec2 ne = sw + pixelWidth;
    vec2 nw = vec2(sw.x, ne.y);
    vec2 se = vec2(ne.x, sw.y);

    // Calculate the weighting for each corner.
    vec2 dsw = tc-sw;
    vec2 dse = tc-se;
    vec2 dne = tc-ne;
    vec2 dnw = tc-nw;

    float sw_weight = max(pixelWidth2-dot(dsw,dsw),0.0);
    float se_weight = max(pixelWidth2-dot(dse,dse),0.0);
    float ne_weight = max(pixelWidth2-dot(dne,dne),0.0);
    float nw_weight = max(pixelWidth2-dot(dnw,dnw),0.0);

    // normalize the weights so they total 1.0
    float invTotalWeight = 1.0/(sw_weight+se_weight+ne_weight+nw_weight);
    sw_weight *= invTotalWeight;
    se_weight *= invTotalWeight;
    ne_weight *= invTotalWeight;
    nw_weight *= invTotalWeight;

    // Sample coverage values using quantized corner coords:
    float value_sw = texture2D(oe_splat_coverageTex, clamp(sw, 0.0, 1.0)).r;
    float value_se = texture2D(oe_splat_coverageTex, clamp(se, 0.0, 1.0)).r;
    float value_ne = texture2D(oe_splat_coverageTex, clamp(ne, 0.0, 1.0)).r;
    float value_nw = texture2D(oe_splat_coverageTex, clamp(nw, 0.0, 1.0)).r;

    // Build the render info data for each corner:
    oe_SplatRenderInfo ri_sw = oe_splat_getRenderInfo(value_sw, env);
    oe_SplatRenderInfo ri_se = oe_splat_getRenderInfo(value_se, env);
    oe_SplatRenderInfo ri_ne = oe_splat_getRenderInfo(value_ne, env);
    oe_SplatRenderInfo ri_nw = oe_splat_getRenderInfo(value_nw, env);

    // Primary splat:
    vec3 sw_primary = oe_splat_getTexel(ri_sw.primaryIndex, splat_tc).rgb;
    vec3 se_primary = oe_splat_getTexel(ri_se.primaryIndex, splat_tc).rgb;
    vec3 ne_primary = oe_splat_getTexel(ri_ne.primaryIndex, splat_tc).rgb;
    vec3 nw_primary = oe_splat_getTexel(ri_nw.primaryIndex, splat_tc).rgb;

    // Detail splat - weighting is in the alpha channel
    // TODO: Pointless to have a detail range? -gw
    // TODO: If noise is a texture, just try to single-sample it instead
    float detailToggle =env.range < oe_splat_detailRange ? 1.0 : 0.0;
    vec4 sw_detail = detailToggle * oe_splat_getDetailTexel(ri_sw, splat_tc, env);
    vec4 se_detail = detailToggle * oe_splat_getDetailTexel(ri_se, splat_tc, env);
    vec4 ne_detail = detailToggle * oe_splat_getDetailTexel(ri_ne, splat_tc, env);
    vec4 nw_detail = detailToggle * oe_splat_getDetailTexel(ri_nw, splat_tc, env);   

    // Combine everything based on weighting:
    texel.rgb =
        sw_weight * mix(sw_primary, sw_detail.rgb, sw_detail.a) +
        se_weight * mix(se_primary, se_detail.rgb, se_detail.a) +
        ne_weight * mix(ne_primary, ne_detail.rgb, ne_detail.a) +
        nw_weight * mix(nw_primary, nw_detail.rgb, nw_detail.a);

    return texel;
}

#ifdef SPLAT_GPU_NOISE

uniform float oe_splat_freq;
uniform float oe_splat_pers;
uniform float oe_splat_lac;
uniform float oe_splat_octaves;

// see: Splat.Noise.glsl
float oe_noise_fractal4D(in vec2 seed, in float frequency, in float persistence, in float lacunarity, in int octaves);

vec4 oe_splat_getNoise(in vec2 tc)
{
    return vec4(oe_noise_fractal4D(tc, oe_splat_freq, oe_splat_pers, oe_splat_lac, int(oe_splat_octaves)));
}

#else // !SPLAT_GPU_NOISE

uniform sampler2D oe_splat_noiseTex;
vec4 oe_splat_getNoise(in vec2 tc)
{
    return texture(oe_splat_noiseTex, tc.st);
}

#endif // SPLAT_GPU_NOISE


// Scales the incoming tile splat coordinates to match the requested
// LOD level. We offset the level from the current tile key's LOD (.z)
// because otherwise you run into single-precision jitter at high LODs.
vec2 oe_splat_getSplatCoords(in vec2 tc, float lod)
{
    float dL = oe_tile_key.z - lod;
    float factor = exp2(dL);
    float invFactor = 1.0/factor;
    vec2 scale = vec2(invFactor); 
    vec2 result = tc * scale;

    // For upsampling we need to calculate an offset as well
    if ( factor >= 1.0 )
    {
        vec2 a = floor(oe_tile_key.xy * invFactor);
        vec2 b = a * factor;
        vec2 c = (a+1.0) * factor;
        vec2 offset = (oe_tile_key.xy-b)/(c-b);
        result += offset;
    }

    return result;
}

// Simplified entry point with does no filtering or range blending. (much faster.)
void oe_splat_simple(inout vec4 color)
{
    float noiseLOD = floor(oe_splat_noiseScale);
    vec2 noiseCoords = oe_splat_getSplatCoords(oe_layer_tilec.st, noiseLOD);

    oe_SplatEnv env;
    env.range = oe_splat_range;
    env.slope = oe_splat_getSlope();
    env.noise = oe_splat_getNoise(noiseCoords);
    env.elevation = 0.0;

<<<<<<< HEAD
    vec2 splat_tc = oe_layer_tilec.st*oe_splat_scaleBias0.x + oe_splat_scaleBias0.yz;
    color = oe_splat_bilinear(splat_tc, env);
=======
    color = oe_splat_bilinear(oe_layer_tilec.st, env);
>>>>>>> 875a849d
}

// Main entry point for fragment shader.
void oe_splat_complex(inout vec4 color)
{
    // Noise coords.
    float noiseLOD = floor(oe_splat_noiseScale);
<<<<<<< HEAD
    vec2 noiseCoords = oe_splat_getSplatCoords(noiseLOD); //TODO: move to VS for slight speedup
=======
    vec2 noiseCoords = oe_splat_getSplatCoords(oe_layer_tilec.st, noiseLOD); //TODO: move to VS for slight speedup
>>>>>>> 875a849d

    oe_SplatEnv env;
    env.range = oe_splat_range;
    env.slope = oe_splat_getSlope();
    env.noise = oe_splat_getNoise(noiseCoords);
    env.elevation = 0.0;
<<<<<<< HEAD

    vec2 splat_tc0 = oe_layer_tilec.st*oe_splat_scaleBias0.x + oe_splat_scaleBias0.yz;
    vec4 texel0 = oe_splat_bilinear(splat_tc0, env);

    vec2 splat_tc1 = oe_layer_tilec.st*oe_splat_scaleBias1.x + oe_splat_scaleBias1.yz;
    vec4 texel1 = oe_splat_bilinear(splat_tc1, env);
    
    // calculate the blending ratio.
    float r = (oe_splat_range-oe_SplatRanges[oe_splat_lodIndex])/(oe_SplatRanges[oe_splat_lodIndex+1]-oe_SplatRanges[oe_splat_lodIndex]);
    vec4 texel = mix(texel0, texel1, r);
=======

    // quantize the scale offset so we take the hit in the FS
    float scaleOffset = oe_splat_scaleOffset >= 0.0 ? ceil(oe_splat_scaleOffset) : floor(oe_splat_scaleOffset);
        
    // Calculate the 2 LODs we need to blend. We have to do this in the FS because 
    // it's quite possible for a single triangle to span more than 2 LODs.
    int   lodIndex = -1;
    float lod0;
    float lod1;
    float lodBlend;
    float clampedRange = clamp(oe_splat_range, oe_SplatRanges[0], oe_SplatRanges[RANGE_COUNT-1]);

    for(int i=0, lodIndex=-1; i<RANGE_COUNT-1 && lodIndex < 0; ++i)
    {
        if ( clampedRange >= oe_SplatRanges[i] && clampedRange <= oe_SplatRanges[i+1] )
        {
            lod0 = oe_SplatLevels[i]   + scaleOffset;
            lod1 = oe_SplatLevels[i+1] + scaleOffset;
            lodBlend = clamp((clampedRange-oe_SplatRanges[i])/(oe_SplatRanges[i+1]-oe_SplatRanges[i]), 0.0, 1.0);
        }
    }
>>>>>>> 875a849d

    // Sample the two LODs:
    vec2 tc0 = oe_splat_getSplatCoords(oe_layer_tilec.st, lod0);
    vec4 texel0 = oe_splat_bilinear(tc0, env);
    
    vec2 tc1 = oe_splat_getSplatCoords(oe_layer_tilec.st, lod1);
    vec4 texel1 = oe_splat_bilinear(tc1, env);
    
    // Blend:
    vec4 texel = mix(texel0, texel1, lodBlend);

    color = mix(color, texel, texel.a);

    // uncomment to visualize slope.
    //color.rgba = vec4(env.slope,0,0,1);
}<|MERGE_RESOLUTION|>--- conflicted
+++ resolved
@@ -26,13 +26,6 @@
 // from the vertex shader:
 in vec2 oe_splat_covtc;
 in float oe_splat_range;
-<<<<<<< HEAD
-flat in vec3 oe_splat_scaleBias0; 
-flat in vec3 oe_splat_scaleBias1;
-flat in int oe_splat_lodIndex;
-
-=======
->>>>>>> 875a849d
 
 // from SplatTerrainEffect:
 uniform float oe_splat_warp;
@@ -261,12 +254,7 @@
     env.noise = oe_splat_getNoise(noiseCoords);
     env.elevation = 0.0;
 
-<<<<<<< HEAD
-    vec2 splat_tc = oe_layer_tilec.st*oe_splat_scaleBias0.x + oe_splat_scaleBias0.yz;
-    color = oe_splat_bilinear(splat_tc, env);
-=======
     color = oe_splat_bilinear(oe_layer_tilec.st, env);
->>>>>>> 875a849d
 }
 
 // Main entry point for fragment shader.
@@ -274,29 +262,13 @@
 {
     // Noise coords.
     float noiseLOD = floor(oe_splat_noiseScale);
-<<<<<<< HEAD
-    vec2 noiseCoords = oe_splat_getSplatCoords(noiseLOD); //TODO: move to VS for slight speedup
-=======
     vec2 noiseCoords = oe_splat_getSplatCoords(oe_layer_tilec.st, noiseLOD); //TODO: move to VS for slight speedup
->>>>>>> 875a849d
 
     oe_SplatEnv env;
     env.range = oe_splat_range;
     env.slope = oe_splat_getSlope();
     env.noise = oe_splat_getNoise(noiseCoords);
     env.elevation = 0.0;
-<<<<<<< HEAD
-
-    vec2 splat_tc0 = oe_layer_tilec.st*oe_splat_scaleBias0.x + oe_splat_scaleBias0.yz;
-    vec4 texel0 = oe_splat_bilinear(splat_tc0, env);
-
-    vec2 splat_tc1 = oe_layer_tilec.st*oe_splat_scaleBias1.x + oe_splat_scaleBias1.yz;
-    vec4 texel1 = oe_splat_bilinear(splat_tc1, env);
-    
-    // calculate the blending ratio.
-    float r = (oe_splat_range-oe_SplatRanges[oe_splat_lodIndex])/(oe_SplatRanges[oe_splat_lodIndex+1]-oe_SplatRanges[oe_splat_lodIndex]);
-    vec4 texel = mix(texel0, texel1, r);
-=======
 
     // quantize the scale offset so we take the hit in the FS
     float scaleOffset = oe_splat_scaleOffset >= 0.0 ? ceil(oe_splat_scaleOffset) : floor(oe_splat_scaleOffset);
@@ -318,7 +290,6 @@
             lodBlend = clamp((clampedRange-oe_SplatRanges[i])/(oe_SplatRanges[i+1]-oe_SplatRanges[i]), 0.0, 1.0);
         }
     }
->>>>>>> 875a849d
 
     // Sample the two LODs:
     vec2 tc0 = oe_splat_getSplatCoords(oe_layer_tilec.st, lod0);
