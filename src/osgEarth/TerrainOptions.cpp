/* -*-c++-*- */
/* osgEarth - Dynamic map generation toolkit for OpenSceneGraph
 * Copyright 2008-2010 Pelican Mapping
 * http://osgearth.org
 *
 * osgEarth is free software; you can redistribute it and/or modify
 * it under the terms of the GNU Lesser General Public License as published by
 * the Free Software Foundation; either version 2 of the License, or
 * (at your option) any later version.
 *
 * This program is distributed in the hope that it will be useful,
 * but WITHOUT ANY WARRANTY; without even the implied warranty of
 * MERCHANTABILITY or FITNESS FOR A PARTICULAR PURPOSE.  See the
 * GNU Lesser General Public License for more details.
 *
 * You should have received a copy of the GNU Lesser General Public License
 * along with this program.  If not, see <http://www.gnu.org/licenses/>
 */

#include <osgEarth/TerrainOptions>
#include <osg/Notify>
#include <OpenThreads/Thread>

using namespace osgEarth;

//------------------------------------------------------------------------

LoadingPolicy::LoadingPolicy( const Config& conf ) :
_mode( MODE_STANDARD ),
_numLoadingThreads( 4 ),
_numLoadingThreadsPerCore( 2 ),
_numCompileThreads( 2 ),
_numCompileThreadsPerCore( 0.5 )
{
    fromConfig( conf );
}

void
LoadingPolicy::fromConfig( const Config& conf )
{
    conf.getIfSet( "mode", "standard", _mode, MODE_SERIAL );
    conf.getIfSet( "mode", "serial", _mode, MODE_SERIAL );
    conf.getIfSet( "mode", "parallel", _mode, MODE_PARALLEL );
    conf.getIfSet( "mode", "sequential", _mode, MODE_SEQUENTIAL );
    conf.getIfSet( "mode", "preemptive", _mode, MODE_PREEMPTIVE );
    conf.getIfSet( "loading_threads", _numLoadingThreads );
    conf.getIfSet( "loading_threads_per_logical_processor", _numLoadingThreadsPerCore );
    conf.getIfSet( "loading_threads_per_core", _numLoadingThreadsPerCore );
    conf.getIfSet( "compile_threads", _numCompileThreads );
    conf.getIfSet( "compile_threads_per_core", _numCompileThreadsPerCore );
}

Config
LoadingPolicy::getConfig() const
{
    Config conf( "loading_policy" );
    conf.addIfSet( "mode", "standard", _mode, MODE_STANDARD ); // aka MODE_SERIAL
    conf.addIfSet( "mode", "parallel", _mode, MODE_PARALLEL );
    conf.addIfSet( "mode", "sequential", _mode, MODE_SEQUENTIAL );
    conf.addIfSet( "mode", "preemptive", _mode, MODE_PREEMPTIVE );
    conf.addIfSet( "loading_threads", _numLoadingThreads );
    conf.addIfSet( "loading_threads_per_core", _numLoadingThreadsPerCore );
    conf.addIfSet( "compile_threads", _numCompileThreads );
    conf.addIfSet( "compile_threads_per_core", _numCompileThreadsPerCore );
    return conf;
}

int osgEarth::computeLoadingThreads(const LoadingPolicy& policy)
{
    const char* env_numTaskServiceThreads = getenv("OSGEARTH_NUM_PREEMPTIVE_LOADING_THREADS");
    if ( env_numTaskServiceThreads )
    {
        return ::atoi( env_numTaskServiceThreads );
    }
    else if ( policy.numLoadingThreads().isSet() )
    {
        return osg::maximum( 1, policy.numLoadingThreads().get() );
    }
    else
    {
        return (int)osg::maximum( 1.0f, policy.numLoadingThreadsPerCore().get()
                                  * (float)OpenThreads::GetNumberOfProcessors() );
    }
}

//----------------------------------------------------------------------------

TerrainOptions::TerrainOptions( const ConfigOptions& options ) :
DriverConfigOptions( options ),
_verticalScale( 1.0f ),
_heightFieldSampleRatio( 1.0f ),
_minTileRangeFactor( 6.0 ),
_normalizeEdges( false ),
_combineLayers( true ),
_loadingPolicy( LoadingPolicy() ),
_compositingTech( COMPOSITING_AUTO ),
_maxLOD( 23 ),
_enableLighting( false ),
_attenuationDistance( 1000000 ),
_lodBlending( false ),
_lodTransitionTimeSeconds( 0.5f ),
<<<<<<< HEAD
_elevationInterpolation( INTERP_BILINEAR ),
_enableMipmapping( true ),
_clusterCulling( true )
=======
_enableMipmapping( true )
>>>>>>> 3bb0459a
{
    fromConfig( _conf );
}

Config
TerrainOptions::getConfig() const
{
    Config conf = DriverConfigOptions::getConfig();
    conf.key() = "terrain";

    conf.updateObjIfSet( "loading_policy", _loadingPolicy );
    conf.updateIfSet( "vertical_scale", _verticalScale );
    conf.updateIfSet( "sample_ratio", _heightFieldSampleRatio );
    conf.updateIfSet( "min_tile_range_factor", _minTileRangeFactor );
    conf.updateIfSet( "normalize_edges", _normalizeEdges );
    conf.updateIfSet( "combine_layers", _combineLayers );
    conf.updateIfSet( "max_lod", _maxLOD );
    conf.updateIfSet( "lighting", _enableLighting );
    conf.updateIfSet( "attenuation_distance", _attenuationDistance );
    conf.updateIfSet( "lod_transition_time", _lodTransitionTimeSeconds );
    conf.updateIfSet( "mipmapping", _enableMipmapping );
    conf.updateIfSet( "cluster_culling", _clusterCulling );

    conf.updateIfSet( "compositor", "auto",             _compositingTech, COMPOSITING_AUTO );
    conf.updateIfSet( "compositor", "texture_array",    _compositingTech, COMPOSITING_TEXTURE_ARRAY );
    conf.updateIfSet( "compositor", "multitexture",     _compositingTech, COMPOSITING_MULTITEXTURE_GPU );
    conf.updateIfSet( "compositor", "multitexture_ffp", _compositingTech, COMPOSITING_MULTITEXTURE_FFP );
    conf.updateIfSet( "compositor", "multipass",        _compositingTech, COMPOSITING_MULTIPASS );

    return conf;
}

void
TerrainOptions::fromConfig( const Config& conf )
{
    conf.getObjIfSet( "loading_policy", _loadingPolicy );
    conf.getIfSet( "vertical_scale", _verticalScale );
    conf.getIfSet( "sample_ratio", _heightFieldSampleRatio );
    conf.getIfSet( "min_tile_range_factor", _minTileRangeFactor );
    conf.getIfSet( "normalize_edges", _normalizeEdges );
    conf.getIfSet( "combine_layers", _combineLayers );
    conf.getIfSet( "max_lod", _maxLOD );
    conf.getIfSet( "lighting", _enableLighting );
    conf.getIfSet( "attenuation_distance", _attenuationDistance );
    conf.getIfSet( "lod_transition_time", _lodTransitionTimeSeconds );
    conf.getIfSet( "mipmapping", _enableMipmapping );
    conf.getIfSet( "cluster_culling", _clusterCulling );

    conf.getIfSet( "compositor", "auto",             _compositingTech, COMPOSITING_AUTO );
    conf.getIfSet( "compositor", "texture_array",    _compositingTech, COMPOSITING_TEXTURE_ARRAY );
    conf.getIfSet( "compositor", "multitexture",     _compositingTech, COMPOSITING_MULTITEXTURE_GPU );
    conf.getIfSet( "compositor", "multitexture_gpu", _compositingTech, COMPOSITING_MULTITEXTURE_GPU );
    conf.getIfSet( "compositor", "multitexture_ffp", _compositingTech, COMPOSITING_MULTITEXTURE_FFP );
    conf.getIfSet( "compositor", "multipass",        _compositingTech, COMPOSITING_MULTIPASS );
}<|MERGE_RESOLUTION|>--- conflicted
+++ resolved
@@ -99,13 +99,8 @@
 _attenuationDistance( 1000000 ),
 _lodBlending( false ),
 _lodTransitionTimeSeconds( 0.5f ),
-<<<<<<< HEAD
-_elevationInterpolation( INTERP_BILINEAR ),
 _enableMipmapping( true ),
 _clusterCulling( true )
-=======
-_enableMipmapping( true )
->>>>>>> 3bb0459a
 {
     fromConfig( _conf );
 }
