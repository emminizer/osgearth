--- conflicted
+++ resolved
@@ -84,30 +84,6 @@
             osg::observer_ptr<osg::GraphicsContext> _gc;
         };
 
-<<<<<<< HEAD
-        struct RenderOperation : public osg::GraphicsOperation {
-            RenderOperation(osg::Node* node, const GeoExtent& extent, std::shared_ptr<RenderData> renderData);
-            Threading::Future<osg::Image> getFuture();
-            void operator () (osg::GraphicsContext* context);
-            osg::ref_ptr<osg::Node> _node;
-            GeoExtent _extent;
-            osg::ref_ptr<osg::Image> _image;
-            Threading::Promise<osg::Image> _promise;
-            std::shared_ptr<RenderData> _renderData;
-            int _pass;
-            bool _async;
-            GLuint _pbo;
-        };
-
-        struct RenderInstaller : public osg::Drawable {
-            RenderInstaller(std::shared_ptr<RenderData> renderData);
-            void drawImplementation(osg::RenderInfo& ri) const;
-            std::shared_ptr<RenderData> _renderData;
-        };
-
-        std::shared_ptr<RenderData> _renderData;
-        osg::ref_ptr<osg::Drawable> _installer;
-=======
         // One render op for the GC queue
         struct RenderOperation : public osg::GraphicsOperation
         {
@@ -129,7 +105,6 @@
         //};
 
         mutable RenderData _renderData;
->>>>>>> a5f7fc00
     };
 
 } // namespace osgEarth
