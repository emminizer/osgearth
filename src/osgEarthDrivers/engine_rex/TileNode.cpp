--- conflicted
+++ resolved
@@ -440,11 +440,7 @@
     bool canAcceptSurface = false;
     
     // Don't load data in progressive mode until the parent is up to date
-<<<<<<< HEAD
     if (options().progressive() == true)
-=======
-    if (context->getOptions().progressive() == true)
->>>>>>> 768addbe
     {
         TileNode* parent = getParentTile();
         if ( parent && parent->isDirty() )
