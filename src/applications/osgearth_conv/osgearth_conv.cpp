--- conflicted
+++ resolved
@@ -496,16 +496,11 @@
         OE_NOTICE << LC << "Calculated max level = " << maxLevel << std::endl;
     }
 
-<<<<<<< HEAD
     if (debug)
     {
         std::cout << "Press enter to continue" << std::endl;
         getchar();
     }
-=======
-    //std::cout << "Press enter to continue" << std::endl;
-    //getchar();
->>>>>>> 19e06e08
 
     // Ready!!!
     std::cout << "Working..." << std::endl;
