/* -*-c++-*- */
/* osgEarth - Dynamic map generation toolkit for OpenSceneGraph
 * Copyright 2008-2013 Pelican Mapping
 * http://osgearth.org
 *
 * osgEarth is free software; you can redistribute it and/or modify
 * it under the terms of the GNU Lesser General Public License as published by
 * the Free Software Foundation; either version 2 of the License, or
 * (at your option) any later version.
 *
 * This program is distributed in the hope that it will be useful,
 * but WITHOUT ANY WARRANTY; without even the implied warranty of
 * MERCHANTABILITY or FITNESS FOR A PARTICULAR PURPOSE.  See the
 * GNU Lesser General Public License for more details.
 *
 * You should have received a copy of the GNU Lesser General Public License
 * along with this program.  If not, see <http://www.gnu.org/licenses/>
 */
#include <osgEarthFeatures/PolygonizeLines>
#include <osgEarthFeatures/FeatureSourceIndexNode>
#include <osgEarthFeatures/Session>
#include <osgEarthSymbology/MeshConsolidator>
#include <osgEarth/VirtualProgram>
#include <osgEarth/Utils>
#include <osgEarth/CullingUtils>

#define LC "[PolygonizeLines] "

using namespace osgEarth::Features;

#define OV(p) "("<<p.x()<<","<<p.y()<<")"

namespace
{
    inline osg::Vec3 normalize(const osg::Vec3& in) 
    {
      osg::Vec3 temp(in);
      temp.normalize();
      return temp;
    }


    typedef std::pair<osg::Vec3,osg::Vec3> Segment;

    // Given two rays (point + direction vector), find the intersection
    // of those rays in 2D space and put the result in [out]. Return true
    // if they intersect, false if they do not.
    bool interesctRays(const osg::Vec3& p0, const osg::Vec3& pd, // point, dir
                       const osg::Vec3& q0, const osg::Vec3& qd, // point, dir
                       const osg::Vec3& cp,                      // control point
                       const osg::Vec3& normal,                  // normal at control point
                       osg::Vec3&       out)
    {
        // make the conversion quats:
        osg::Quat toLocal, toWorld;
        toLocal.makeRotate( normal, osg::Vec3(0,0,1) );
        toWorld.makeRotate( osg::Vec3(0,0,1), normal );

        // convert the inputs:
        osg::Vec3 p0r = toLocal*p0; //(p0-cp);
        osg::Vec3 pdr = toLocal*pd;
        osg::Vec3 q0r = toLocal*q0; //(q0-cp);
        osg::Vec3 qdr = toLocal*qd;

        // this epsilon will cause us to skip invalid or colinear rays.
        const float epsilon = 0.001f;

        float det = pdr.y()*qdr.x()-pdr.x()*qdr.y();
        if ( osg::equivalent(det, 0.0f, epsilon) )
            return false;

        float u = (qdr.x()*(q0r.y()-p0r.y())+qdr.y()*(p0r.x()-q0r.x()))/det;
        if ( u < epsilon )
            return false;

        float v = (pdr.x()*(q0r.y()-p0r.y())+pdr.y()*(p0r.x()-q0r.x()))/det;
        if ( v < epsilon )
            return false;

        out = /*cp +*/ (toWorld * (p0r + pdr*u));

        return true;
    }

    // Rotate the directional vector [in] counter-clockwise by [angle] radians
    // and return the result in [out].
    inline void rotate(const osg::Vec3& in, float angle, const osg::Vec3& normal, osg::Vec3& out)
    {
        osg::Quat rot( angle, normal );
        out = rot * in;
    }

    // Add two triangles to an EBO vector; [side] controls the winding
    // direction.
    inline void addTris(std::vector<unsigned>& ebo, unsigned i, unsigned prev_i, unsigned current, float side)
    {
        if ( side < 0.0f )
        {
            ebo.push_back( i-1 );
            ebo.push_back( i );
            ebo.push_back( prev_i );
            ebo.push_back( prev_i );
            ebo.push_back( i );
            ebo.push_back( current );
        }
        else
        {
            ebo.push_back( i-1 );
            ebo.push_back( prev_i );
            ebo.push_back( i );
            ebo.push_back( prev_i );
            ebo.push_back( current );
            ebo.push_back( i );
        }
    }

    // Add a triangle to an EBO vector; [side] control the winding
    // direction.
    inline void addTri(std::vector<unsigned>& ebo, unsigned i0, unsigned i1, unsigned i2, float side)
    {
        ebo.push_back( i0 );
        ebo.push_back( side < 0.0f ? i1 : i2 );
        ebo.push_back( side < 0.0f ? i2 : i1 );
    }
}


PolygonizeLinesOperator::PolygonizeLinesOperator(const Stroke& stroke) :
_stroke( stroke )
{
    //nop
}


osg::Geometry*
PolygonizeLinesOperator::operator()(osg::Vec3Array* verts, 
                                    osg::Vec3Array* normals,
                                    bool            twosided) const
{
    // number of verts on the original line.
    unsigned lineSize = verts->size();

    // cannot generate a line with less than 2 verts.
    if ( lineSize < 2 )
        return 0L;

    float width            = Distance(*_stroke.width(), *_stroke.widthUnits()).as(Units::METERS);
    float halfWidth        = 0.5f * width;
    float maxRoundingAngle = asin( _stroke.roundingRatio().get() );
    float minPixelSize     = _stroke.minPixels().getOrUse( 0.0f );
    bool  autoScale        = minPixelSize > 0.0f;

    osg::Geometry* geom  = new osg::Geometry();
    geom->setUseVertexBufferObjects( true );
    geom->setUseDisplayList( false );

    // Add the input verts to the geometry. This forms the "spine" of the
    // polygonized line. We need the spine so we can affect proper clamping,
    // texturing and vertex attribution.
    geom->setVertexArray( verts );

    // Set up the normals array
    if ( !normals )
    {
        normals = new osg::Vec3Array(verts->size());
        normals->assign( normals->size(), osg::Vec3(0,0,1) );
    }
    geom->setNormalArray( normals );
    geom->setNormalBinding( osg::Geometry::BIND_PER_VERTEX );

    // Set up the buffering vector attribute array.
    osg::Vec3Array* spine = 0L;
    if ( autoScale )
    {
        spine = new osg::Vec3Array( *verts );
        geom->setVertexAttribArray    ( osg::Drawable::ATTRIBUTE_6, spine );
        geom->setVertexAttribBinding  ( osg::Drawable::ATTRIBUTE_6, osg::Geometry::BIND_PER_VERTEX );
        geom->setVertexAttribNormalize( osg::Drawable::ATTRIBUTE_6, false );
    }

    // initialize the texture coordinates.
    float spineLen = 0.0f;
    osg::Vec2Array* tverts = new osg::Vec2Array( lineSize );
    geom->setTexCoordArray( 0, tverts );
    (*tverts)[0].set( 0.5f, 0.0f );
    for( unsigned i=1; i<lineSize; ++i )
    {
        Segment   seg   ( (*verts)[i-1], (*verts)[i] );  // current segment.
        osg::Vec3 dir = seg.second - seg.first;
        spineLen += dir.length();
        (*tverts)[i].set( 0.5f, spineLen * 1.0f/width );
    }

    // triangulate the points into a mesh.
    std::vector<unsigned> ebo;

    // buffer the left side:
    unsigned  i;
    osg::Vec3 prevBufVert;
    osg::Vec3 prevBufVec;
    unsigned  prevBufVertPtr;
    unsigned  eboPtr = 0;
    osg::Vec3 prevDir;
    osg::Quat rot, unrot;

    // iterate over both "sides" of the center line:
    int lastside = twosided ? 1 : 0;

    for( int ss=0; ss<=lastside; ++ss )
    {
        //float side = s == 0 ? -1.0f : 1.0f;
        float side = ss == 0 ? 1.0f : -1.0f;

        // iterate over each line segment.
        for( i=0; i<lineSize-1; ++i )
        {
            // establish the normal for this point, which will help us calculate a
            // 3D buffering vector.
            const osg::Vec3& normal = (*normals)[i];

            // calculate the directional vector of this segment.
            Segment   seg   ( (*verts)[i], (*verts)[i+1] );
            osg::Vec3 dir = seg.second - seg.first;
            dir.normalize();

            // the buffering vector is orthogonal to the direction vector and the normal;
            // flip it depending on the current side.
            //osg::Vec3 bufVecUnit = (s==0) ? normal ^ dir : dir ^ normal;
            osg::Vec3 bufVecUnit = (side < 0.0f) ? normal ^ dir : dir ^ normal;
<<<<<<< HEAD
=======
            bufVecUnit.normalize();
>>>>>>> c9426661

            // scale the buffering vector to half the stroke width.
            osg::Vec3 bufVec = bufVecUnit * halfWidth;

            // calculate the starting buffered vector.
            osg::Vec3 bufVert = (*verts)[i] + bufVec;

            if ( i == 0 )
            {
                // first vert-- no corner to check, just make the buffered vert.
                verts->push_back( bufVert );
                prevBufVert = bufVert;
                prevBufVertPtr = verts->size() - 1;

                // first tex coord:
                // TODO: revisit. I believe we have them going x = [-1..1] instead of [0..1] -gw
                tverts->push_back( osg::Vec2f(1.0*side, (*tverts)[i].y()) );

                // first normal
                normals->push_back( (*normals)[i] );

                // buffering vector.
                if ( spine ) spine->push_back( (*verts)[i] );

                // render the front end-cap.
                if ( _stroke.lineCap() == Stroke::LINECAP_ROUND )
                {
                    float angle = osg::PI_2;
                    int steps = (int)ceil(angle/maxRoundingAngle);
                    float step = angle/(float)steps;
                    osg::Vec3 circlevec = verts->back() - (*verts)[i];

                    for( int j=1; j<=steps; ++j )
                    {
                        osg::Vec3 v;
                        float a = step * (float)j;
                        rotate( circlevec, -(side)*a, (*normals)[i], v );

                        verts->push_back( (*verts)[i] + v );
                        addTri( ebo, i, verts->size()-2, verts->size()-1, side );
                        tverts->push_back( osg::Vec2f(1.0*side, (*tverts)[i].y()) );
                        normals->push_back( (*normals)[i] );
                        if ( spine ) spine->push_back( (*verts)[i] );
                    }
                }
                else if ( _stroke.lineCap() == Stroke::LINECAP_SQUARE )
                {
                    float cornerWidth = sqrt(2.0*halfWidth*halfWidth);

                    verts->push_back( verts->back() - dir*halfWidth );
                    addTri( ebo, i, verts->size()-2, verts->size()-1, side );
                    tverts->push_back( osg::Vec2f(1.0*side, (*tverts)[i].y()) );
                    normals->push_back( normals->back() );
                    if ( spine ) spine->push_back( (*verts)[i] );

                    verts->push_back( (*verts)[i] - dir*halfWidth );
                    addTri( ebo, i, verts->size()-2, verts->size()-1, side );
                    tverts->push_back( osg::Vec2f(1.0*side, (*tverts)[i].y()) );
                    normals->push_back( (*normals)[i] );
                    if ( spine ) spine->push_back( (verts->back() - (*verts)[i]) * sqrt(2.0f) );
                }
            }
            else
            {
                // does the new segment turn create a reflex angle (>180deg)?
                float z = (prevDir ^ dir).z();
                bool isOutside = side < 0.0f ? z <= 0.0 : z >= 0.0;
                bool isInside = !isOutside;

                // if this is an inside angle (or we're using mitered corners)
                // calculate the corner point by finding the convergance of the two
                // vectors enimating from the previous and next buffered points.
                if ( isInside || _stroke.lineJoin() == Stroke::LINEJOIN_MITRE )
                {
                    // unit vector from the previous buffered vert to the current one
                    osg::Vec3 vec1 = (*verts)[i] - (*verts)[i-1];
                    vec1.normalize();

                    // unit vector from the current buffered vert to the next one.
                    osg::Vec3 nextBufVert = seg.second + bufVec;
                    osg::Vec3 vec2        = (*verts)[i] - (*verts)[i+1];
                    vec2.normalize();

                    // find the 2D intersection of these two vectors. Check for the 
                    // special case of colinearity.
                    osg::Vec3 isect;
                    if ( interesctRays(prevBufVert, vec1, nextBufVert, vec2, (*verts)[i], (*normals)[i], isect) )
                        verts->push_back(isect);
                    else
                        verts->push_back(bufVert);

                    // now that we have the current buffered point, build triangles
                    // for *previous* segment.
                    addTris( ebo, i, prevBufVertPtr, verts->size()-1, side );
                    tverts->push_back( osg::Vec2f(1.0*side, (*tverts)[i].y()) );
                    normals->push_back( (*normals)[i] );

                    if ( spine ) spine->push_back( (*verts)[i] );
                }

                else if ( _stroke.lineJoin() == Stroke::LINEJOIN_ROUND )
                {
                    // for a rounded corner, first create the first rim point:
                    osg::Vec3 start = (*verts)[i] + prevBufVec;

                    verts->push_back( start );
                    addTris( ebo, i, prevBufVertPtr, verts->size()-1, side );
                    tverts->push_back( osg::Vec2f(1.0*side, (*tverts)[i].y()) );
                    normals->push_back( (*normals)[i] );
                    if ( spine ) spine->push_back( (*verts)[i] );

                    // insert the edge-rounding points:
                    float angle = acosf( (prevBufVec * bufVec)/(halfWidth*halfWidth) );
                    int steps = (int)ceil(angle/maxRoundingAngle);
                    float step = angle/(float)steps;
                    osg::Vec3 circlevec = start - (*verts)[i];
                    for( int j=1; j<=steps; ++j )
                    {
                        osg::Vec3 v;
                        float a = step * (float)j;
                        rotate( circlevec, side*a, (*normals)[i], v );

                        verts->push_back( (*verts)[i] + v );
                        addTri( ebo, i, verts->size()-1, verts->size()-2, side );
                        tverts->push_back( osg::Vec2f(1.0*side, (*tverts)[i].y()) );
                        normals->push_back( (*normals)[i] );

                        if ( spine ) spine->push_back( (*verts)[i] );
                    }
                }

                // record these for the next segment.
                prevBufVert    = verts->back();
                prevBufVertPtr = verts->size() - 1;
            }

            // record these for the next segment.
            prevDir    = dir;
            prevBufVec = bufVec;
        }

        // record the final point data.
        verts->push_back( (*verts)[i] + prevBufVec );
        addTris( ebo, i, prevBufVertPtr, verts->size()-1, side );
        tverts->push_back( osg::Vec2f(1.0*side, (*tverts)[i].y()) );
        normals->push_back( (*normals)[i] );
        if ( spine ) spine->push_back( (*verts)[i] );

        if ( _stroke.lineCap() == Stroke::LINECAP_ROUND )
        {
            float angle = osg::PI_2;
            int steps = (int)ceil(angle/maxRoundingAngle);
            float step = angle/(float)steps;
            osg::Vec3 circlevec = verts->back() - (*verts)[i];

            // tessellate half of a rounded end camp:
            for( int j=1; j<=steps; ++j )
            {
                osg::Vec3 v;
                float a = step * (float)j;
                rotate( circlevec, (side)*a, (*normals)[i], v );
                verts->push_back( (*verts)[i] + v );
                addTri( ebo, i, verts->size()-1, verts->size()-2, side );
                tverts->push_back( osg::Vec2f(1.0*side, (*tverts)[i].y()) );
                normals->push_back( (*normals)[i] );
                if ( spine ) spine->push_back( (*verts)[i] );
            }
        }
        else if ( _stroke.lineCap() == Stroke::LINECAP_SQUARE )
        {
            float cornerWidth = sqrt(2.0*halfWidth*halfWidth);

            verts->push_back( verts->back() + prevDir*halfWidth );
            addTri( ebo, i, verts->size()-1, verts->size()-2, side );
            tverts->push_back( osg::Vec2f(1.0*side, (*tverts)[i].y()) );
            normals->push_back( normals->back() );
            if ( spine ) spine->push_back( (*verts)[i] );

            verts->push_back( (*verts)[i] + prevDir*halfWidth );
            addTri( ebo, i, verts->size()-1, verts->size()-2, side );
            tverts->push_back( osg::Vec2f(1.0*side, (*tverts)[i].y()) );
            normals->push_back( (*normals)[i] );
            if ( spine ) spine->push_back( (*verts)[i] );
        }
    }

    // copy the ebo into a primitive set of appropriate size:
    osg::DrawElements* primset =
        verts->size() > 0xFFFF ? (osg::DrawElements*)new osg::DrawElementsUInt  ( GL_TRIANGLES ) :
        verts->size() > 0xFF   ? (osg::DrawElements*)new osg::DrawElementsUShort( GL_TRIANGLES ) :
                                 (osg::DrawElements*)new osg::DrawElementsUByte ( GL_TRIANGLES );

    primset->reserveElements( ebo.size() );
    for(i=0; i<ebo.size(); ++i )
        primset->addElement( ebo[i] );
    geom->addPrimitiveSet( primset );

    // generate colors
    {
        osg::Vec4Array* colors = new osg::Vec4Array( verts->size() );
        colors->assign( colors->size(), _stroke.color() );
        geom->setColorArray( colors );
        geom->setColorBinding( osg::Geometry::BIND_PER_VERTEX );
    }

#if 0
    //TESTING
    osg::Image* image = osgDB::readImageFile("E:/data/textures/road.jpg");
    osg::Texture2D* tex = new osg::Texture2D(image);
    tex->setWrap( osg::Texture::WRAP_S, osg::Texture::CLAMP_TO_EDGE );
    tex->setWrap( osg::Texture::WRAP_T, osg::Texture::REPEAT );
    geom->getOrCreateStateSet()->setTextureAttributeAndModes(0, tex, 1);
#endif

    return geom;
}


#define SHADER_NAME "osgEarth::PolygonizeLinesAutoScale"

<<<<<<< HEAD

void
PolygonizeLinesOperator::installShaders(osg::StateSet* stateset) const
{
=======
namespace
{
    struct PixelSizeVectorCullCallback : public osg::NodeCallback
    {
        PixelSizeVectorCullCallback(osg::StateSet* stateset)
        {
            _pixelSizeVectorUniform = new osg::Uniform(osg::Uniform::FLOAT_VEC4, "oe_PixelSizeVector");
            stateset->addUniform( _pixelSizeVectorUniform.get() );
        }

        void operator()(osg::Node* node, osg::NodeVisitor* nv)
        {
            osgUtil::CullVisitor* cv = Culling::asCullVisitor(nv);
            _pixelSizeVectorUniform->set( cv->getCurrentCullingSet().getPixelSizeVector() );
            traverse(node, nv);
        }

        osg::ref_ptr<osg::Uniform> _pixelSizeVectorUniform;
    };
}


void
PolygonizeLinesOperator::installShaders(osg::Node* node) const
{
    if ( !node )
        return;

>>>>>>> c9426661
    float minPixels = _stroke.minPixels().getOrUse( 0.0f );
    if ( minPixels <= 0.0f )
        return;

<<<<<<< HEAD
=======
    osg::StateSet* stateset = node->getOrCreateStateSet();

>>>>>>> c9426661
    VirtualProgram* vp = VirtualProgram::getOrCreate(stateset);

    // bail if already installed.
    if ( vp->getName().compare( SHADER_NAME ) == 0 )
        return;

    vp->setName( SHADER_NAME );

    const char* vs =
        "#version " GLSL_VERSION_STR "\n"
        GLSL_DEFAULT_PRECISION_FLOAT "\n"
<<<<<<< HEAD
        "attribute vec3   oe_polyline_center; \n"
        "uniform   float  oe_polyline_scale;  \n"
        "uniform   float  oe_polyline_min_pixels; \n"
        "uniform   mat3   oe_WindowScaleMatrix; \n"

        "void oe_polyline_scalelines(inout vec4 VertexMODEL) \n"
        "{ \n"
        //"   if ( oe_polyline_scale != 1.0 || oe_polyline_min_pixels > 0.0 ) \n"
        "   { \n"
        "       vec4  center_model = vec4(oe_polyline_center*VertexMODEL.w, VertexMODEL.w); \n"
        "       vec4  vector_model = VertexMODEL - center_model; \n"
        "       if ( length(vector_model.xyz) > 0.0 ) \n"
        "       { \n"
        "           float scale = oe_polyline_scale; \n"

        "           vec4 vertex_clip = gl_ModelViewProjectionMatrix * VertexMODEL; \n"
        "           vec4 center_clip = gl_ModelViewProjectionMatrix * center_model; \n"
        "           vec4 vector_clip = vertex_clip - center_clip; \n"

        "           if ( oe_polyline_min_pixels > 0.0 ) \n"
        "           { \n"
        "               vec3 vector_win = oe_WindowScaleMatrix * (vertex_clip.xyz/vertex_clip.w - center_clip.xyz/center_clip.w); \n"
        "               float min_scale = max( (0.5*oe_polyline_min_pixels)/length(vector_win.xy), 1.0 ); \n"
        "               scale = max( scale, min_scale ); \n"
        "           } \n"

        "           VertexMODEL = center_model + vector_model*scale; \n"
        "        } \n"
=======
        "attribute vec3 oe_polyline_center; \n"
        "uniform float oe_polyline_scale;  \n"
        "uniform float oe_polyline_min_pixels; \n"
        "uniform vec4 oe_PixelSizeVector; \n"

        "void oe_polyline_scalelines(inout vec4 vertex_model4) \n"
        "{ \n"
        "   vec4  center_model = vec4(oe_polyline_center, 1.0); \n"
        "   vec4  vertex_model = vertex_model4/vertex_model4.w; \n"
        "   vec3  vector_model = vertex_model.xyz - center_model.xyz; \n"
        
        "   float r = length(vector_model); \n"

        "   if ( r > 0.0 && oe_polyline_min_pixels > 0.0 ) \n"
        "   { \n"
        "       float pixelSize = abs(r/dot(center_model, oe_PixelSizeVector)); \n"
        "       float min_scale = max( oe_polyline_min_pixels/pixelSize, 1.0 ); \n"
        "       float scale = max( oe_polyline_scale, min_scale ); \n"

        "       vertex_model.xyz += vector_model*scale; \n"
        "       vertex_model4 = vec4(vertex_model.xyz, 1.0); \n"
>>>>>>> c9426661
        "    } \n"
        "} \n";

    vp->setFunction( "oe_polyline_scalelines", vs, ShaderComp::LOCATION_VERTEX_MODEL );
    vp->addBindAttribLocation( "oe_polyline_center", osg::Drawable::ATTRIBUTE_6 );

    // add the default scaling uniform.
    // good way to test:
    //    osgearth_viewer earthfile --uniform oe_polyline_scale 1.0 10.0
    osg::Uniform* scaleU = new osg::Uniform(osg::Uniform::FLOAT, "oe_polyline_scale");
    scaleU->set( 1.0f );
    stateset->addUniform( scaleU, 1 );

    // the default "min pixels" uniform.
    osg::Uniform* minPixelsU = new osg::Uniform(osg::Uniform::FLOAT, "oe_polyline_min_pixels");
    minPixelsU->set( minPixels );
    stateset->addUniform( minPixelsU, 1 );
<<<<<<< HEAD
=======

    // this will install and update the oe_PixelSizeVector uniform.
    node->addCullCallback( new PixelSizeVectorCullCallback(stateset) );

    // DYNAMIC since we will be altering the uniforms and we don't want 
    // the stateset to get shared via statesetcache optimization.
    stateset->setDataVariance(osg::Object::DYNAMIC);
>>>>>>> c9426661
}


//------------------------------------------------------------------------


PolygonizeLinesFilter::PolygonizeLinesFilter(const Style& style) :
_style( style )
{
    //nop
}


osg::Node*
PolygonizeLinesFilter::push(FeatureList& input, FilterContext& cx)
{
    // compute the coordinate localization matrices.
    computeLocalizers( cx );

    // establish some things
    bool                    makeECEF   = false;
    const SpatialReference* featureSRS = 0L;
    const SpatialReference* mapSRS     = 0L;

    if ( cx.isGeoreferenced() )
    {
        makeECEF   = cx.getSession()->getMapInfo().isGeocentric();
        featureSRS = cx.extent()->getSRS();
        mapSRS     = cx.getSession()->getMapInfo().getProfile()->getSRS();
    }

    // The operator we'll use to make lines into polygons.
    const LineSymbol* line = _style.get<LineSymbol>();
    PolygonizeLinesOperator polygonize( line ? (*line->stroke()) : Stroke() );

    // Geode to hold all the geometries.
    osg::Geode* geode = new osg::Geode();

    // iterate over all features.
    for( FeatureList::iterator i = input.begin(); i != input.end(); ++i )
    {
        Feature* f = i->get();

        // iterate over all the feature's geometry parts. We will treat
        // them as lines strings.
        GeometryIterator parts( f->getGeometry(), false );
        while( parts.hasMore() )
        {
            Geometry* part = parts.next();

            // skip empty geometry
            if ( part->size() == 0 )
                continue;

            // transform the geometry into the target SRS and localize it about 
            // a local reference point.
            osg::Vec3Array* verts   = new osg::Vec3Array();
            osg::Vec3Array* normals = new osg::Vec3Array();
            transformAndLocalize( part->asVector(), featureSRS, verts, normals, mapSRS, _world2local, makeECEF );

            // turn the lines into polygons.
            osg::Geometry* geom = polygonize( verts, normals );
            geode->addDrawable( geom );

            // record the geometry's primitive set(s) in the index:
            if ( cx.featureIndex() )
                cx.featureIndex()->tagPrimitiveSets( geom, f );
        }
    }

    // attempt to combine geometries for better performance
    MeshConsolidator::run( *geode );

    // GPU performance optimization:
    VertexCacheOptimizer vco;
    geode->accept( vco );

    // If we're auto-scaling, we need a shader
<<<<<<< HEAD
    polygonize.installShaders( geode->getOrCreateStateSet() );
=======
    polygonize.installShaders( geode );
>>>>>>> c9426661

    return delocalize( geode );
}<|MERGE_RESOLUTION|>--- conflicted
+++ resolved
@@ -227,10 +227,7 @@
             // flip it depending on the current side.
             //osg::Vec3 bufVecUnit = (s==0) ? normal ^ dir : dir ^ normal;
             osg::Vec3 bufVecUnit = (side < 0.0f) ? normal ^ dir : dir ^ normal;
-<<<<<<< HEAD
-=======
             bufVecUnit.normalize();
->>>>>>> c9426661
 
             // scale the buffering vector to half the stroke width.
             osg::Vec3 bufVec = bufVecUnit * halfWidth;
@@ -451,12 +448,6 @@
 
 #define SHADER_NAME "osgEarth::PolygonizeLinesAutoScale"
 
-<<<<<<< HEAD
-
-void
-PolygonizeLinesOperator::installShaders(osg::StateSet* stateset) const
-{
-=======
 namespace
 {
     struct PixelSizeVectorCullCallback : public osg::NodeCallback
@@ -485,16 +476,12 @@
     if ( !node )
         return;
 
->>>>>>> c9426661
     float minPixels = _stroke.minPixels().getOrUse( 0.0f );
     if ( minPixels <= 0.0f )
         return;
 
-<<<<<<< HEAD
-=======
     osg::StateSet* stateset = node->getOrCreateStateSet();
 
->>>>>>> c9426661
     VirtualProgram* vp = VirtualProgram::getOrCreate(stateset);
 
     // bail if already installed.
@@ -506,36 +493,6 @@
     const char* vs =
         "#version " GLSL_VERSION_STR "\n"
         GLSL_DEFAULT_PRECISION_FLOAT "\n"
-<<<<<<< HEAD
-        "attribute vec3   oe_polyline_center; \n"
-        "uniform   float  oe_polyline_scale;  \n"
-        "uniform   float  oe_polyline_min_pixels; \n"
-        "uniform   mat3   oe_WindowScaleMatrix; \n"
-
-        "void oe_polyline_scalelines(inout vec4 VertexMODEL) \n"
-        "{ \n"
-        //"   if ( oe_polyline_scale != 1.0 || oe_polyline_min_pixels > 0.0 ) \n"
-        "   { \n"
-        "       vec4  center_model = vec4(oe_polyline_center*VertexMODEL.w, VertexMODEL.w); \n"
-        "       vec4  vector_model = VertexMODEL - center_model; \n"
-        "       if ( length(vector_model.xyz) > 0.0 ) \n"
-        "       { \n"
-        "           float scale = oe_polyline_scale; \n"
-
-        "           vec4 vertex_clip = gl_ModelViewProjectionMatrix * VertexMODEL; \n"
-        "           vec4 center_clip = gl_ModelViewProjectionMatrix * center_model; \n"
-        "           vec4 vector_clip = vertex_clip - center_clip; \n"
-
-        "           if ( oe_polyline_min_pixels > 0.0 ) \n"
-        "           { \n"
-        "               vec3 vector_win = oe_WindowScaleMatrix * (vertex_clip.xyz/vertex_clip.w - center_clip.xyz/center_clip.w); \n"
-        "               float min_scale = max( (0.5*oe_polyline_min_pixels)/length(vector_win.xy), 1.0 ); \n"
-        "               scale = max( scale, min_scale ); \n"
-        "           } \n"
-
-        "           VertexMODEL = center_model + vector_model*scale; \n"
-        "        } \n"
-=======
         "attribute vec3 oe_polyline_center; \n"
         "uniform float oe_polyline_scale;  \n"
         "uniform float oe_polyline_min_pixels; \n"
@@ -557,7 +514,6 @@
 
         "       vertex_model.xyz += vector_model*scale; \n"
         "       vertex_model4 = vec4(vertex_model.xyz, 1.0); \n"
->>>>>>> c9426661
         "    } \n"
         "} \n";
 
@@ -575,8 +531,6 @@
     osg::Uniform* minPixelsU = new osg::Uniform(osg::Uniform::FLOAT, "oe_polyline_min_pixels");
     minPixelsU->set( minPixels );
     stateset->addUniform( minPixelsU, 1 );
-<<<<<<< HEAD
-=======
 
     // this will install and update the oe_PixelSizeVector uniform.
     node->addCullCallback( new PixelSizeVectorCullCallback(stateset) );
@@ -584,7 +538,6 @@
     // DYNAMIC since we will be altering the uniforms and we don't want 
     // the stateset to get shared via statesetcache optimization.
     stateset->setDataVariance(osg::Object::DYNAMIC);
->>>>>>> c9426661
 }
 
 
@@ -663,11 +616,7 @@
     geode->accept( vco );
 
     // If we're auto-scaling, we need a shader
-<<<<<<< HEAD
-    polygonize.installShaders( geode->getOrCreateStateSet() );
-=======
     polygonize.installShaders( geode );
->>>>>>> c9426661
 
     return delocalize( geode );
 }