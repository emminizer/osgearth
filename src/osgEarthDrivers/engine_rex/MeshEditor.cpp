#include "MeshEditor"
#include "GeometryPool"

#include <osgEarth/Locators>
#include <osgEarth/Map>
#include <osgEarth/Math>
#include <osgEarth/TerrainConstraintLayer>
#include <osgEarth/rtree.h>
#include <algorithm>
#include <iostream>

#define LC "[MeshEditor] "

using namespace osgEarth;
using namespace osgEarth::REX;

MeshEditor::MeshEditor(const TileKey& key, unsigned tileSize, const Map* map, ProgressCallback* progress) :
    _key( key ), 
    _tileSize(tileSize),
    _tileEmpty(false)
{
    // Iterate over all constraint layers:
    std::vector<osg::ref_ptr<TerrainConstraintLayer>> layers;
    map->getOpenLayers(layers);

    const GeoExtent& keyExtent = key.getExtent();

    for(auto& layer : layers)
    {
        // not to the min LOD yet?
        if (layer->getMinLevel() > key.getLOD())
            continue;

        // extents don't intersect?
        if (!layer->getExtent().intersects(keyExtent))
            continue;

        // For each feature, check that it intersects the tile key,
        // and then xform it to the correct SRS and clone it for
        // editing.
        FeatureSource* fs = layer->getFeatureSource();
        if (fs)
        {
            osg::ref_ptr<FeatureCursor> cursor = fs->createFeatureCursor(
                key,
                progress);

            Edit edit;
            while (cursor.valid() && cursor->hasMore())
            {
                Feature* f = cursor->nextFeature();
                if (f->getExtent().intersects(keyExtent))
                {
                    osg::ref_ptr<Feature> f_xform = osg::clone(f, osg::CopyOp::DEEP_COPY_ALL);
                    f_xform->transform(keyExtent.getSRS());
                    edit._features.push_back(f_xform);
                }
            }

            if (!edit._features.empty())
            {
                edit._layer = layer;
                _edits.emplace_back(edit);
            }
        }
    }
}

namespace
{
    // MESHING SDK

    // 2.5D vertex. Holds a Z, but most operations only use X/Y
    struct vert_t
    {
        typedef double value_type;
        double _x, _y, _z;
        double& x() { return _x; }
        const double& x() const { return _x; }
        double& y() { return _y; }
        const double& y() const { return _y; }
        double& z() { return _z; }
        const double& z() const { return _z; }
        vert_t() { }
        vert_t(value_type a, value_type b, value_type c) : _x(a), _y(b), _z(c){ }
        vert_t(const vert_t& rhs) : _x(rhs.x()), _y(rhs.y()), _z(rhs.z()) { }
        vert_t(const osg::Vec3d& rhs) : _x(rhs.x()), _y(rhs.y()), _z(rhs.z()) { }
        bool operator < (const vert_t& rhs) const {
            if (x() < rhs.x()) return true;
            if (x() > rhs.x()) return false;
            return y() < rhs.y();
        }
        vert_t operator - (const vert_t& rhs) const {
            return vert_t(x() - rhs.x(), y() - rhs.y(), z() - rhs.z());
        }
        vert_t operator + (const vert_t& rhs) const {
            return vert_t(x() + rhs.x(), y() + rhs.y(), z() + rhs.z());
        }
        vert_t operator * (value_type a) const {
            return vert_t(x()*a, y()*a, z()*a);
        }
        value_type dot2d(const vert_t& rhs) const {
            return x()*rhs.x() + y() * rhs.y();
        }
        value_type cross2d(const vert_t& rhs) const {
            return x()*rhs.y() - rhs.x()*y();
        }
        vert_t normalize2d() const {
            double len = length();
            return vert_t(x() / len, y() / len, z());
        }
        void set(value_type a, value_type b, value_type c) {
            _x = a, _y = b, _z = c;
        }
        value_type length() const {
            return sqrt((_x*_x) + (_y*_y));
        }
        value_type length2() const {
            return (_x*_x) + (_y*_y);
        }
    };

    const vert_t::value_type zero(0.0);

    inline bool equivalent(vert_t::value_type a, vert_t::value_type b)
    {
        return osg::equivalent((float)a, (float)b);
        //return osg::equivalent(a, b);
<<<<<<< HEAD
    }

    inline bool equivalent(const vert_t& a, const vert_t& b, vert_t::value_type epsilon)
    {
        return
            osg::equivalent(a.x(), b.x(), epsilon) &&
            osg::equivalent(a.y(), b.y(), epsilon);
=======
>>>>>>> f586dcdc
    }


    // uniquely map vertices to indices
    typedef std::map<vert_t, int> vert_table_t;

    // array of vert_t's
    struct vert_array_t : public osg::MixinVector<vert_t> { };

    // line segment connecting two verts
    struct segment_t : std::pair<vert_t, vert_t>
    {
        segment_t(const vert_t& a, const vert_t& b) :
            std::pair<vert_t, vert_t>(a, b) { }

        // true if 2 segments intersect; intersection point in "out"
        bool intersect(const segment_t& rhs, vert_t& out) const
        {
            vert_t r = second - first;
            vert_t s = rhs.second - rhs.first;
            vert_t::value_type det = r.cross2d(s);

            if (equivalent(det, zero))
                return false;

            vert_t diff = rhs.first - first;
            vert_t::value_type u = diff.cross2d(s) / det;
            vert_t::value_type v = diff.cross2d(r) / det;

            out = first + (r * u);
            return (u > 0.0 && u < 1.0 && v > 0.0 && v < 1.0);
        }
    };

    struct triangle_t
    {
        UID uid; // unique id
        vert_t p0, p1, p2; // vertices
        unsigned i0, i1, i2; // indices
        vert_t::value_type e01, e12, e20; // edge lengths
        vert_t::value_type a_min[2]; // bbox min
        vert_t::value_type a_max[2]; // bbox max
        vert_t::value_type area;
        bool _used;

        // true if the triangle contains point P (in xy)
        bool contains2d(const vert_t& P) const
        {
            vert_t c = p2 - p0;
            vert_t b = p1 - p0;
            vert_t p = P - p0;

            vert_t::value_type cc = c.dot2d(c), bc = b.dot2d(c), pc = c.dot2d(p), bb = b.dot2d(b), pb = b.dot2d(p);
            vert_t::value_type denom = cc * bb - bc * bc;
            if (equivalent(denom, zero))
                return false;

            float u = (bb*pc - bc * pb) / denom;
            float v = (cc*pb - bc * pc) / denom;

            return u >= 0 && v >= 0 && (u + v < 1.0);
        }

        vert_t::value_type dist_to_nearest_vertex(const vert_t& P) const
        {
            return std::min((P - p0).length(), std::min((P - p1).length(), (P - p2).length()));
        }

        // true if point P is one of the triangle's verts
        bool is_vertex(const vert_t& p) const
        {
            if (equivalent(p.x(), p0.x()) &&
                equivalent(p.y(), p0.y()))
                return true;
            if (equivalent(p.x(), p1.x()) &&
                equivalent(p.y(), p1.y()))
                return true;
            if (equivalent(p.x(), p2.x()) &&
                equivalent(p.y(), p2.y()))
                return true;
            return false;
        }

        bool is_degenerate() const
        {
            return
                equivalent(p0, p1, 0.005) ||
                equivalent(p1, p2, 0.005) ||
                equivalent(p2, p0, 0.005);
        }
    };

#if 0
    typedef RTree<UID, vert_t::value_type, 2> spatial_index_t;
#else
    // spatial index aligned with the tile size, so we can just
    // use a triangle centroid to place objects.
    struct spatial_index_t
    {
        double _xmin, _ymin, _xmax, _ymax;
        int _xdim, _ydim;
        std::unordered_set<UID>* _index;
        double _width, _height;
        double _e;
        spatial_index_t(double xmin, double ymin, double xmax, double ymax, int xdim, int ydim) :
            _xmin(xmin), _ymin(ymin), _xmax(xmax), _ymax(ymax),
            _xdim(xdim), _ydim(ydim)
        {
            _index = new std::unordered_set<UID>[_xdim*_ydim];
            _width = _xmax - _xmin;
            _height = _ymax - _ymin;
            _e = 1e-3;
        }
        ~spatial_index_t() {
            delete[] _index;
        }
        void bounds(const triangle_t& tri, int& s, int& t) {
            double x = (tri.p0.x() + tri.p1.x() + tri.p2.x()) / 3.0;
            double y = (tri.p0.y() + tri.p1.y() + tri.p2.y()) / 3.0;
            double u = (x - _xmin) / _width;
            double v = (y - _ymin) / _height;
            s = clamp((int)(u*(double)_xdim), 0, _xdim - 1);
            t = clamp((int)(v*(double)_ydim), 0, _ydim - 1);
        }

        void bounds(double* a_min, double* a_max, int& s0, int& s1, int& t0, int& t1) {
            double u0 = (a_min[0] - _xmin) / _width;
            double u1 = (a_max[0] - _xmin) / _width;
            s0 = clamp((int)(u0*(double)_xdim), 0, _xdim - 1);
            s1 = clamp((int)(u1*(double)_xdim), 0, _xdim - 1);
            double v0 = (a_min[1] - _ymin) / _height;
            double v1 = (a_max[1] - _ymin) / _height;
            t0 = clamp((int)(v0*(double)_ydim), 0, _ydim - 1);
            t1 = clamp((int)(v1*(double)_ydim), 0, _ydim - 1);
        }

        void Insert(const triangle_t& tri, UID uid) {
            int s, t;
            bounds(tri, s, t);
            _index[t*_xdim + s].insert(uid);
        }
        void Remove(const triangle_t& tri, UID uid) {
            int s, t;
            bounds(tri, s, t);
            _index[t*_xdim + s].erase(uid);
        }
        int Search(double* a_min, double* a_max, std::unordered_set<UID>* hits, int dummy) {
            int s0, s1, t0, t1;
            bounds(a_min, a_max, s0, s1, t0, t1);
            for (int s = s0; s <= s1; ++s) {
                for (int t = t0; t <= t1; ++t) {
                    for (auto uid : _index[t*_xdim + s]) {
                        hits->insert(uid);
                    }
                }
            }
            return hits->size();
        }
    };
#endif

    // a mesh edge connecting to verts
    struct edge_t
    {
        int _i0, _i1; // vertex indicies
        //int _tri0, _tri1; // triangle uids
        triangle_t* _tri0;
        triangle_t* _tri1;
        edge_t() : _i0(-1), _i1(-1), _tri0(nullptr), _tri1(nullptr) { } //_tri0(-1), _tri1(-1) { }
        edge_t(int i0, int i1) : _i0(i0), _i1(i1), _tri0(nullptr), _tri1(nullptr) { }

        // don't care about direction
        bool operator == (const edge_t& rhs) const {
            return
                (_i0 == rhs._i0 && _i1 == rhs._i1) ||
                (_i0 == rhs._i1 && _i1 == rhs._i0);
        }

        // hash table function
        std::size_t operator()(const edge_t& edge) const {
            return hash_value_unsigned(_i0, _i1);
        }
    };

    // connected mesh of triangles, verts, and associated markers
    struct mesh_t
    {
        int uidgen;
        std::unordered_map<UID, triangle_t> _triangles;
        spatial_index_t& _spatial_index;
        //triangle_lut_t _spatial_index;
        vert_table_t _vert_lut;
        vert_array_t _verts;
        std::vector<int> _markers;
        int _num_splits;

        mesh_t(spatial_index_t& s) : uidgen(0), _num_splits(0), _spatial_index(s) {
        }

        // delete triangle from the mesh
        void remove_triangle(triangle_t& tri)
        {
            UID uid = tri.uid;
            _spatial_index.Remove(tri, uid);
            //_spatial_index.Remove(tri.a_min, tri.a_max, uid);
            _triangles.erase(uid);
            _num_splits++;
        }

        // add new triangle to the mesh from 3 indices
        UID add_triangle(int i0, int i1, int i2)
        {
            if (i0 == i1 || i1 == i2 || i2 == i0)
                return -1;

            UID uid(uidgen++);
            triangle_t tri;
            tri.uid = uid;
            tri._used = true;
            tri.i0 = i0;
            tri.i1 = i1;
            tri.i2 = i2;
            tri.p0 = get_vertex(i0);
            tri.p1 = get_vertex(i1);
            tri.p2 = get_vertex(i2);
            tri.e01 = (tri.p0 - tri.p1).length();
            tri.e12 = (tri.p1 - tri.p2).length();
            tri.e20 = (tri.p2 - tri.p0).length();
            tri.a_min[0] = std::min(tri.p0.x(), std::min(tri.p1.x(), tri.p2.x()));
            tri.a_min[1] = std::min(tri.p0.y(), std::min(tri.p1.y(), tri.p2.y()));
            tri.a_max[0] = std::max(tri.p0.x(), std::max(tri.p1.x(), tri.p2.x()));
            tri.a_max[1] = std::max(tri.p0.y(), std::max(tri.p1.y(), tri.p2.y()));
            tri.area = 0.5 * fabs(
                tri.p0.x()*(tri.p1.y() - tri.p2.y()) +
                tri.p1.x()*(tri.p2.y() - tri.p0.y()) +
                tri.p2.x()*(tri.p0.y() - tri.p1.y()));

            if (equivalent(tri.area, 0.0))
                return -1;

            //if (equivalent(tri.p0, tri.p1) ||
            //    equivalent(tri.p1, tri.p2) ||
            //    equivalent(tri.p2, tri.p0))
            //{
            //    return -1;
            //}

            _triangles.emplace(uid, tri);
            //triangle_t& tri = _triangles[uid];
            _spatial_index.Insert(tri, uid);
            //_spatial_index.Insert(tri.a_min, tri.a_max, uid);
            return uid;
        }

        // find a vertex by its index
        const vert_t& get_vertex(unsigned i) const
        {
            return _verts[i];
        }

        // find the marker for a vertex
        int& get_marker(const vert_t& vert)
        {
            return _markers[_vert_lut[vert]];
        }

        // find the marker for a vertex index
        int get_marker(int i)
        {
            return _markers[i];
            //return _markers[_vert_lut[get_vertex(i)]];
            // prob _markers[i] is fine :)
        }

        // add a new vertex (or lookup a matching one) and return its index
        int get_or_create_vertex(const vert_t& input, int marker)
        {
            vert_table_t::iterator i = _vert_lut.find(input);
            if (i != _vert_lut.end())
            {
                int index = i->second;
                _markers[i->second] = marker;
                return index;
            }
            else
            {
                _verts.push_back(input);
                _markers.push_back(marker);
                _vert_lut[input] = _verts.size() - 1;
                return _verts.size() - 1;
            }
        }

        // insert a point into the mesh, cutting triangles as necessary
        void insert(const vert_t& vert, int marker)
        {
            // restrict edge length to a fraction of the original edge lengths
            // (hueristic value) - problem is tile is too big (curvature)
            vert_t::value_type min_edge =
                (_triangles.begin()->second.e01) * 0.15;

            vert_t::value_type min_area = 1.0;

            // search for possible intersecting triangles (should only be one)
            vert_t::value_type a_min[2];
            vert_t::value_type a_max[2];
            a_min[0] = std::min(vert.x(), vert.y());
            a_min[1] = std::min(vert.x(), vert.y());
            a_max[0] = std::max(vert.x(), vert.y());
            a_max[1] = std::max(vert.x(), vert.y());

            std::unordered_set<UID> uids;
            _spatial_index.Search(a_min, a_max, &uids, ~0);

            if (uids.empty() == false)
            {
                triangle_t& tri = _triangles[*uids.begin()];
                if (tri.area >= min_area)
                {
                    if (tri.contains2d(vert) &&
                        tri.dist_to_nearest_vertex(vert) > min_edge)
                    {
                        inside_split(tri, vert, nullptr, marker);
                    }
                }
            }
        }

        // insert a segment into the mesh, cutting triangles as necessary
        void insert(const segment_t& seg, int marker)
        {
            // restrict edge length to a fraction of the original edge lengths
            // (hueristic value) - problem is tile is too big (curvature)
            vert_t::value_type min_edge =
                (_triangles.begin()->second.e01) * 0.15;

            vert_t::value_type min_area = 1.0;
                //(_triangles.begin()->second.area) * 0.05;

            // search for possible intersecting triangles:
            vert_t::value_type a_min[2];
            vert_t::value_type a_max[2];
            a_min[0] = std::min(seg.first.x(), seg.second.x());
            a_min[1] = std::min(seg.first.y(), seg.second.y());
            a_max[0] = std::max(seg.first.x(), seg.second.x());
            a_max[1] = std::max(seg.first.y(), seg.second.y());
            std::unordered_set<UID> uids;
            //std::vector<UID> uids;
            _spatial_index.Search(a_min, a_max, &uids, ~0);

            // The working set of triangles which we will add to if we have
            // to split triangles. Any triangle only needs to be split once,
            // even if it gets intersected multiple times. That is because each
            // split generates new traigles, and discards the original, and further
            // splits will just happen on the new triangles later. (That's why
            // every split operation is followed by a "continue" to short-circuit
            // to loop)
            std::list<UID> uid_list;
            std::copy(uids.begin(), uids.end(), std::back_inserter(uid_list));
            for (auto uid : uid_list)
            {
                triangle_t& tri = _triangles[uid];

                if (tri.area < min_area)
                    continue;

                // is the first segment endpoint inside a triangle? if so
                // insert the point and split it into three new triangles
                if (tri.contains2d(seg.first) &&
                    tri.dist_to_nearest_vertex(seg.first) > min_edge)
                {
                    inside_split(tri, seg.first, &uid_list, marker);
                    continue;
                }

                // is the second segment endpoint inside a triangle? if so
                // insert the point and split it into three new triangles
                if (tri.contains2d(seg.second) &&
                    tri.dist_to_nearest_vertex(seg.second) > min_edge)
                {
                    inside_split(tri, seg.second, &uid_list, marker);
                    continue;
                }

                // next try to intersect the segment with each triangle edge.
                // in each case, make sure the intersection point isn't 
                // coincident with an existing vertex (in which case ignore it)
                vert_t out;
                UID new_uid;
                int new_i;

                // does the segment cross first triangle edge?
                if (tri.e01 > min_edge)
                {
                    segment_t edge0(tri.p0, tri.p1);
                    if (seg.intersect(edge0, out))
                    {
                        int new_marker = marker;
                        if ((_markers[tri.i0] & VERTEX_BOUNDARY) && (_markers[tri.i1] & VERTEX_BOUNDARY))
                            new_marker |= VERTEX_BOUNDARY;

                        new_i = get_or_create_vertex(out, new_marker);

                        if (!tri.is_vertex(out))
                        {
                            new_uid = add_triangle(new_i, tri.i2, tri.i0);
                            if (new_uid >= 0)
                                uid_list.push_back(new_uid);

                            new_uid = add_triangle(new_i, tri.i1, tri.i2);
                            if (new_uid >= 0)
                                uid_list.push_back(new_uid);

                            remove_triangle(tri);
                            continue;
                        }
                    }
                }

                // does the segment cross second triangle edge?
                if (tri.e12 > min_edge)
                {
                    segment_t edge1(tri.p1, tri.p2);
                    if (seg.intersect(edge1, out))
                    {
                        int new_marker = marker;
                        if ((_markers[tri.i1] & VERTEX_BOUNDARY) &&(_markers[tri.i2] & VERTEX_BOUNDARY))
                            new_marker |= VERTEX_BOUNDARY;

                        new_i = get_or_create_vertex(out, new_marker);

                        if (!tri.is_vertex(out))
                        {
                            new_uid = add_triangle(new_i, tri.i0, tri.i1);
                            if (new_uid >= 0)
                                uid_list.push_back(new_uid);

                            new_uid = add_triangle(new_i, tri.i2, tri.i0);
                            if (new_uid >= 0)
                                uid_list.push_back(new_uid);

                            remove_triangle(tri);
                            continue;
                        }
                    }
                }

                // does the segment cross third triangle edge?
                if (tri.e20 > min_edge)
                {
                    segment_t edge2(tri.p2, tri.p0);
                    if (seg.intersect(edge2, out))
                    {
                        int new_marker = marker;
                        if ((_markers[tri.i2] & VERTEX_BOUNDARY) && (_markers[tri.i0] & VERTEX_BOUNDARY))
                            new_marker |= VERTEX_BOUNDARY;

                        new_i = get_or_create_vertex(out, new_marker);

                        if (!tri.is_vertex(out))
                        {
                            new_uid = add_triangle(new_i, tri.i1, tri.i2);
                            if (new_uid >= 0)
                                uid_list.push_back(new_uid);

                            new_uid = add_triangle(new_i, tri.i0, tri.i1);
                            if (new_uid >= 0)
                                uid_list.push_back(new_uid);

                            remove_triangle(tri);
                            continue;
                        }
                    }
                }
            }
        }

        // inserts point "p" into the interior of triangle "tri",
        // adds three new triangles, and removes the original triangle.
        void inside_split(triangle_t& tri, const vert_t& p, std::list<UID>* uid_list, int new_marker)
        {
            int new_i = get_or_create_vertex(p, new_marker);

            UID new_uid;

            new_uid = add_triangle(tri.i0, tri.i1, new_i);
            if (new_uid >= 0 && uid_list)
                uid_list->push_back(new_uid);

            new_uid = add_triangle(tri.i1, tri.i2, new_i);
            if (new_uid >= 0 && uid_list)
                uid_list->push_back(new_uid);

            new_uid = add_triangle(tri.i2, tri.i0, new_i);
            if (new_uid >= 0 && uid_list)
                uid_list->push_back(new_uid);

            remove_triangle(tri);
        }
    };

    // a graph node
    struct node_t
    {
        int _vertex_index; // vertex index
        int _graphid;
        std::set<node_t*> _edges;
        node_t(int vi=0) : _vertex_index(vi), _graphid(-1) { }
        bool operator == (const node_t& rhs) const {
            return _vertex_index == rhs._vertex_index;
        }
    };

    // collection of edges (optionally corresponding to marker data)
    struct edgeset_t
    {
        std::unordered_set<edge_t, edge_t> _edges;

        edgeset_t(const mesh_t& mesh, int marker_mask)
        {
            for (auto& tri_iter : mesh._triangles)
            {
                const triangle_t& tri = tri_iter.second;
                if (tri._used)
                {
                    add_triangle(tri, mesh, marker_mask);
                }
            }
        }

        void add_triangle(const triangle_t& tri, const mesh_t& mesh, int marker_mask)
        {
            bool m0 = (mesh._markers[tri.i0] & marker_mask) != 0;
            bool m1 = (mesh._markers[tri.i1] & marker_mask) != 0;
            bool m2 = (mesh._markers[tri.i2] & marker_mask) != 0;
            
            if (m0 && m1)
                _edges.emplace(edge_t(tri.i0, tri.i1));
            if (m1 && m2)
                _edges.emplace(edge_t(tri.i1, tri.i2));
            if (m2 && m0)
                _edges.emplace(edge_t(tri.i2, tri.i0));
        }
    };

    // undirected graph representing a mesh
    // (currently unused!)
    struct graph_t
    {
        std::unordered_map<int, node_t> _nodes;
        int _num_subgraphs;

        graph_t(const mesh_t& mesh)
        {
            for (auto& tri_iter : mesh._triangles)
            {
                const triangle_t& tri = tri_iter.second;
                if (tri._used)
                {
                    add_triangle(tri);
                }
            }
            assign_graph_ids();
        }

        node_t& get_or_create_node(int vertex_index)
        {
            auto& node = _nodes[vertex_index];
            node._vertex_index = vertex_index;
            return node;
        }

        void add_triangle(const triangle_t& tri)
        {
            auto& node0 = get_or_create_node(tri.i0);
            auto& node1 = get_or_create_node(tri.i1);
            auto& node2 = get_or_create_node(tri.i2);

            node0._edges.insert(&node1);
            node0._edges.insert(&node2);

            node1._edges.insert(&node0);
            node1._edges.insert(&node2);

            node2._edges.insert(&node0);
            node2._edges.insert(&node1);
        }

        void assign_graph_ids()
        {
            _num_subgraphs = 0;
            for (auto& node_iter : _nodes)
            {
                node_t& node = node_iter.second;
                if (assign_graph_ids(node, _num_subgraphs))
                    ++_num_subgraphs;
            }
        }

        bool assign_graph_ids(node_t& node, int graphid)
        {
            if (node._graphid < 0)
            {
                node._graphid = graphid;

                for (auto& edge : node._edges)
                {
                    assign_graph_ids(*edge, graphid);
                }
                return true;
            }
            return false;
        }

        int get_num_subgraphs() const
        {
            return _num_subgraphs;
        }

        // attempt to find the concave hull by walking the outside of subgraph.
        void get_hull(int graphid, const mesh_t& mesh, std::vector<int>& hull) const
        {
            const node_t* start = nullptr;
            vert_t::value_type min_y = DBL_MAX;
            vert_t::value_type min_x = DBL_MAX;

            // find the vertex with minimum y in graph graphid.
            // TODO: it would be faster to find a vertex in graph graphid,
            // and then traverse from there.
            for (const auto& node_iter : _nodes)
            {
                const node_t& node = node_iter.second;
                if (node._graphid == graphid)
                {
                    const vert_t& vert = mesh.get_vertex(node._vertex_index);
                    if (start == nullptr || vert.y() < min_y)
                    {
                        start = &node;
                        min_y = vert.y();
                    }
                }
            }

            if (start == nullptr)
                return;

            // next walk the boundary in a clockwise direction
            const node_t* curr_node = start;
            const vert_t& first = mesh.get_vertex(curr_node->_vertex_index);
            const node_t* prev_node = nullptr;
            vert_t prev_vert(first + vert_t(0, -1, 0));

            std::set<const node_t*> visited;
            
            while (true)
            {
                hull.push_back(curr_node->_vertex_index);

                double best_score = DBL_MAX;
                const node_t* best_edge = nullptr;
                const vert_t& curr_vert = mesh.get_vertex(curr_node->_vertex_index);

                vert_t invec = (curr_vert - prev_vert).normalize2d();

                for (auto& edge : curr_node->_edges)
                {
                    if (visited.find(edge) != visited.end())
                        continue;
                    //if (edge == prev_node) // no backtracking
                    //    continue;

                    const vert_t& next_vert = mesh.get_vertex(edge->_vertex_index);
                    vert_t outvec = (next_vert - curr_vert).normalize2d();

                    double turn = invec.cross2d(outvec) > 0.0 ? -1.0 : 1.0;
                    double dot = 1.0 - (0.5*(invec.dot2d(outvec) + 1.0));
                    double score = turn * dot;

                    if (score < best_score)
                    {
                        best_score = score;
                        best_edge = edge;
                    }
                }

                if (best_edge == nullptr)
                {
                    OE_WARN << "got stuck! :(" << std::endl;
                    break;
                }

                if (best_edge == start)
                {
                    // done!
                    break;
                }

                if (curr_node != start)
                    visited.insert(curr_node);

                prev_node = curr_node;
                prev_vert = curr_vert;
                curr_node = best_edge;
            }
        }
    };
}

#define addSkirtDataForIndex(INDEX, HEIGHT) \
{ \
    verts->push_back( (*verts)[INDEX] ); \
    normals->push_back( (*normals)[INDEX] ); \
    texCoords->push_back( (*texCoords)[INDEX] ); \
    texCoords->back().z() = (float)((int)texCoords->back().z() | VERTEX_SKIRT); \
    if ( neighbors ) neighbors->push_back( (*neighbors)[INDEX] ); \
    if ( neighborNormals ) neighborNormals->push_back( (*neighborNormals)[INDEX] ); \
    verts->push_back( (*verts)[INDEX] - ((*normals)[INDEX])*(HEIGHT) ); \
    normals->push_back( (*normals)[INDEX] ); \
    texCoords->push_back( (*texCoords)[INDEX] ); \
    texCoords->back().z() = (float)((int)texCoords->back().z() | VERTEX_SKIRT); \
    if ( neighbors ) neighbors->push_back( (*neighbors)[INDEX] - ((*normals)[INDEX])*(HEIGHT) ); \
    if ( neighborNormals ) neighborNormals->push_back( (*neighborNormals)[INDEX] ); \
}

#define addSkirtTriangles(PS, INDEX0, INDEX1) \
{ \
    PS->addElement((INDEX0));   \
    PS->addElement((INDEX0)+1); \
    PS->addElement((INDEX1));   \
    PS->addElement((INDEX1));   \
    PS->addElement((INDEX0)+1); \
    PS->addElement((INDEX1)+1); \
}

bool
MeshEditor::createTileMesh(
    SharedGeometry* sharedGeom,
    unsigned tileSize,
    double skirtHeightRatio)
{
    // uncomment for easier debugging
    //static Mutex m;
    //ScopedMutexLock lock(m);

    // Establish a local reference frame for the tile:
    osg::Vec3d centerWorld;
    GeoPoint centroid;
    const GeoExtent& keyExtent = _key.getExtent();
    keyExtent.getCentroid(centroid);
    centroid.toWorld(centerWorld);
    osg::Matrix world2local, local2world;
    centroid.createWorldToLocal(world2local);
    local2world.invert(world2local);
    GeoLocator locator(keyExtent);
    const SpatialReference* tileSRS = keyExtent.getSRS();

    // calculate the bounding box of the tile in local coords,
    // for culling purposes:
    osg::Vec3d c[4];
    double xmin=DBL_MAX, ymin=DBL_MAX, xmax=-DBL_MAX, ymax=-DBL_MAX;
    locator.unitToWorld(osg::Vec3d(0, 0, 0), c[0]);
    locator.unitToWorld(osg::Vec3d(1, 0, 0), c[1]);
    locator.unitToWorld(osg::Vec3d(0, 1, 0), c[2]);
    locator.unitToWorld(osg::Vec3d(1, 1, 0), c[3]);
    for (int i = 0; i < 4; ++i) {
        c[i] = c[i] * world2local;
        xmin = std::min(xmin, c[i].x()), xmax = std::max(xmax, c[i].x());
        ymin = std::min(ymin, c[i].y()), ymax = std::max(ymax, c[i].y());
    }

    // dimensions of spatial index are hueristic measured by tracy
    //spatial_index_t si(xmin, ymin, xmax, ymax, tileSize-1, tileSize-1);
    spatial_index_t si(xmin, ymin, xmax, ymax, tileSize - 1, tileSize - 1);
    mesh_t mesh(si);
    mesh._verts.reserve(tileSize*tileSize);

    for (unsigned row = 0; row < tileSize; ++row)
    {
        double ny = (double)row / (double)(tileSize - 1);
        for (unsigned col = 0; col < tileSize; ++col)
        {
            double nx = (double)col / (double)(tileSize - 1);
            osg::Vec3d unit(nx, ny, 0.0);
            osg::Vec3d model;
            osg::Vec3d modelLTP;

            locator.unitToWorld(unit, model);
            modelLTP = model * world2local;

            int marker =
                VERTEX_VISIBLE |
                VERTEX_CONSTRAINT;

            // mark the perimeter as a boundary (for skirt generation)
            if (row == 0 || row == tileSize - 1 || col == 0 || col == tileSize - 1)
                marker |= VERTEX_BOUNDARY;

            int i = mesh.get_or_create_vertex(
                modelLTP,
                marker);

            if (row > 0 && col > 0)
            {
                mesh.add_triangle(i, i - 1, i - tileSize - 1);
                mesh.add_triangle(i, i - tileSize - 1, i - tileSize);
            }
        }
    }

    unsigned num_feature_extents_containing_key_extent = 0;

    // Make the edits
    for (auto& edit : _edits)
    {
        // we're marking everything as a CONSTRAINT in order to disable morphing.
        int default_marker =
            VERTEX_VISIBLE |
            VERTEX_CONSTRAINT;

        // this will preserve a "burned-in" Z value.
        if (edit._layer->getHasElevation())
            default_marker |= VERTEX_HAS_ELEVATION;

        // track number of unused triangles so we can discard empty tiles
        int usused_tris = 0;

        for (auto& feature : edit._features)
        {
<<<<<<< HEAD
=======
            // track whether any features contain the entire key extent.
            // if this is the case, and no splits occur in the mesh, that
            // means the feature entirely encompasses the tile and we need
            // to return an empty tile.
            if (edit._layer->getRemoveInterior() && 
                feature->getGeometry()->isPolygon() &&
                feature->getExtent().contains(keyExtent))
            {
                num_features_containing_key_extent++;
            }

            int num_splits_this_feature_start = mesh._num_splits;

>>>>>>> f586dcdc
            GeometryIterator geom_iter(feature->getGeometry(), true);
            osg::Vec3d world, unit;
            while (geom_iter.hasMore())
            {
                Geometry* part = geom_iter.next();

                for (auto& point : *part)
                {
                    tileSRS->transformToWorld(point, world);
                    point = world * world2local;
                }

                int marker = default_marker;

                // marking as BOUNDARY will allow skirt generation on this part
                // for polygons with removed interior/exteriors
                if (part->isPolygon() && (
                    edit._layer->getRemoveInterior() ||
                    edit._layer->getRemoveExterior()))
                {
                    marker |= VERTEX_BOUNDARY;
                }

                // slice and dice the mesh.
                // iterate over segments in the part, closing the loop if it's an open ring.
                unsigned i = part->isRing() && part->isOpen() ? 0 : 1;
                unsigned j = part->isRing() && part->isOpen() ? part->size() - 1 : 0;

                for (; i < part->size(); j = i++)
                {
                    const vert_t& p0 = (*part)[i];
                    const vert_t& p1 = (*part)[j];

                    // cull segment to tile
                    if ((p0.x() >= xmin || p1.x() >= xmin) &&
                        (p0.x() <= xmax || p1.x() <= xmax) &&
                        (p0.y() >= ymin || p1.y() >= ymin) &&
                        (p0.y() <= ymax || p1.y() <= ymax))
                    {
                        mesh.insert(segment_t(p0, p1), marker);
                    }
                }
            }

            // Find any triangles that we don't want to draw and 
            // mark them an "unused."
<<<<<<< HEAD
            if (edit._layer->getRemoveExterior() ||
                edit._layer->getRemoveInterior())
            {
                // Iterate without holes because Polygon::contains deals with them
                GeometryIterator mask_iter(
                    feature->getGeometry(),
                    false); // don't iterate into polygon holes

                while (mask_iter.hasMore())
                {
                    Geometry* part = mask_iter.next();
                    if (part->isPolygon())
=======
            int num_splits_this_feature = mesh._num_splits - num_splits_this_feature_start;

            if (edit._layer->getRemoveExterior() ||
                edit._layer->getRemoveInterior())
            {
                if (num_splits_this_feature > 0)
                {
                    // Iterate without holes because Polygon::contains deals with them
                    ConstGeometryIterator mask_iter(
                        feature->getGeometry(),
                        false); // don't iterate into polygon holes

                    while (mask_iter.hasMore())
>>>>>>> f586dcdc
                    {
                        const Geometry* part = mask_iter.next();
                        if (part->isPolygon())
                        {
                            for (auto& tri_iter : mesh._triangles)
                            {
                                triangle_t& tri = tri_iter.second;
                                vert_t c = (tri.p0 + tri.p1 + tri.p2) * (1.0 / 3.0);

                                bool inside = part->contains2D(c.x(), c.y());

<<<<<<< HEAD
                            if (((inside == true) && edit._layer->getRemoveInterior()) ||
                                ((inside == false) && edit._layer->getRemoveExterior()))
                            {
                                tri._used = false;
                                usused_tris++;
                            }

                            else if (tri.is_degenerate())
                            {
                                tri._used = false;
                                usused_tris++;
=======
                                if (
                                    ((inside == true) && edit._layer->getRemoveInterior()) ||
                                    ((inside == false) && edit._layer->getRemoveExterior()))
                                {
                                    tri._used = false;
                                }
                            }
                        }
                    }
                }
                else if (
                    edit._layer->getRemoveInterior() &&
                    num_features_containing_key_extent > 0)
                {
                    // There were no splits. So it's possible that the tile
                    // lies completely within the feature...check for that now by
                    // testing the four corner points. (Other checks have been done).

                    // Iterate without holes because Polygon::contains deals with them
                    ConstGeometryIterator mask_iter(
                        feature->getGeometry(),
                        false); // don't iterate into polygon holes

                    while (mask_iter.hasMore())
                    {
                        const Geometry* part = mask_iter.next();
                        if (part->isPolygon())
                        {
                            if (part->contains2D(xmin, ymin) &&
                                part->contains2D(xmin, ymax) &&
                                part->contains2D(xmax, ymin) &&
                                part->contains2D(xmax, ymax))
                            {
                                _tileEmpty = true;
                                return false;
>>>>>>> f586dcdc
                            }
                        }
                    }
                }

                // if ALL triangles are unused, it's an empty tile.
                if (usused_tris >= mesh._triangles.size())
                {
                    _tileEmpty = true;
                    return false;
                }
            }
        }
    }

<<<<<<< HEAD
=======
    // If there were no splits, that means that the tile lies completely
    // within the feature data's extent. At this point we much check if
    // it's a true "contains" versus just an extent "contains".
    //if (mesh._num_splits == 0 &&
    //    num_features_containing_key_extent > 0)
    //{
    //    _tileEmpty = true;
    //    return false;
    //}

>>>>>>> f586dcdc
    // We have an edited mesh, now turn it back into something OSG can render.
    using Vec3Ptr = osg::ref_ptr<osg::Vec3Array>;
    Vec3Ptr verts = dynamic_cast<osg::Vec3Array*>(sharedGeom->getVertexArray());
    verts->reserve(mesh._verts.size());

    Vec3Ptr normals = dynamic_cast<osg::Vec3Array*>(sharedGeom->getNormalArray());
    normals->reserve(mesh._verts.size());

    Vec3Ptr texCoords = dynamic_cast<osg::Vec3Array*>(sharedGeom->getTexCoordArray());
    texCoords->reserve(mesh._verts.size());

    Vec3Ptr neighbors = dynamic_cast<osg::Vec3Array*>(sharedGeom->getNeighborArray());

    Vec3Ptr neighborNormals = dynamic_cast<osg::Vec3Array*>(sharedGeom->getNeighborNormalArray());

    osg::Vec3d world;
    osg::BoundingSphere tileBound;

    for(auto& vert : mesh._verts)
    {
        int marker = mesh.get_marker(vert);

        osg::Vec3d v(vert.x(), vert.y(), vert.z());
        osg::Vec3d unit;
        verts->push_back(v);
        world = v * local2world;
        locator.worldToUnit(world, unit);
        if (texCoords.valid())
            texCoords->push_back(osg::Vec3f(unit.x(), unit.y(), (float)marker));

        unit.z() += 1.0;
        osg::Vec3d modelPlusOne;
        locator.unitToWorld(unit, modelPlusOne);
        osg::Vec3d normal = (modelPlusOne*world2local) - v;
        normal.normalize();
        normals->push_back(normal);

        if (neighbors)
            neighbors->push_back(v);

        if (neighborNormals)
            neighborNormals->push_back(normal);

        tileBound.expandBy(verts->back());
    }

    // TODO: combine this with the skirt gen for speed
    osg::DrawElements* de = new osg::DrawElementsUShort(GL_TRIANGLES);
    de->reserveElements(mesh._triangles.size() * 3);
    for (const auto& tri : mesh._triangles)
    {
        if (tri.second._used)
        {
            de->addElement(tri.second.i0);
            de->addElement(tri.second.i1);
            de->addElement(tri.second.i2);
        }
    }
    sharedGeom->setDrawElements(de);

    // make the skirts:
    if (skirtHeightRatio > 0.0)
    {
        double skirtHeight = skirtHeightRatio * tileBound.radius();

        // collect all edges marked as boundaries
        edgeset_t boundary_edges(mesh, VERTEX_BOUNDARY);

        // Add the skirt geometry. We don't share verts with the surface mesh
        // because we need to mark skirts verts so we can conditionally render
        // skirts in the shader.
        int mem = verts->size() + boundary_edges._edges.size() * 4;
        verts->reserve(mem);
        normals->reserve(mem);
        texCoords->reserve(mem);
        if (neighbors) neighbors->reserve(mem);
        if (neighborNormals) neighborNormals->reserve(mem);
        de->reserveElements(de->getNumIndices() + boundary_edges._edges.size() * 6);

        for (auto& edge : boundary_edges._edges)
        {
            addSkirtDataForIndex(edge._i0, skirtHeight);
            addSkirtDataForIndex(edge._i1, skirtHeight);
            addSkirtTriangles(de, verts->size() - 4, verts->size() - 2);
        }
    }

    return true;
}<|MERGE_RESOLUTION|>--- conflicted
+++ resolved
@@ -126,7 +126,6 @@
     {
         return osg::equivalent((float)a, (float)b);
         //return osg::equivalent(a, b);
-<<<<<<< HEAD
     }
 
     inline bool equivalent(const vert_t& a, const vert_t& b, vert_t::value_type epsilon)
@@ -134,8 +133,6 @@
         return
             osg::equivalent(a.x(), b.x(), epsilon) &&
             osg::equivalent(a.y(), b.y(), epsilon);
-=======
->>>>>>> f586dcdc
     }
 
 
@@ -301,10 +298,9 @@
     struct edge_t
     {
         int _i0, _i1; // vertex indicies
-        //int _tri0, _tri1; // triangle uids
         triangle_t* _tri0;
         triangle_t* _tri1;
-        edge_t() : _i0(-1), _i1(-1), _tri0(nullptr), _tri1(nullptr) { } //_tri0(-1), _tri1(-1) { }
+        edge_t() : _i0(-1), _i1(-1), _tri0(nullptr), _tri1(nullptr) { }
         edge_t(int i0, int i1) : _i0(i0), _i1(i1), _tri0(nullptr), _tri1(nullptr) { }
 
         // don't care about direction
@@ -376,15 +372,7 @@
             if (equivalent(tri.area, 0.0))
                 return -1;
 
-            //if (equivalent(tri.p0, tri.p1) ||
-            //    equivalent(tri.p1, tri.p2) ||
-            //    equivalent(tri.p2, tri.p0))
-            //{
-            //    return -1;
-            //}
-
             _triangles.emplace(uid, tri);
-            //triangle_t& tri = _triangles[uid];
             _spatial_index.Insert(tri, uid);
             //_spatial_index.Insert(tri.a_min, tri.a_max, uid);
             return uid;
@@ -406,8 +394,6 @@
         int get_marker(int i)
         {
             return _markers[i];
-            //return _markers[_vert_lut[get_vertex(i)]];
-            // prob _markers[i] is fine :)
         }
 
         // add a new vertex (or lookup a matching one) and return its index
@@ -442,23 +428,23 @@
             // search for possible intersecting triangles (should only be one)
             vert_t::value_type a_min[2];
             vert_t::value_type a_max[2];
-            a_min[0] = std::min(vert.x(), vert.y());
-            a_min[1] = std::min(vert.x(), vert.y());
-            a_max[0] = std::max(vert.x(), vert.y());
-            a_max[1] = std::max(vert.x(), vert.y());
+            a_min[0] = a_max[0] = vert.x();
+            a_min[1] = a_max[1] = vert.y();
 
             std::unordered_set<UID> uids;
             _spatial_index.Search(a_min, a_max, &uids, ~0);
 
-            if (uids.empty() == false)
-            {
-                triangle_t& tri = _triangles[*uids.begin()];
+            for (auto uid : uids)
+            {
+                triangle_t& tri = _triangles[uid];
+
                 if (tri.area >= min_area)
                 {
                     if (tri.contains2d(vert) &&
                         tri.dist_to_nearest_vertex(vert) > min_edge)
                     {
                         inside_split(tri, vert, nullptr, marker);
+                        break;
                     }
                 }
             }
@@ -964,22 +950,6 @@
 
         for (auto& feature : edit._features)
         {
-<<<<<<< HEAD
-=======
-            // track whether any features contain the entire key extent.
-            // if this is the case, and no splits occur in the mesh, that
-            // means the feature entirely encompasses the tile and we need
-            // to return an empty tile.
-            if (edit._layer->getRemoveInterior() && 
-                feature->getGeometry()->isPolygon() &&
-                feature->getExtent().contains(keyExtent))
-            {
-                num_features_containing_key_extent++;
-            }
-
-            int num_splits_this_feature_start = mesh._num_splits;
-
->>>>>>> f586dcdc
             GeometryIterator geom_iter(feature->getGeometry(), true);
             osg::Vec3d world, unit;
             while (geom_iter.hasMore())
@@ -994,39 +964,54 @@
 
                 int marker = default_marker;
 
-                // marking as BOUNDARY will allow skirt generation on this part
-                // for polygons with removed interior/exteriors
-                if (part->isPolygon() && (
-                    edit._layer->getRemoveInterior() ||
-                    edit._layer->getRemoveExterior()))
-                {
-                    marker |= VERTEX_BOUNDARY;
-                }
-
-                // slice and dice the mesh.
-                // iterate over segments in the part, closing the loop if it's an open ring.
-                unsigned i = part->isRing() && part->isOpen() ? 0 : 1;
-                unsigned j = part->isRing() && part->isOpen() ? part->size() - 1 : 0;
-
-                for (; i < part->size(); j = i++)
-                {
-                    const vert_t& p0 = (*part)[i];
-                    const vert_t& p1 = (*part)[j];
-
-                    // cull segment to tile
-                    if ((p0.x() >= xmin || p1.x() >= xmin) &&
-                        (p0.x() <= xmax || p1.x() <= xmax) &&
-                        (p0.y() >= ymin || p1.y() >= ymin) &&
-                        (p0.y() <= ymax || p1.y() <= ymax))
+                if (part->isPointSet())
+                {
+                    for (int i = 0; i < part->size(); ++i)
                     {
-                        mesh.insert(segment_t(p0, p1), marker);
+                        const vert_t& v = (*part)[i];
+                        if (v.x() >= xmin && v.x() <= xmax &&
+                            v.y() >= ymin && v.y() <= ymax)
+                        {
+                            mesh.insert(v, marker);
+                        }
+                    }
+                }
+
+                else
+                {
+                    // marking as BOUNDARY will allow skirt generation on this part
+                    // for polygons with removed interior/exteriors
+                    if (part->isPolygon() && (
+                        edit._layer->getRemoveInterior() ||
+                        edit._layer->getRemoveExterior()))
+                    {
+                        marker |= VERTEX_BOUNDARY;
+                    }
+
+                    // slice and dice the mesh.
+                    // iterate over segments in the part, closing the loop if it's an open ring.
+                    unsigned i = part->isRing() && part->isOpen() ? 0 : 1;
+                    unsigned j = part->isRing() && part->isOpen() ? part->size() - 1 : 0;
+
+                    for (; i < part->size(); j = i++)
+                    {
+                        const vert_t& p0 = (*part)[i];
+                        const vert_t& p1 = (*part)[j];
+
+                        // cull segment to tile
+                        if ((p0.x() >= xmin || p1.x() >= xmin) &&
+                            (p0.x() <= xmax || p1.x() <= xmax) &&
+                            (p0.y() >= ymin || p1.y() >= ymin) &&
+                            (p0.y() <= ymax || p1.y() <= ymax))
+                        {
+                            mesh.insert(segment_t(p0, p1), marker);
+                        }
                     }
                 }
             }
 
             // Find any triangles that we don't want to draw and 
             // mark them an "unused."
-<<<<<<< HEAD
             if (edit._layer->getRemoveExterior() ||
                 edit._layer->getRemoveInterior())
             {
@@ -1039,33 +1024,14 @@
                 {
                     Geometry* part = mask_iter.next();
                     if (part->isPolygon())
-=======
-            int num_splits_this_feature = mesh._num_splits - num_splits_this_feature_start;
-
-            if (edit._layer->getRemoveExterior() ||
-                edit._layer->getRemoveInterior())
-            {
-                if (num_splits_this_feature > 0)
-                {
-                    // Iterate without holes because Polygon::contains deals with them
-                    ConstGeometryIterator mask_iter(
-                        feature->getGeometry(),
-                        false); // don't iterate into polygon holes
-
-                    while (mask_iter.hasMore())
->>>>>>> f586dcdc
                     {
-                        const Geometry* part = mask_iter.next();
-                        if (part->isPolygon())
+                        for (auto& tri_iter : mesh._triangles)
                         {
-                            for (auto& tri_iter : mesh._triangles)
-                            {
-                                triangle_t& tri = tri_iter.second;
-                                vert_t c = (tri.p0 + tri.p1 + tri.p2) * (1.0 / 3.0);
-
-                                bool inside = part->contains2D(c.x(), c.y());
-
-<<<<<<< HEAD
+                            triangle_t& tri = tri_iter.second;
+                            vert_t c = (tri.p0 + tri.p1 + tri.p2) * (1.0 / 3.0);
+
+                            bool inside = part->contains2D(c.x(), c.y());
+
                             if (((inside == true) && edit._layer->getRemoveInterior()) ||
                                 ((inside == false) && edit._layer->getRemoveExterior()))
                             {
@@ -1077,47 +1043,10 @@
                             {
                                 tri._used = false;
                                 usused_tris++;
-=======
-                                if (
-                                    ((inside == true) && edit._layer->getRemoveInterior()) ||
-                                    ((inside == false) && edit._layer->getRemoveExterior()))
-                                {
-                                    tri._used = false;
-                                }
                             }
                         }
                     }
                 }
-                else if (
-                    edit._layer->getRemoveInterior() &&
-                    num_features_containing_key_extent > 0)
-                {
-                    // There were no splits. So it's possible that the tile
-                    // lies completely within the feature...check for that now by
-                    // testing the four corner points. (Other checks have been done).
-
-                    // Iterate without holes because Polygon::contains deals with them
-                    ConstGeometryIterator mask_iter(
-                        feature->getGeometry(),
-                        false); // don't iterate into polygon holes
-
-                    while (mask_iter.hasMore())
-                    {
-                        const Geometry* part = mask_iter.next();
-                        if (part->isPolygon())
-                        {
-                            if (part->contains2D(xmin, ymin) &&
-                                part->contains2D(xmin, ymax) &&
-                                part->contains2D(xmax, ymin) &&
-                                part->contains2D(xmax, ymax))
-                            {
-                                _tileEmpty = true;
-                                return false;
->>>>>>> f586dcdc
-                            }
-                        }
-                    }
-                }
 
                 // if ALL triangles are unused, it's an empty tile.
                 if (usused_tris >= mesh._triangles.size())
@@ -1129,19 +1058,6 @@
         }
     }
 
-<<<<<<< HEAD
-=======
-    // If there were no splits, that means that the tile lies completely
-    // within the feature data's extent. At this point we much check if
-    // it's a true "contains" versus just an extent "contains".
-    //if (mesh._num_splits == 0 &&
-    //    num_features_containing_key_extent > 0)
-    //{
-    //    _tileEmpty = true;
-    //    return false;
-    //}
-
->>>>>>> f586dcdc
     // We have an edited mesh, now turn it back into something OSG can render.
     using Vec3Ptr = osg::ref_ptr<osg::Vec3Array>;
     Vec3Ptr verts = dynamic_cast<osg::Vec3Array*>(sharedGeom->getVertexArray());
