/* --*-c++-*-- */
/* osgEarth - Geospatial SDK for OpenSceneGraph
 * Copyright 2018 Pelican Mapping
 * http://osgearth.org
 *
 * osgEarth is free software; you can redistribute it and/or modify
 * it under the terms of the GNU Lesser General Public License as published by
 * the Free Software Foundation; either version 2 of the License, or
 * (at your option) any later version.
 *
 * This program is distributed in the hope that it will be useful,
 * but WITHOUT ANY WARRANTY; without even the implied warranty of
 * MERCHANTABILITY or FITNESS FOR A PARTICULAR PURPOSE.  See the
 * GNU Lesser General Public License for more details.
 *
 * You should have received a copy of the GNU Lesser General Public License
 * along with this program.  If not, see <http://www.gnu.org/licenses/>
 */

#include <osgEarth/FeatureModelGraph>
#include <osgEarth/CropFilter>
#include <osgEarth/FeatureSourceIndexNode>
#include <osgEarth/FilterContext>

#include <osgEarth/MapInfo>
#include <osgEarth/Capabilities>
#include <osgEarth/CullingUtils>
#include <osgEarth/ElevationLOD>
#include <osgEarth/ElevationQuery>
#include <osgEarth/FadeEffect>
#include <osgEarth/NodeUtils>
#include <osgEarth/Registry>
#include <osgEarth/ThreadingUtils>
#include <osgEarth/Utils>
#include <osgEarth/GLUtils>
#include <osgEarth/Metrics>

#include <osg/CullFace>
#include <osg/PagedLOD>
#include <osg/ProxyNode>
#include <osg/PolygonOffset>
#include <osg/Depth>
#include <osgDB/FileNameUtils>
#include <osgDB/ReaderWriter>
#include <osgDB/WriteFile>
#include <osgUtil/Optimizer>

#include <algorithm>
#include <iterator>

#define LC "[FeatureModelGraph] " << _ownerName << ": "

using namespace osgEarth;
using namespace osgEarth::Util;
using namespace osgEarth::Util;

#undef USE_PROXY_NODE_FOR_TESTING
#define OE_TEST OE_NULL
//#define OE_TEST OE_NOTICE

#define USER_OBJECT_NAME "osgEarth.FeatureModelGraph"

namespace
{
    // callback to force features onto the high-latency queue.
    struct HighLatencyFileLocationCallback : public osgDB::FileLocationCallback
    {
        Location fileLocation(const std::string& filename, const osgDB::Options* options)
        {
            return REMOTE_FILE;
        }

        bool useFileCache() const { return false; }
    };

    struct MyProgressCallback : public ProgressCallback
    {
        osg::ref_ptr<const Session> _session;
        MyProgressCallback(const Session* session) : _session(session) { }
        virtual bool isCanceled() {
            if (!_canceled && (!_session.valid() || !_session->hasMap()))
                _canceled = true;
            return _canceled;
        }
    };
}

//---------------------------------------------------------------------------

// pseudo-loader for paging in feature tiles for a FeatureModelGraph.

namespace
{
    static std::string s_makeURI(unsigned lod, unsigned x, unsigned y)
    {
        std::stringstream buf;
        buf << lod << "_" << x << "_" << y << ".osgearth_pseudo_fmg";
        std::string str;
        str = buf.str();
        return str;
    }

    osg::Group* createPagedNode(const osg::BoundingSphered& bs,
        const std::string& uri,
        float minRange,
        float maxRange,
        const FeatureDisplayLayout& layout,
        SceneGraphCallbacks* sgCallbacks,
        osgDB::FileLocationCallback* flc,
        const osgDB::Options* readOptions,
        FeatureModelGraph* fmg)
    {
#ifdef USE_PROXY_NODE

        osg::ProxyNode* p = new osg::ProxyNode();
        p->setCenter(bs.center());
        p->setRadius(bs.radius());
        p->setFileName(0, uri);
        p->setLoadingExternalReferenceMode(osg::ProxyNode::LOAD_IMMEDIATELY);

        // force onto the high-latency thread pool.
        osgDB::Options* options = Registry::instance()->cloneOrCreateOptions(readOptions);
        options->setFileLocationCallback(flc);
        p->setDatabaseOptions(options);
        // so we can find the FMG instance in the pseudoloader.
        options->getOrCreateUserDataContainer()->addUserObject(fmg);

        return p;

#else

        osg::PagedLOD* p;

        if (sgCallbacks)
        {
            PagedLODWithSceneGraphCallbacks* plod = new PagedLODWithSceneGraphCallbacks(sgCallbacks);
            p = plod;
        }
        else
        {
            p = new osg::PagedLOD();
        }

        p->setCenter(bs.center());
        p->setRadius(std::max((float)bs.radius(), maxRange));
        p->setFileName(0, uri);
        p->setRange(0, minRange, maxRange);
        p->setPriorityOffset(0, layout.priorityOffset().get());
        p->setPriorityScale(0, layout.priorityScale().get());
        if (layout.minExpiryTime().isSet())
        {
            float value = layout.minExpiryTime() >= 0.0f ? layout.minExpiryTime().get() : FLT_MAX;
            p->setMinimumExpiryTime(0, value);
        }

        // force onto the high-latency thread pool.
        osgDB::Options* options = Registry::instance()->cloneOrCreateOptions(readOptions);
        options->setFileLocationCallback(flc);
        p->setDatabaseOptions(options);
        // so we can find the FMG instance in the pseudoloader.
        OptionsData<FeatureModelGraph>::set(options, USER_OBJECT_NAME, fmg);

        return p;

#endif
    }
}


namespace
{
    /**
     * A pseudo-loader for paged feature tiles.
     */
    struct osgEarthFeatureModelPseudoLoader : public osgDB::ReaderWriter
    {
        osgEarthFeatureModelPseudoLoader()
        {
            supportsExtension("osgearth_pseudo_fmg", "Feature model pseudo-loader");
        }

        const char* className() const
        { // override
            return "osgEarth Feature Model Pseudo-Loader";
        }

        ReadResult readNode(const std::string& uri, const osgDB::Options* readOptions) const
        {
            if (!acceptsExtension(osgDB::getLowerCaseFileExtension(uri)))
                return ReadResult::FILE_NOT_HANDLED;

            //UID uid;
            unsigned int lod, x, y;
            sscanf(uri.c_str(), "%u_%u_%u.%*s", &lod, &x, &y);

            osg::ref_ptr<FeatureModelGraph> graph;
            if (!OptionsData<FeatureModelGraph>::lock(readOptions, USER_OBJECT_NAME, graph))
            {
                OE_WARN << "Internal error - no FeatureModelGraph object in OptionsData\n";
                return ReadResult::ERROR_IN_READING_FILE;
            }

            Registry::instance()->startActivity(uri);
            osg::Node* node = graph->load(lod, x, y, uri, readOptions);
            Registry::instance()->endActivity(uri);
            return ReadResult(node);
        }
    };
}
REGISTER_OSGPLUGIN(osgearth_pseudo_fmg, osgEarthFeatureModelPseudoLoader);


namespace
{
    GeoExtent
        s_getTileExtent(unsigned lod, unsigned tileX, unsigned tileY, const GeoExtent& fullExtent)
    {
        double w = fullExtent.width();
        double h = fullExtent.height();
        for (unsigned i = 0; i < lod; ++i) {
            w *= 0.5;
            h *= 0.5;
        }
        return GeoExtent(
            fullExtent.getSRS(),
            fullExtent.xMin() + w * (double)tileX,
            fullExtent.yMin() + h * (double)tileY,
            fullExtent.xMin() + w * (double)(tileX + 1),
            fullExtent.yMin() + h * (double)(tileY + 1));
    }


    struct SetupFading : public SceneGraphCallback
    {
        void onPostMergeNode(osg::Node* node, osg::Object* sender)
        {
            osg::Uniform* u = FadeEffect::createStartTimeUniform();
            u->set((float)osg::Timer::instance()->time_s());
            node->getOrCreateStateSet()->addUniform(u);
        }
    };
}


//---------------------------------------------------------------------------

FeatureModelGraph::FeatureModelGraph(const FeatureModelOptions& options) :
    _options(options),
    _featureExtentClamped(false),
    _useTiledSource(false)
{
    //NOP
}

void
FeatureModelGraph::setSession(Session* value)
{
    _session = value;
}

const Session*
FeatureModelGraph::getSession() const
{
    return _session.get();
}

void
FeatureModelGraph::setNodeFactory(FeatureNodeFactory* value)
{
    _factory = value;
}

void
FeatureModelGraph::setStyleSheet(StyleSheet* value)
{
    _styleSheet = value;
}

void
FeatureModelGraph::setMinRange(float value)
{
    _minRange = value;
}

void
FeatureModelGraph::setMaxRange(float value)
{
    _maxRange = value;
}

void
FeatureModelGraph::setOwnerName(const std::string& value)
{
    _ownerName = value;
}

Status
FeatureModelGraph::open()
{
    // So we can pass it to the pseudoloader
    setName(USER_OBJECT_NAME);

    _nodeCachingImageCache = new osgDB::ObjectCache();

    // an FLC that queues feature data on the high-latency thread.
    _defaultFileLocationCallback = new HighLatencyFileLocationCallback();

    if (!_session.valid())
    {
        return Status(Status::ConfigurationError, "Missing required Session");
    }

    // install the stylesheet in the session if it doesn't already have one.
    if (!_session->styles())
    {
        _session->setStyles(_styleSheet.get());
    }

    if (!_session->getFeatureSource())
    {
        return Status(Status::ConfigurationError, "ILLEGAL: Session must have a feature source");
    }

    // Set up a shared resource cache for the session. A session-wide cache means
    // that all the paging threads that load data from this FMG will load resources
    // from a single cache; e.g., once a texture is loaded in one thread, the same
    // StateSet will be used across the entire Session. That also means that StateSets
    // in the ResourceCache can potentially also be in the live graph; so you should
    // take care in dealing with them in a multi-threaded environment.
    if (!_session->getResourceCache() && _options.sessionWideResourceCache() == true)
    {
        //_session->setResourceCache( new ResourceCache(_session->getDBOptions()) );
        _session->setResourceCache(new ResourceCache());
    }

    // Calculate the usable extent (in both feature and map coordinates) and bounds.
    osg::ref_ptr<const Map> map = _session->getMap();
    if (!map.valid())
    {
        return Status(Status::ConfigurationError, "Session does not have a Map set");
    }

    const Profile* mapProfile = map->getProfile();
    const FeatureProfile* featureProfile = _session->getFeatureSource()->getFeatureProfile();

    // Bail out if the feature profile is bad
    if (!featureProfile || !featureProfile->getExtent().isValid())
    {
        return Status(Status::ConfigurationError, "Feature profile invalid or missing");
    }

    // the part of the feature extent that will fit on the map (in map coords):
    _usableMapExtent = mapProfile->clampAndTransformExtent(
        featureProfile->getExtent(),
        &_featureExtentClamped);

    // same, back into feature coords:
    _usableFeatureExtent = _usableMapExtent.transform(featureProfile->getSRS());

    // for projected data, contract the extent slightly to prevent precision errors
    // when sampling edge vertices after cropping
    if (_usableFeatureExtent.isValid() && _usableFeatureExtent.getSRS()->isProjected())
    {
        _usableFeatureExtent.expand(-0.001, -0.001);
    }

    // world-space bounds of the feature layer
    _fullWorldBound = getBoundInWorldCoords(_usableMapExtent);


    // A data source is either Tiled or Not Tiled. Set things up differently depending.
    _useTiledSource = featureProfile->isTiled();

    if (featureProfile->isTiled())
    {
        float maxRange = FLT_MAX;

        if (_options.layout().isSet())
        {
            if (_options.layout()->getNumLevels() > 0)
            {
                OE_WARN << LC << "Levels are not allowed on a tiled data source - ignoring" << std::endl;
            }
        }

        if (_options.layout().isSet() && _options.layout()->maxRange().isSet())
        {
            maxRange = _options.layout()->maxRange().get();
        }

        // Max range is unspecified, so compute one
        if (maxRange == FLT_MAX)
        {
            osg::BoundingSphered bounds = getBoundInWorldCoords(featureProfile->getExtent());
            maxRange = bounds.radius() * _options.layout()->tileSizeFactor().get();
        }

        // Aautomatically compute the tileSizeFactor based on the max range if necessary
        // GW: Need this?
        if (!_options.layout()->tileSizeFactor().isSet())
        {
            double width, height;
            featureProfile->getTilingProfile()->getTileDimensions(featureProfile->getFirstLevel(), width, height);

            GeoExtent ext(featureProfile->getSRS(),
                featureProfile->getExtent().west(),
                featureProfile->getExtent().south(),
                featureProfile->getExtent().west() + width,
                featureProfile->getExtent().south() + height);
            osg::BoundingSphered bounds = getBoundInWorldCoords(ext);

            float tileSizeFactor = maxRange / bounds.radius();

            //The tilesize factor must be at least 1.0 to avoid culling the tile when you are within it's bounding sphere. 
            tileSizeFactor = osg::maximum(tileSizeFactor, 1.0f);
            OE_INFO << LC << "Computed a tilesize factor of " << tileSizeFactor << " with max range setting of " << maxRange << std::endl;
            _options.layout()->tileSizeFactor() = tileSizeFactor;
        }

        // Compute the max range of all the feature levels.  Each subsequent level if half of the parent.
        _lodmap.resize(featureProfile->getMaxLevel() + 1);
        for (int i = 0; i < featureProfile->getMaxLevel() + 1; i++)
        {
            OE_INFO << LC << "Computed max range " << maxRange << " for lod " << i << std::endl;
            FeatureLevel* level = new FeatureLevel(0.0, maxRange);
            _lodmap[i] = level;
            maxRange /= 2.0;
        }
    }

    else // not tiled
    {
        optional<float> maxRange(FLT_MAX);

        // if there's a layout max_range, use that:
        if (_options.layout().isSet() && _options.layout()->maxRange().isSet())
        {
            maxRange = _options.layout()->maxRange().get();
        }

        // if the level-zero's max range is even less, use THAT:
        if (_options.layout().isSet() &&
            _options.layout()->getNumLevels() > 0 &&
            _options.layout()->getLevel(0)->maxRange().isSet())
        {
            maxRange = osg::minimum(maxRange.get(), _options.layout()->getLevel(0)->maxRange().get());
        }

        // If the user asked for a particular tile size, give it to them!
        if (_options.layout()->tileSize().isSet() &&
            _options.layout()->tileSize() > 0.0)
        {
            if (maxRange.isSet())
            {
                _options.layout()->tileSizeFactor() = maxRange.get() / _options.layout()->tileSize().get();
            }
            else
            {
                maxRange = _options.layout()->tileSizeFactor().get() * _options.layout()->tileSize().get();
            }

            OE_INFO << LC << "Tile size = " << (*_options.layout()->tileSize()) << " ==> TRF = " <<
                (*_options.layout()->tileSizeFactor()) << "\n";
        }

        if (_options.layout()->getNumLevels() > 0)
        {
            // for each custom level, calculate the best LOD match and store it in the level
            // layout data. We will use this information later when constructing the SG in
            // the pager.
            for (unsigned i = 0; i < _options.layout()->getNumLevels(); ++i)
            {
                const FeatureLevel* level = _options.layout()->getLevel(i);
                unsigned lod = _options.layout()->chooseLOD(*level, _fullWorldBound.radius());
                _lodmap.resize(lod + 1, 0L);
                _lodmap[lod] = level;

                OE_INFO << LC << _session->getFeatureSource()->getName()
                    << ": F.Level max=" << level->maxRange().get() << ", min=" << level->minRange().get()
                    << ", LOD=" << lod
                    << std::endl;
            }
        }
        else
        {
            FeatureLevel* level = new FeatureLevel(0.0f, maxRange.get());
            unsigned lod = _options.layout()->chooseLOD(*level, _fullWorldBound.radius());
            _lodmap.resize(lod + 1, 0L);
            _lodmap[lod] = level;

            OE_INFO << LC << _session->getFeatureSource()->getName()
                << ": No levels specified, so adding one for LOD=" << lod
                << std::endl;
        }
    }

    // Apply some default state. The options properties let you override the
    // defaults, but we'll set some reasonable state if they are not set.

    osg::StateSet* stateSet = getOrCreateStateSet();

    // Set up backface culling. If the option is unset, enable it by default
    // since shadowing requires it and it's a decent general-purpose setting
    if (_options.backfaceCulling().isSet())
        stateSet->setMode(GL_CULL_FACE, *_options.backfaceCulling() ? 1 : 0);
    else
        stateSet->setMode(GL_CULL_FACE, 1);

    // Set up alpha blending. Enable it by default if not specified.
    if (_options.alphaBlending().isSet())
        stateSet->setMode(GL_BLEND, *_options.alphaBlending() ? 1 : 0);
    else
        stateSet->setMode(GL_BLEND, 1);

    // Set up lighting, only if the option is set
    if (_options.enableLighting().isSet())
        GLUtils::setLighting(stateSet, *_options.enableLighting() ? 1 : 0);

    // If the user requests fade-in, install a post-merge operation that will set the 
    // proper fade time for paged nodes.
    if (_options.fading().isSet() && _sgCallbacks.valid())
    {
        _sgCallbacks->add(new SetupFading());
        OE_INFO << LC << "Added fading post-merge operation" << std::endl;
    }

    ADJUST_EVENT_TRAV_COUNT(this, 1);

    redraw();

    return Status::OK();
}

FeatureModelGraph::~FeatureModelGraph()
{
    //nop
}

void
FeatureModelGraph::setSceneGraphCallbacks(SceneGraphCallbacks* host)
{
    _sgCallbacks = host;
}

//std::ostream& operator << (std::ostream& in, const osg::Vec3d& v) { in << v.x() << ", " << v.y() << ", " << v.z(); return in; }

osg::BoundingSphered
FeatureModelGraph::getBoundInWorldCoords(const GeoExtent& extent, const Profile* tilingProfile) const
{
    GeoExtent workingExtent;

    if (!extent.isValid())
    {
        return osg::BoundingSphered();
    }

    osg::ref_ptr<const Map> map = _session->getMap();
    if (!map.valid())
    {
        return osg::BoundingSphered();
    }

    if (extent.getSRS()->isEquivalentTo(_usableMapExtent.getSRS()))
    {
        workingExtent = extent;
    }
    else
    {
        if (tilingProfile)
            workingExtent = map->getProfile()->clampAndTransformExtent(extent);
        else
            workingExtent = extent.transform(map->getSRS()); // _usableMapExtent.getSRS() );
    }

#if 0
    return workingExtent.createWorldBoundingSphere(-11000, 9000); // lowest and highest points on earth
#endif

    GeoPoint center;
    workingExtent.getCentroid(center);

    if (_session.valid())
    {
        // TODO: Use an appropriate resolution for this extents width
        //unsigned lod = 23u;
        unsigned lod = map->getProfile()->getLOD(workingExtent.height());
        osg::ref_ptr<ElevationEnvelope> env = map->getElevationPool()->createEnvelope(center.getSRS(), lod);
        float elevation = NO_DATA_VALUE;
        if (env.valid())
        {
            elevation = env->getElevation(center.x(), center.y());
            OE_DEBUG << LC << "GBIWC LOD=" << lod << ", elevation=" << elevation << std::endl;
        }

        // Check for NO_DATA_VALUE and use zero instead.
        if (elevation != NO_DATA_VALUE)
        {
            center.z() = elevation;
        }

        // expand the bounds a little bit vertically to account for feature data
        osg::BoundingSphered bs = workingExtent.createWorldBoundingSphere(center.z() - 100.0, center.z() + 100.0);

        // account for a worldwide bound:
        double minRadius = osg::minimum(
            map->getSRS()->getEllipsoid()->getRadiusPolar(),
            map->getSRS()->getEllipsoid()->getRadiusEquator());

        double maxRadius = osg::maximum(
            map->getSRS()->getEllipsoid()->getRadiusPolar(),
            map->getSRS()->getEllipsoid()->getRadiusEquator());

        if (bs.radius() > minRadius / 2.0)
            return osg::BoundingSphered(osg::Vec3d(0, 0, 0), maxRadius);

        return bs;
    }

    // fallback OR projected map approach
    GeoPoint corner(workingExtent.getSRS(), workingExtent.xMin(), workingExtent.yMin(), center.z());
    osg::Vec3d cornerWorld;
    corner.toWorld(cornerWorld);

    osg::Vec3d centerWorld;
    center.toWorld(centerWorld);

    return osg::BoundingSphered(centerWorld, (centerWorld - cornerWorld).length());
}

osg::Node*
FeatureModelGraph::setupPaging()
{
    // calculate the bounds of the full data extent:
    osg::BoundingSphered bs = getBoundInWorldCoords(_usableMapExtent);

    const FeatureProfile* featureProfile = _session->getFeatureSource()->getFeatureProfile();

#if 0
    optional<float> maxRangeOverride;

    if (_options.layout()->maxRange().isSet() || _maxRange.isSet())
    {
        // select the max range either from the Layout or from the model layer options.
        float userMaxRange = FLT_MAX;
        if (_options.layout()->maxRange().isSet())
            userMaxRange = *_options.layout()->maxRange();
        if (_maxRange.isSet())
            userMaxRange = osg::minimum(userMaxRange, _maxRange.get());

        if (!featureProfile->isTiled())
        {
            // user set a max_range, but we'd not tiled. Just override the top level plod.
            maxRangeOverride = userMaxRange;
        }
    }
#endif

#if 0
    // calculate the max range for the top-level PLOD:
    // TODO: a user-specified maxRange is actually an altitude, so this is not
    //       strictly correct anymore!
    float maxRange =
        maxRangeOverride.isSet() ? *maxRangeOverride :
        bs.radius() * _options.layout()->tileSizeFactor().value();
#endif

    float maxRange = bs.radius() * _options.layout()->tileSizeFactor().get();

    // build the URI for the top-level paged LOD:
    std::string uri = s_makeURI(0, 0, 0);

    // bulid the top level node:
    osg::Node* topNode;

    if (_options.layout()->paged() == true)
    {
        topNode = createPagedNode(
            bs,
            uri,
            0.0f,
            maxRange,
            _options.layout().get(),
            _sgCallbacks.get(),
            _defaultFileLocationCallback.get(),
            _session->getDBOptions(),
            this);
    }
    else
    {
        topNode = load(0, 0, 0, uri, _session->getDBOptions());
    }

    return topNode;
}


/**
 * Called by the pseudo-loader, this method attempts to load a single tile of features.
 */
osg::Node*
FeatureModelGraph::load(unsigned lod, unsigned tileX, unsigned tileY,
    const std::string& uri,
    const osgDB::Options* readOptions)
{
    OE_PROFILING_ZONE;
    OE_PROFILING_ZONE_TEXT(_ownerName);

    OE_TEST << LC << "load " << lod << "_" << tileX << "_" << tileY << std::endl;

    osg::Group* result = 0L;

    if (_useTiledSource)
    {
        // A "tiled" source has a pre-generted tile hierarchy, but no range information.
        // We will calcluate the LOD ranges here, as a function of the tile radius and the
        // "tile size factor" ... see below.
        osg::Group* geometry = 0L;
        const FeatureProfile* featureProfile = _session->getFeatureSource()->getFeatureProfile();

        if ((int)lod >= featureProfile->getFirstLevel())
        {
            // The extent of this tile:
            GeoExtent tileExtent = s_getTileExtent(lod, tileX, tileY, _usableFeatureExtent);

            // Calculate the bounds of this new tile:
            osg::BoundingSphered tileBound = getBoundInWorldCoords(tileExtent);

            // Apply the tile range multiplier to calculate a max camera range. The max range is
            // the geographic radius of the tile times the multiplier.
            float tileFactor = _options.layout().isSet() ? _options.layout()->tileSizeFactor().get() : 15.0f;
            double maxRange = tileBound.radius() * tileFactor;
            FeatureLevel level(0, maxRange);


            // Construct a tile key that will be used to query the source for this tile.            
            // The tilekey x, y, z that is computed in the FeatureModelGraph uses a lower left origin,
            // osgEarth tilekeys use a lower left so we need to invert it.
            unsigned int w, h;
            featureProfile->getTilingProfile()->getNumTiles(lod, w, h);
            int invertedTileY = h - tileY - 1;

            TileKey key(lod, tileX, invertedTileY, featureProfile->getTilingProfile());

            geometry = buildTile(level, tileExtent, &key, readOptions);
            result = geometry;
        }

        // check whether more levels exist below the current level.
        if ((int)lod < featureProfile->getMaxLevel())
        {
            // yes, so build some pagedlods to bring in the next level.
            osg::ref_ptr<osg::Group> group = new osg::Group();

            // calculate the LOD of the next level:
            if (lod + 1 != ~0)
            {
                // only build sub-pagedlods if we are expecting subtiles at some point:
                if (geometry != 0L || (int)lod < featureProfile->getFirstLevel())
                {
                    buildSubTilePagedLODs(lod, tileX, tileY, group.get(), readOptions);
                    group->addChild(geometry);
                }

                result = group.release();
            }
        }
    }

    else if (!_options.layout().isSet() || _lodmap.size() == 0)
    {
        // This is a non-tiled data source that has NO level details. In this case, 
        // we simply want to load all features at once and make them visible at
        // maximum camera range.

        FeatureLevel all(0.0f, FLT_MAX);
        result = buildTile(all, GeoExtent::INVALID, (const TileKey*)0L, readOptions);
    }

    else if ((int)lod < _lodmap.size())
    {
        // This path computes the SG for a model graph with explicity-defined levels of
        // detail. We already calculated the LOD level map in setupPaging(). If the
        // current LOD points to an actual FeatureLevel, we build the geometry for that
        // level in the tile.

        osg::Group* geometry = 0L;
        const FeatureLevel* level = _lodmap[lod];
        if (level)
        {
            // There exists a real data level at this LOD. So build the geometry that will
            // represent this tile.
            GeoExtent tileExtent =
                lod > 0 ?
                s_getTileExtent(lod, tileX, tileY, _usableFeatureExtent) :
                _usableFeatureExtent;

            geometry = buildTile(*level, tileExtent, (const TileKey*)0L, readOptions);
            result = geometry;
        }

        if (lod < _lodmap.size() - 1)
        {
            // There are more populated levels below this one. So build the subtile
            // PagedLODs that will load them.
            osg::ref_ptr<osg::Group> group = new osg::Group();

            buildSubTilePagedLODs(lod, tileX, tileY, group.get(), readOptions);

            if (geometry)
                group->addChild(geometry);

            result = group.release();
        }
    }

    if (!result)
    {
        // If the read resulting in nothing, create an empty group so that the read
        // (technically) succeeds and the pager won't try to load the null child
        // over and over.
        result = new osg::Group();
    }
    else
    {
        // For some unknown reason, this breaks when I insert an LOD. -gw
        //RemoveEmptyGroupsVisitor::run( result );
    }

    if (result->getNumChildren() == 0)
    {
        // if the result group contains no data, blacklist it so we never try to load it again.
        Threading::ScopedWriteLock exclusiveLock(_blacklistMutex);
        _blacklist.insert(uri);
        OE_DEBUG << LC << "Blacklisting: " << uri << std::endl;
    }

    // Done - run the pre-merge operations.
    runPreMergeOperations(result);

    return result;
}


void
FeatureModelGraph::buildSubTilePagedLODs(unsigned        parentLOD,
    unsigned        parentTileX,
    unsigned        parentTileY,
    osg::Group*     parent,
    const osgDB::Options* readOptions)
{
    unsigned subtileLOD = parentLOD + 1;
    unsigned subtileX = parentTileX * 2;
    unsigned subtileY = parentTileY * 2;


    // Find the next level with data:
    const FeatureLevel* flevel = 0L;

    for (unsigned lod = subtileLOD; lod < _lodmap.size() && !flevel; ++lod)
    {
        flevel = _lodmap[lod];
    }

    // should not happen (or this method would never have been called in teh first place) but
    // check anyway.
    if (!flevel)
    {
        OE_INFO << LC << "INTERNAL: buildSubTilePagedLODs called but no further levels exist\n";
        return;
    }

    // make a paged LOD for each subtile:
    for (unsigned u = subtileX; u <= subtileX + 1; ++u)
    {
        for (unsigned v = subtileY; v <= subtileY + 1; ++v)
        {
            GeoExtent subtileFeatureExtent = s_getTileExtent(subtileLOD, u, v, _usableFeatureExtent);
            osg::BoundingSphered subtile_bs = getBoundInWorldCoords(subtileFeatureExtent);

            // Calculate the maximum camera range for the LOD.
            float maxRange;


            if (flevel && flevel->maxRange().isSet())
            {
                // User set it expressly
                maxRange = flevel->maxRange().get();
                if (maxRange < FLT_MAX)
                    maxRange += subtile_bs.radius();
            }

            else
            {
                // Calculate it based on the tile size factor.
                maxRange = subtile_bs.radius() * _options.layout()->tileSizeFactor().value();
            }

            std::string uri = s_makeURI(subtileLOD, u, v);

            // check the blacklist to make sure we haven't unsuccessfully tried
            // this URI before
            bool blacklisted = false;
            {
                Threading::ScopedReadLock sharedLock(_blacklistMutex);
                blacklisted = _blacklist.find(uri) != _blacklist.end();
            }

            if (!blacklisted)
            {
                OE_DEBUG << LC << "    " << uri
                    << std::fixed
                    << "; center = " << subtile_bs.center().x() << "," << subtile_bs.center().y() << "," << subtile_bs.center().z()
                    << "; radius = " << subtile_bs.radius()
                    << "; maxrange = " << maxRange
                    << std::endl;

                osg::Node* childNode;

                if (_options.layout()->paged() == true)
                {
                    childNode = createPagedNode(
                        subtile_bs,
                        uri,
                        0.0f, maxRange,
                        _options.layout().get(),
                        _sgCallbacks.get(),
                        _defaultFileLocationCallback.get(),
                        readOptions,
                        this);
                }
                else
                {
                    childNode = load(subtileLOD, u, v, uri, readOptions);
                }

                parent->addChild(childNode);
            }
        }
    }
}

namespace
{
    std::string makeCacheKey(const FeatureLevel& level,
        const GeoExtent& extent,
        const TileKey* key)
    {
        if (key)
        {
            return Cache::makeCacheKey(key->str(), "fmg");
        }
        else
        {
            std::string b = Stringify() << extent.toString() << level.styleName().get();
            return Cache::makeCacheKey(b, "fmg");
        }
    }
}

osg::Group*
FeatureModelGraph::readTileFromCache(const std::string&    cacheKey,
    const osgDB::Options* readOptions)
{
    osg::ref_ptr<osg::Group> group;

    osg::ref_ptr<CacheBin> cacheBin;
    optional<CachePolicy> policy;
    if (CacheSettings* cacheSettings = CacheSettings::get(readOptions))
    {
        policy = cacheSettings->cachePolicy();
        cacheBin = cacheSettings->getCacheBin();
    }

    if (cacheBin && policy->isCacheReadable())
    {
        ++_cacheReads;

#if OSG_VERSION_GREATER_OR_EQUAL(3,6,3)
        osg::ref_ptr<osgDB::Options> localOptions = Registry::instance()->cloneOrCreateOptions(readOptions);
        localOptions->setObjectCache(_nodeCachingImageCache.get());
        localOptions->setObjectCacheHint(osgDB::Options::CACHE_ALL);
        ReadResult rr = cacheBin->readObject(cacheKey, localOptions.get());
#else
        ReadResult rr = cacheBin->readObject(cacheKey, readOptions);
#endif

        if (policy.isSet() && policy->isExpired(rr.lastModifiedTime()))
        {
            OE_DEBUG << LC << "Tile " << cacheKey << " is cached but expired.\n";
            return 0L;
        }

        if (rr.succeeded())
        {
            group = dynamic_cast<osg::Group*>(rr.getNode());
            OE_DEBUG << LC << "Loaded from the cache (key = " << cacheKey << ")\n";
            ++_cacheHits;

            // remap the feature index.
            if (group.valid() && _featureIndex.valid())
            {
                FeatureSourceIndexNode::reconstitute(group.get(), _featureIndex.get());
            }

            // Share state between this newly loaded object and the rest of the session.
            // This will prevent duplicated textures, etc. across cached tiles
            if (_session->getStateSetCache())
            {
                _session->getStateSetCache()->optimize(group.get());
            }
        }
        else if (rr.code() == ReadResult::RESULT_NOT_FOUND)
        {
            //nop -- object not in cache
            OE_DEBUG << LC << "Object not in cache (cacheKey=" << cacheKey << ") " << rr.getResultCodeString() << "; " << rr.errorDetail() << "\n";
        }
        else
        {
            // some other error.
            OE_WARN << LC << "Cache read error (cacheKey=" << cacheKey << ") " << rr.getResultCodeString() << "; " << rr.errorDetail() << "\n";
        }

        OE_DEBUG << "cache hit ratio = " << float(_cacheHits) / float(_cacheReads) << "\n";
    }
    else
    {
        OE_DEBUG << LC << "No cachebin in the readOptions - caching not enabled for this layer\n";
    }

    return group.release();
}

bool
FeatureModelGraph::writeTileToCache(const std::string&    cacheKey,
    osg::Group*           node,
    const osgDB::Options* writeOptions)
{
    osg::ref_ptr<CacheBin> cacheBin;
    optional<CachePolicy> policy;
    if (CacheSettings* cacheSettings = CacheSettings::get(writeOptions))
    {
        policy = cacheSettings->cachePolicy();
        cacheBin = cacheSettings->getCacheBin();
    }

    if (cacheBin && policy->isCacheWriteable())
    {
        cacheBin->writeNode(cacheKey, node, Config(), writeOptions);
        OE_DEBUG << LC << "Wrote " << cacheKey << " to cache\n";
    }
    return true;
}

/**
 * Builds geometry for feature data at a particular level, and constrained by an extent.
 * The extent is either (a) expressed in "extent" literally, as is the case in a non-tiled
 * data source, or (b) expressed implicitly by a TileKey, which is the case for a tiled
 * data source.
 */
osg::Group*
FeatureModelGraph::buildTile(const FeatureLevel& level,
    const GeoExtent& extent,
    const TileKey* key,
    const osgDB::Options* readOptions)
{
    OE_TEST << LC << "buildTile " << (key ? key->str() : "no key") << std::endl;

    osg::ref_ptr<osg::Group> group;

    // Try to read it from a cache:
    std::string cacheKey = makeCacheKey(level, extent, key);

    if (_options.nodeCaching() == true)
    {
        group = readTileFromCache(cacheKey, readOptions);
    }

    // Not there? Build it
    if (!group.valid())
    {
        osg::ref_ptr<ProgressCallback> progress = new MyProgressCallback(_session.get());

        // set up for feature indexing if appropriate:
        FeatureSourceIndexNode* index = 0L;

        FeatureSource* featureSource = _session->getFeatureSource();

        if (featureSource)
        {
            const FeatureProfile* fp = featureSource->getFeatureProfile();

            if (_featureIndex.valid())
            {
                index = new FeatureSourceIndexNode(_featureIndex.get());
                group = index;
            }
        }

        if (!group.valid())
        {
            group = new osg::Group();
        }

        // form the baseline query, which does a spatial query based on the working extent.
        Query query;
        if (extent.isValid())
            query.bounds() = extent.bounds();

        // add a tile key to the query if there is one, to support TFS-style queries
        if (key)
            query.tileKey() = *key;

        // does the level have a style name set?
        if (level.styleName().isSet())
        {
            osg::Node* node = 0L;
            const Style* style = _session->styles()->getStyle(*level.styleName(), false);
            if (style)
            {
                // found a specific style to use.
                node = createStyleGroup(*style, query, index, readOptions, progress.get());
                if (node)
                    group->addChild(node);
            }
            else
            {
                const StyleSelector* selector = _session->styles()->getSelector(*level.styleName());
                if (selector)
                {
                    buildStyleGroups(selector, query, index, group.get(), readOptions, progress.get());
                }
            }
        }

        else
        {
            Style defaultStyle;

            if (_session->styles()->getSelectors().size() == 0)
            {
                // attempt to glean the style from the feature source name:
                defaultStyle = *_session->styles()->getStyle(_session->getFeatureSource()->getName());
            }

            osg::Node* node = build(defaultStyle, query, extent, index, readOptions, progress.get());
            if (node)
                group->addChild(node);
        }

        if (progress->isCanceled())
        {
            group->removeChildren(0, group->getNumChildren());
        }

        // cache it if appropriate (and not if it was canceled)
        else if (_options.nodeCaching() == true)
        {
            writeTileToCache(cacheKey, group.get(), readOptions);
        }
    }

    if (group->getNumChildren() > 0)
    {
        // account for a min-range here. Do not address the max-range here; that happens
        // above when generating paged LOD nodes, etc.
        float minRange = level.minRange().get();
        if (minRange > 0.0f)
        {
            ElevationLOD* lod = new ElevationLOD(_session->getMapSRS());
            lod->setMinElevation(minRange);
            lod->addChild(group.get());
            group = lod;
        }

        // install a cluster culler.
        if (_session->isMapGeocentric() && _options.clusterCulling() == true)
        {
            const FeatureProfile* featureProfile = _session->getFeatureSource()->getFeatureProfile();
            const GeoExtent& ccExtent = extent.isValid() ? extent : featureProfile->getExtent();
            if (ccExtent.isValid())
            {
                // if the extent is more than 90 degrees, bail
                GeoExtent geodeticExtent = ccExtent.transform(ccExtent.getSRS()->getGeographicSRS());
                if (geodeticExtent.width() < 90.0 && geodeticExtent.height() < 90.0)
                {
                    // get the geocentric tile center:
                    osg::Vec3d tileCenter;
                    ccExtent.getCentroid(tileCenter.x(), tileCenter.y());

                    osg::Vec3d centerECEF;
                    const SpatialReference* mapSRS = _session->getMapSRS();
                    if (mapSRS)
                    {
                        ccExtent.getSRS()->transform(tileCenter, mapSRS->getGeocentricSRS(), centerECEF);

                        osg::NodeCallback* ccc = ClusterCullingFactory::create2(group.get(), centerECEF);
                        if (ccc)
                            group->addCullCallback(ccc);
                    }
                }
            }
        }

        return group.release();
    }

    else
    {
        return 0L;
    }
}


osg::Group*
FeatureModelGraph::build(const Style&          defaultStyle,
    const Query&          baseQuery,
    const GeoExtent&      workingExtent,
    FeatureIndexBuilder*  index,
    const osgDB::Options* readOptions,
    ProgressCallback*     progress)
{
    OE_TEST << LC << "build " << workingExtent.toString() << std::endl;

    osg::ref_ptr<osg::Group> group = new osg::Group();

    FeatureSource* source = _session->getFeatureSource();

    // case: each feature has an embedded style.
    if (source->hasEmbeddedStyles())
    {
        const FeatureProfile* featureProfile = source->getFeatureProfile();

        // each feature has its own style, so use that and ignore the style catalog.
        osg::ref_ptr<FeatureCursor> cursor = source->createFeatureCursor(baseQuery, progress);

        while (cursor.valid() && cursor->hasMore())
        {
            Feature* feature = cursor->nextFeature();
            if (feature)
            {
                FeatureList list;
                list.push_back(feature);
                osg::ref_ptr<FeatureCursor> cursor = new FeatureListCursor(list);

                FilterContext context(_session.get(), featureProfile, workingExtent, index);

                // note: gridding is not supported for embedded styles.
                osg::ref_ptr<osg::Node> node;

                // Get the Group that parents all features of this particular style. Note, this
                // might be NULL if the factory does not support style groups.
                osg::Group* styleGroup = getOrCreateStyleGroupFromFactory(*feature->style());
                if (styleGroup)
                {
                    if (!group->containsNode(styleGroup))
                    {
                        group->addChild(styleGroup);
                    }
                }

<<<<<<< HEAD
                if (createOrUpdateNode(cursor.get(), *feature->style(), context, readOptions, node))
=======
                if ( createOrUpdateNode(cursor.get(), *feature->style(), context, readOptions, node, baseQuery))
>>>>>>> 6b1c09b8
                {
                    if (node.valid())
                    {
                        if (styleGroup)
                            styleGroup->addChild(node.get());
                        else
                            group->addChild(node.get());
                    }
                }
            }

            if (progress && progress->isCanceled())
                return NULL;
        }
    }

    // case: features are externally styled.
    else
    {
        const StyleSheet* styles = _session->styles();

        // if the stylesheet has selectors, use them to sort the features into style groups. Then create
        // a create a node for each style group.
        if (styles->getSelectors().size() > 0)
        {
            for (StyleSelectors::const_iterator i = styles->getSelectors().begin();
                i != styles->getSelectors().end();
                ++i)
            {
                // pull the selected style...
                const StyleSelector& sel = i->second;

                // if the selector uses an expression to select the style name, then we must perform the
                // query and then SORT the features into style groups.
                if (sel.styleExpression().isSet())
                {
                    // merge the selector's query into the existing query
                    Query combinedQuery = baseQuery.combineWith(*sel.query());

                    // query, sort, and add each style group to th parent:
                    queryAndSortIntoStyleGroups(combinedQuery, *sel.styleExpression(), index, group.get(), readOptions, progress);
                }

                // otherwise, all feature returned by this query will have the same style:
                else if (!_useTiledSource)
                {
                    // combine the selection style with the incoming base style:
                    Style selectedStyle = *styles->getStyle(sel.getSelectedStyleName());
                    Style combinedStyle = defaultStyle.combineWith(selectedStyle);

                    // .. and merge it's query into the existing query
                    Query combinedQuery = baseQuery.combineWith(*sel.query());

                    // then create the node.
                    osg::Group* styleGroup = createStyleGroup(combinedStyle, combinedQuery, index, readOptions, progress);

                    if (styleGroup && !group->containsNode(styleGroup))
                        group->addChild(styleGroup);
                }

                // Tried to apply a selector query to a tiled source, which is illegal because
                // you cannot run an SQL expression on pre-tiled data (like TFS).
                else
                {
                    OE_WARN << LC
                        << "Illegal: you cannot use a selector SQL query with a tiled feature source. "
                        << "Consider using a JavaScript style expression instead."
                        << std::endl;
                }
            }
        }

        // if no selectors are present, render all the features with a single style.
        else
        {
            Style combinedStyle = defaultStyle;

            // if there's no base style defined, choose a "default" style from the stylesheet.
            if (defaultStyle.empty())
                combinedStyle = *styles->getDefaultStyle();

            osg::Group* styleGroup = createStyleGroup(combinedStyle, baseQuery, index, readOptions, progress);

            if (styleGroup && !group->containsNode(styleGroup))
                group->addChild(styleGroup);
        }
    }

    return group->getNumChildren() > 0 ? group.release() : 0L;
}

bool
FeatureModelGraph::createOrUpdateNode(FeatureCursor*           cursor,
<<<<<<< HEAD
    const Style&             style,
    FilterContext&           context,
    const osgDB::Options*    readOptions,
    osg::ref_ptr<osg::Node>& output)
=======
                                      const Style&             style,
                                      FilterContext&           context,
                                      const osgDB::Options*    readOptions,
                                      osg::ref_ptr<osg::Node>& output,
                                      const Query&             query)
>>>>>>> 6b1c09b8
{
    bool ok = _factory->createOrUpdateNode(cursor, style, context, output, query);
    return ok;
}

/**
 * Builds a collection of style groups by processing a StyleSelector.
 */
void
FeatureModelGraph::buildStyleGroups(const StyleSelector*  selector,
    const Query&          baseQuery,
    FeatureIndexBuilder*  index,
    osg::Group*           parent,
    const osgDB::Options* readOptions,
    ProgressCallback*     progress)
{
    OE_TEST << LC << "buildStyleGroups " << selector->name().get() << std::endl;

    // if the selector uses an expression to select the style name, then we must perform the
    // query and then SORT the features into style groups.
    if (selector->styleExpression().isSet())
    {
        // merge the selector's query into the existing query
        Query combinedQuery = baseQuery.combineWith(*selector->query());

        // query, sort, and add each style group to the parent:
        queryAndSortIntoStyleGroups(combinedQuery, *selector->styleExpression(), index, parent, readOptions, progress);
    }

    // otherwise, all feature returned by this query will have the same style:
    else
    {
        // combine the selection style with the incoming base style:
        const Style* selectedStyle = _session->styles()->getStyle(selector->getSelectedStyleName());
        Style style;
        if (selectedStyle)
            style = *selectedStyle;

        // .. and merge it's query into the existing query
        Query combinedQuery = baseQuery.combineWith(*selector->query());

        // then create the node.
        osg::Node* node = createStyleGroup(style, combinedQuery, index, readOptions, progress);
        if (node && !parent->containsNode(node))
            parent->addChild(node);
    }
}


/**
 * Querys the feature source;
 * Visits each feature and uses the Style Expression to resolve its style class;
 * Sorts the features into bins based on style class;
 * Compiles each bin into a separate style group;
 * Adds the resulting style groups to the provided parent.
 */
void
FeatureModelGraph::queryAndSortIntoStyleGroups(const Query&            query,
    const StringExpression& styleExpr,
    FeatureIndexBuilder*    index,
    osg::Group*             parent,
    const osgDB::Options*   readOptions,
    ProgressCallback*       progress)
{
    OE_TEST << LC << "queryAndSortIntoStyleGroups " << std::endl;

    // the profile of the features
    const FeatureProfile* featureProfile = _session->getFeatureSource()->getFeatureProfile();

    // get the extent of the full set of feature data:
    const GeoExtent& extent = featureProfile->getExtent();

    // query the feature source:
    osg::ref_ptr<FeatureCursor> cursor = _session->getFeatureSource()->createFeatureCursor(query, progress);
    if (!cursor.valid())
        return;

    // establish the working bounds and a context:
    Bounds bounds = query.bounds().isSet() ? *query.bounds() : extent.bounds();
    FilterContext context(_session.get(), featureProfile, GeoExtent(featureProfile->getSRS(), bounds), index);
    StringExpression styleExprCopy(styleExpr);

    // visit each feature and run the expression to sort it into a bin.
    std::map<std::string, FeatureList> styleBins;
    while (cursor->hasMore())
    {
        osg::ref_ptr<Feature> feature = cursor->nextFeature();
        if (feature.valid())
        {
            const std::string& styleString = feature->eval(styleExprCopy, &context);
            if (!styleString.empty() && styleString != "null")
            {
                styleBins[styleString].push_back(feature.get());
            }
        }

        if (progress && progress->isCanceled())
            return;
    }

    // next create a style group per bin.
    for (std::map<std::string, FeatureList>::iterator i = styleBins.begin(); i != styleBins.end(); ++i)
    {
        const std::string& styleString = i->first;
        FeatureList&       workingSet = i->second;

        // resolve the style:
        Style combinedStyle;

        // if the style string begins with an open bracket, it's an inline style definition.
        if (styleString.length() > 0 && styleString[0] == '{')
        {
            Config conf("style", styleString);
            conf.setReferrer(styleExpr.uriContext().referrer());
            conf.set("type", "text/css");
            combinedStyle = Style(conf);
        }

        // otherwise, look up the style in the stylesheet. Do NOT fall back on a default
        // style in this case: for style expressions, the user must be explicity about 
        // default styling; this is because there is no other way to exclude unwanted
        // features.
        else
        {
            const Style* selectedStyle = _session->styles()->getStyle(styleString, false);
            if (selectedStyle)
                combinedStyle = *selectedStyle;
        }

        // if there is a valid style, create the node and add it. (Otherwise we will skip
        // the feature.)
        if (!combinedStyle.empty())
        {
<<<<<<< HEAD
            osg::Group* styleGroup = createStyleGroup(combinedStyle, workingSet, context, readOptions);
            if (styleGroup)
                parent->addChild(styleGroup);
=======
            osg::Group* styleGroup = createStyleGroup(combinedStyle, workingSet, context, readOptions, query);
            if ( styleGroup )
                parent->addChild( styleGroup );
>>>>>>> 6b1c09b8
        }
    }
}


osg::Group*
<<<<<<< HEAD
FeatureModelGraph::createStyleGroup(const Style&          style,
    FeatureList&          workingSet,
    const FilterContext&  contextPrototype,
    const osgDB::Options* readOptions)
=======
FeatureModelGraph::createStyleGroup(const Style&          style, 
                                    FeatureList&          workingSet, 
                                    const FilterContext&  contextPrototype,
                                    const osgDB::Options* readOptions,
                                    const Query&          query)
>>>>>>> 6b1c09b8
{
    OE_TEST << LC << "createStyleGroup " << style.getName() << std::endl;

    osg::Group* styleGroup = 0L;

    FilterContext context(contextPrototype);

    // First Crop the feature set to the working extent.
    // Note: There is an obscure edge case that can happen is a feature's centroid
    // falls exactly on the crop extent boundary. In that case the feature can
    // show up in more than one tile. It's rare and not trivial to mitigate so for now
    // we have decided to do nothing. :)
    CropFilter crop(
        _options.layout().isSet() && _options.layout()->cropFeatures() == true ?
        CropFilter::METHOD_CROPPING : CropFilter::METHOD_CENTROID);

    unsigned sizeBefore = workingSet.size();

    context = crop.push(workingSet, context);

    unsigned sizeAfter = workingSet.size();

    OE_DEBUG << LC << "Cropped out " << sizeBefore - sizeAfter << " features\n";

    // next, if the usable extent is less than the full extent (i.e. we had to clamp the feature
    // extent to fit on the map), calculate the extent of the features in this tile and 
    // crop to the map extent if necessary. (Note, if cropFeatures was set to true, this is
    // already done)
    if (_featureExtentClamped && _options.layout().isSet() && _options.layout()->cropFeatures() == false)
    {
        context.extent() = _usableFeatureExtent;
        CropFilter crop2(CropFilter::METHOD_CROPPING);
        context = crop2.push(workingSet, context);
    }

    // finally, compile the features into a node.
    if (workingSet.size() > 0)
    {
        osg::ref_ptr<osg::Node> node;
        osg::ref_ptr<FeatureCursor> newCursor = new FeatureListCursor(workingSet);

<<<<<<< HEAD
        if (createOrUpdateNode(newCursor.get(), style, context, readOptions, node))
=======
        if ( createOrUpdateNode( newCursor.get(), style, context, readOptions, node, query ) )
>>>>>>> 6b1c09b8
        {
            if (!styleGroup)
                styleGroup = getOrCreateStyleGroupFromFactory(style);

            // if it returned a node, add it. (it doesn't necessarily have to)
            if (node.valid())
                styleGroup->addChild(node.get());
        }
    }

    return styleGroup;
}


osg::Group*
FeatureModelGraph::createStyleGroup(const Style&          style,
    const Query&          query,
    FeatureIndexBuilder*  index,
    const osgDB::Options* readOptions,
    ProgressCallback*     progress)
{
    osg::Group* styleGroup = 0L;

    // the profile of the features
    const FeatureProfile* featureProfile = _session->getFeatureSource()->getFeatureProfile();

    // get the extent of the full set of feature data:
    const GeoExtent& extent = featureProfile->getExtent();

    // query the feature source:
    osg::ref_ptr<FeatureCursor> cursor = _session->getFeatureSource()->createFeatureCursor(query, progress);

    if (cursor.valid() && cursor->hasMore())
    {
        Bounds cellBounds =
            query.bounds().isSet() ? *query.bounds() : extent.bounds();

        FilterContext context(_session.get(), featureProfile, GeoExtent(featureProfile->getSRS(), cellBounds), index);

        // start by culling our feature list to the working extent. By default, this is done by
        // checking feature centroids. But the user can override this to crop feature geometry to
        // the cell boundaries.
        FeatureList workingSet;
        cursor->fill(workingSet);

        if (progress && progress->isCanceled())
            return NULL;

        styleGroup = createStyleGroup(style, workingSet, context, readOptions, query);
    }


    return styleGroup;
}

void
FeatureModelGraph::applyRenderSymbology(const Style& style, osg::Node* node)
{
    const RenderSymbol* render = style.get<RenderSymbol>();
    if (render && node)
    {
        if (render->depthOffset().isSet())
        {
            DepthOffsetAdapter doa;
            doa.setGraph(node);
            doa.setDepthOffsetOptions(*render->depthOffset());
        }

        if (render->renderBin().isSet())
        {
            osg::StateSet* ss = node->getOrCreateStateSet();
            ss->setRenderBinDetails(
                ss->getBinNumber(),
                render->renderBin().get(),
                osg::StateSet::PROTECTED_RENDERBIN_DETAILS);
        }

        if (render->order().isSet())
        {
            osg::StateSet* ss = node->getOrCreateStateSet();
            ss->setRenderBinDetails(
                (int)render->order()->eval(),
                ss->getBinName().empty() ? "DepthSortedBin" : ss->getBinName(),
                osg::StateSet::PROTECTED_RENDERBIN_DETAILS);
        }

        if (render->transparent() == true)
        {
            osg::StateSet* ss = node->getOrCreateStateSet();
            ss->setRenderBinDetails(
                10,
                "DepthSortedBin",
                osg::StateSet::PROTECTED_RENDERBIN_DETAILS);
        }

        if (render->decal() == true)
        {
            getOrCreateStateSet()->setAttributeAndModes(
                new osg::PolygonOffset(-1, -1), 1);

            getOrCreateStateSet()->setAttributeAndModes(
                new osg::Depth(osg::Depth::LEQUAL, 0, 1, false));
        }
    }
}

osg::Group*
FeatureModelGraph::getOrCreateStyleGroupFromFactory(const Style& style)
{
    osg::Group* styleGroup = _factory->getOrCreateStyleGroup(style, _session.get());

    // Apply render symbology at the style group level.
    applyRenderSymbology(style, styleGroup);

    return styleGroup;
}

void
FeatureModelGraph::runPreMergeOperations(osg::Node* node)
{
    if (_sgCallbacks.valid())
    {
        _sgCallbacks->firePreMergeNode(node);
    }
}

void
FeatureModelGraph::runPostMergeOperations(osg::Node* node)
{
    if (_sgCallbacks.valid())
    {
        _sgCallbacks->firePostMergeNode(node);
    }
}

void
FeatureModelGraph::redraw()
{
    OpenThreads::ScopedLock< OpenThreads::ReentrantMutex > lk(_redrawMutex);

    OE_TEST << LC << "redraw " << std::endl;

    // clear it out
    removeChildren(0, getNumChildren());

    // initialize the index if necessary.
    if (_options.featureIndexing()->enabled() == true)
    {
        _featureIndex = new FeatureSourceIndex(
            _session->getFeatureSource(),
            Registry::objectIndex(),
            _options.featureIndexing().get());
    }

    osg::Node* node = 0;
    // if there's a display schema in place, set up for quadtree paging.
    if (_options.layout().isSet() || _useTiledSource)
    {
        node = setupPaging();
    }
    else
    {
        FeatureLevel defaultLevel(0.0f, FLT_MAX);

        //Remove all current children
        node = buildTile(defaultLevel, GeoExtent::INVALID, 0, _session->getDBOptions());
        // We're just building the entire node now with no paging, so run the post merge operations immediately.
        runPostMergeOperations(node);
    }

#if 0
    float minRange = -FLT_MAX;
    if (_minRange.isSet())
        minRange = osg::maximum(minRange, _minRange.get());

    if (_options.layout().isSet() && _options.layout()->minRange().isSet())
        minRange = osg::maximum(minRange, *_options.layout()->minRange());

    float maxRange = FLT_MAX;
    if (_maxRange.isSet())
        maxRange = osg::minimum(maxRange, _maxRange.get());

    if (_options.layout().isSet() && _options.layout()->maxRange().isSet())
        maxRange = osg::minimum(maxRange, *_options.layout()->maxRange());

    //If they've specified a min/max range, setup an LOD
    if (minRange != -FLT_MAX || maxRange != FLT_MAX)
    {
        OE_INFO << LC << "Elevation LOD set to " << minRange << " => " << maxRange << std::endl;

        // todo: revisit this, make sure this is still right.
        ElevationLOD *lod = new ElevationLOD(_session->getMapSRS(), minRange, maxRange);
        lod->addChild(node);
        node = lod;
    }
#endif

    // If we want fading, install fading.
    if (_options.fading().isSet())
    {
        FadeEffect* fader = new FadeEffect();
        fader->setFadeDuration(*_options.fading()->duration());
        fader->setMaxRange(*_options.fading()->maxRange());
        fader->setAttenuationDistance(*_options.fading()->attenuationDistance());
        fader->addChild(node);
        node = fader;
    }

    addChild(node);
}

void
FeatureModelGraph::traverse(osg::NodeVisitor& nv)
{
    if (nv.getVisitorType() == nv.CULL_VISITOR)
    {
        OE_PROFILING_ZONE;
        if (!_ownerName.empty())
            OE_PROFILING_ZONE_TEXT(_ownerName);

        osg::Group::traverse(nv);
    }
    else
    {
        osg::Group::traverse(nv);
    }
}<|MERGE_RESOLUTION|>--- conflicted
+++ resolved
@@ -1258,11 +1258,7 @@
                     }
                 }
 
-<<<<<<< HEAD
-                if (createOrUpdateNode(cursor.get(), *feature->style(), context, readOptions, node))
-=======
                 if ( createOrUpdateNode(cursor.get(), *feature->style(), context, readOptions, node, baseQuery))
->>>>>>> 6b1c09b8
                 {
                     if (node.valid())
                     {
@@ -1356,18 +1352,11 @@
 
 bool
 FeatureModelGraph::createOrUpdateNode(FeatureCursor*           cursor,
-<<<<<<< HEAD
-    const Style&             style,
-    FilterContext&           context,
-    const osgDB::Options*    readOptions,
-    osg::ref_ptr<osg::Node>& output)
-=======
                                       const Style&             style,
                                       FilterContext&           context,
                                       const osgDB::Options*    readOptions,
                                       osg::ref_ptr<osg::Node>& output,
                                       const Query&             query)
->>>>>>> 6b1c09b8
 {
     bool ok = _factory->createOrUpdateNode(cursor, style, context, output, query);
     return ok;
@@ -1501,33 +1490,20 @@
         // the feature.)
         if (!combinedStyle.empty())
         {
-<<<<<<< HEAD
-            osg::Group* styleGroup = createStyleGroup(combinedStyle, workingSet, context, readOptions);
+            osg::Group* styleGroup = createStyleGroup(combinedStyle, workingSet, context, readOptions, query);
             if (styleGroup)
                 parent->addChild(styleGroup);
-=======
-            osg::Group* styleGroup = createStyleGroup(combinedStyle, workingSet, context, readOptions, query);
-            if ( styleGroup )
-                parent->addChild( styleGroup );
->>>>>>> 6b1c09b8
         }
     }
 }
 
 
 osg::Group*
-<<<<<<< HEAD
-FeatureModelGraph::createStyleGroup(const Style&          style,
-    FeatureList&          workingSet,
-    const FilterContext&  contextPrototype,
-    const osgDB::Options* readOptions)
-=======
 FeatureModelGraph::createStyleGroup(const Style&          style, 
                                     FeatureList&          workingSet, 
                                     const FilterContext&  contextPrototype,
                                     const osgDB::Options* readOptions,
                                     const Query&          query)
->>>>>>> 6b1c09b8
 {
     OE_TEST << LC << "createStyleGroup " << style.getName() << std::endl;
 
@@ -1569,11 +1545,7 @@
         osg::ref_ptr<osg::Node> node;
         osg::ref_ptr<FeatureCursor> newCursor = new FeatureListCursor(workingSet);
 
-<<<<<<< HEAD
-        if (createOrUpdateNode(newCursor.get(), style, context, readOptions, node))
-=======
         if ( createOrUpdateNode( newCursor.get(), style, context, readOptions, node, query ) )
->>>>>>> 6b1c09b8
         {
             if (!styleGroup)
                 styleGroup = getOrCreateStyleGroupFromFactory(style);
