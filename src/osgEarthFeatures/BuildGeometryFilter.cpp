--- conflicted
+++ resolved
@@ -386,229 +386,4 @@
     FilterContext outCx( context );
     outCx.setReferenceFrame( osg::Matrixd::identity() ); // clear the ref frame.
     return outCx;
-<<<<<<< HEAD
-}
-
-
-
-static
-void tessellate( osg::Geometry* geom )
-{
-    osgUtil::Tessellator tess;
-    tess.setTessellationType( osgUtil::Tessellator::TESS_TYPE_GEOMETRY );
-    tess.setWindingType( osgUtil::Tessellator::TESS_WINDING_ODD );
-//    tess.setWindingType( osgUtil::Tessellator::TESS_WINDING_POSITIVE );
-    tess.retessellatePolygons( *geom );
-}
-
-osg::Geode*
-osgEarth::Features::createVolume(Geometry*            geom,
-                                 double               offset,
-                                 double               height,
-                                 const FilterContext& context )
-{
-    if ( !geom ) return 0L;
-
-    int numRings = 0;
-
-    // start by offsetting the input data and counting the number of rings
-    {
-        GeometryIterator i( geom );
-        i.traverseMultiGeometry() = true;
-        i.traversePolygonHoles() = true;
-        while( i.hasMore() )
-        {
-            Geometry* part = i.next();
-
-            if (offset != 0.0)
-            {
-                for( osg::Vec3dArray::iterator j = part->begin(); j != part->end(); j++ )
-                {
-                    if ( context.isGeocentric() )
-                    {
-                        osg::Vec3d world = context.toWorld( *j );
-                        // TODO: get the proper up vector; this is spherical.. or does it really matter for
-                        // stencil volumes?
-                        osg::Vec3d offset_vec = world;
-                        offset_vec.normalize();
-                        *j = context.toLocal( world + offset_vec * offset ); //(*j) += offset_vec * offset;
-                    }
-                    else
-                    {
-                        (*j).z() += offset;
-                    }
-                }
-            }
-
-            // in the meantime, count the # of closed geoms. We will need to know this in 
-            // order to pre-allocate the proper # of verts.
-            if ( part->getType() == Geometry::TYPE_POLYGON || part->getType() == Geometry::TYPE_RING )
-            {
-                numRings++;
-            }
-        }
-    }
-
-    // now, go thru and remove any coplanar segments from the geometry. The tesselator will
-    // not work include a vert connecting two colinear segments in the tesselation, and this
-    // will break the stenciling logic.
-#define PARALLEL_EPSILON 0.01
-    GeometryIterator i( geom );
-    i.traverseMultiGeometry() = true;
-    i.traversePolygonHoles() = true;
-    while( i.hasMore() )
-    {
-        Geometry* part = i.next();
-        if ( part->size() >= 3 )
-        {
-            osg::Vec3d prevVec = part->front() - part->back();
-            prevVec.normalize();
-
-            for( osg::Vec3dArray::iterator j = part->begin(); part->size() >= 3 && j != part->end(); )
-            {
-                osg::Vec3d& p0 = *j;
-                osg::Vec3d& p1 = j+1 != part->end() ? *(j+1) : part->front();
-                osg::Vec3d vec = p1-p0; vec.normalize();
-
-                // if the vectors are essentially parallel, remove the extraneous vertex.
-                if ( (prevVec ^ vec).length() < PARALLEL_EPSILON )
-                {
-                    j = part->erase( j );
-                    //OE_NOTICE << "removed colinear segment" << std::endl;
-                }
-                else
-                {
-                    ++j;
-                    prevVec = vec;
-                }
-            }
-        }
-    }
-
-
-    const SpatialReference* srs = context.profile()->getSRS();
-
-    // total up all the points so we can pre-allocate the vertex arrays.
-    int num_cap_verts = geom->getTotalPointCount();
-    int num_wall_verts = 2 * (num_cap_verts + numRings); // add in numRings b/c we need to close each wall
-
-    osg::Geometry* walls = new osg::Geometry();
-    osg::Vec3Array* verts = new osg::Vec3Array( num_wall_verts );
-    walls->setVertexArray( verts );
-
-    osg::Geometry* top_cap = new osg::Geometry();
-    osg::Vec3Array* top_verts = new osg::Vec3Array( num_cap_verts );
-    top_cap->setVertexArray( top_verts );
-
-    osg::Geometry* bottom_cap = new osg::Geometry();
-    osg::Vec3Array* bottom_verts = new osg::Vec3Array( num_cap_verts );
-    bottom_cap->setVertexArray( bottom_verts );
-
-    int wall_vert_ptr = 0;
-    int top_vert_ptr = 0;
-    int bottom_vert_ptr = 0;
-
-    //double target_len = height;
-
-    // now generate the extruded geometry.
-    GeometryIterator k( geom );
-    while( k.hasMore() )
-    {
-        Geometry* part = k.next();
-
-        unsigned int wall_part_ptr = wall_vert_ptr;
-        unsigned int top_part_ptr = top_vert_ptr;
-        unsigned int bottom_part_ptr = bottom_vert_ptr;
-        double part_len = 0.0;
-
-        GLenum prim_type = part->getType() == Geometry::TYPE_POINTSET ? GL_LINES : GL_TRIANGLE_STRIP;
-
-        for( osg::Vec3dArray::const_iterator m = part->begin(); m != part->end(); ++m )
-        {
-            osg::Vec3d extrude_vec;
-
-            if ( srs )
-            {
-                osg::Vec3d m_world = context.toWorld( *m ); //*m * context.inverseReferenceFrame();
-                if ( context.isGeocentric() )
-                {
-                    osg::Vec3d p_vec = m_world; // todo: not exactly right; spherical
-
-                    osg::Vec3d unit_vec = p_vec; 
-                    unit_vec.normalize();
-                    p_vec = p_vec + unit_vec*height;
-
-                    extrude_vec = context.toLocal( p_vec ); //p_vec * context.referenceFrame();
-                }
-                else
-                {
-                    extrude_vec.set( m_world.x(), m_world.y(), height );
-                    extrude_vec = context.toLocal( extrude_vec ); //extrude_vec * context.referenceFrame();
-                }
-            }
-            else
-            {
-                extrude_vec.set( m->x(), m->y(), height );
-            }
-
-            (*top_verts)[top_vert_ptr++] = extrude_vec;
-            (*bottom_verts)[bottom_vert_ptr++] = *m;
-             
-            part_len += wall_vert_ptr > (int)wall_part_ptr?
-                (extrude_vec - (*verts)[wall_vert_ptr-2]).length() :
-                0.0;
-
-            int p;
-
-            p = wall_vert_ptr++;
-            (*verts)[p] = extrude_vec;
-
-            p = wall_vert_ptr++;
-            (*verts)[p] = *m;
-        }
-
-        // close the wall if it's a ring/poly:
-        if ( part->getType() == Geometry::TYPE_RING || part->getType() == Geometry::TYPE_POLYGON )
-        {
-            part_len += wall_vert_ptr > (int)wall_part_ptr?
-                ((*verts)[wall_part_ptr] - (*verts)[wall_vert_ptr-2]).length() :
-                0.0;
-
-            int p;
-
-            p = wall_vert_ptr++;
-            (*verts)[p] = (*verts)[wall_part_ptr];
-
-            p = wall_vert_ptr++;
-            (*verts)[p] = (*verts)[wall_part_ptr+1];
-        }
-
-        walls->addPrimitiveSet( new osg::DrawArrays(
-            prim_type,
-            wall_part_ptr, wall_vert_ptr - wall_part_ptr ) );
-
-        top_cap->addPrimitiveSet( new osg::DrawArrays(
-            osg::PrimitiveSet::LINE_LOOP,
-            top_part_ptr, top_vert_ptr - top_part_ptr ) );
-
-        // reverse the bottom verts so the front face is down:
-        std::reverse( bottom_verts->begin()+bottom_part_ptr, bottom_verts->begin()+bottom_vert_ptr );
-
-        bottom_cap->addPrimitiveSet( new osg::DrawArrays(
-            osg::PrimitiveSet::LINE_LOOP,
-            bottom_part_ptr, bottom_vert_ptr - bottom_part_ptr ) );
-    }
-
-    // build solid surfaces for the caps:
-    tessellate( top_cap );
-    tessellate( bottom_cap );
-
-    osg::Geode* geode = new osg::Geode();
-    geode->addDrawable( walls );
-    geode->addDrawable( top_cap );
-    geode->addDrawable( bottom_cap );
-
-    return geode;
-=======
->>>>>>> bc84bbfa
 }