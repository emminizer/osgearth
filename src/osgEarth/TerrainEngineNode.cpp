/* -*-c++-*- */
/* osgEarth - Dynamic map generation toolkit for OpenSceneGraph
 * Copyright 2008-2013 Pelican Mapping
 * http://osgearth.org
 *
 * osgEarth is free software; you can redistribute it and/or modify
 * it under the terms of the GNU Lesser General Public License as published by
 * the Free Software Foundation; either version 2 of the License, or
 * (at your option) any later version.
 *
 * This program is distributed in the hope that it will be useful,
 * but WITHOUT ANY WARRANTY; without even the implied warranty of
 * MERCHANTABILITY or FITNESS FOR A PARTICULAR PURPOSE.  See the
 * GNU Lesser General Public License for more details.
 *
 * You should have received a copy of the GNU Lesser General Public License
 * along with this program.  If not, see <http://www.gnu.org/licenses/>
 */
#include <osgEarth/TerrainEngineNode>
#include <osgEarth/Capabilities>
#include <osgEarth/CullingUtils>
#include <osgEarth/Registry>
#include <osgEarth/TextureCompositor>
#include <osgEarth/NodeUtils>
#include <osgEarth/MapModelChange>
#include <osgDB/ReadFile>
#include <osg/CullFace>
#include <osg/PolygonOffset>
#include <osgViewer/View>

#define LC "[TerrainEngineNode] "

using namespace osgEarth;

//------------------------------------------------------------------------

namespace osgEarth
{
    struct TerrainEngineNodeCallbackProxy : public MapCallback
    {
        TerrainEngineNodeCallbackProxy(TerrainEngineNode* node) : _node(node) { }
        osg::observer_ptr<TerrainEngineNode> _node;

        void onMapInfoEstablished( const MapInfo& mapInfo )
        {
            osg::ref_ptr<TerrainEngineNode> safeNode = _node.get();
            if ( safeNode.valid() )
                safeNode->onMapInfoEstablished( mapInfo );
        }

        void onMapModelChanged( const MapModelChange& change )
        {
            osg::ref_ptr<TerrainEngineNode> safeNode = _node.get();
            if ( safeNode.valid() )
                safeNode->onMapModelChanged( change );
        }
    };
}


//------------------------------------------------------------------------


TerrainEngineNode::ImageLayerController::ImageLayerController(const Map*         map,
                                                              TerrainEngineNode* engine) :
_mapf  ( map, Map::IMAGE_LAYERS, "TerrainEngineNode.ImageLayerController" ),
_engine( engine )
{
    //nop
}


void
TerrainEngineNode::addEffect(TerrainEffect* effect)
{
    if ( effect )
    {
        effects_.push_back( effect );
        effect->onInstall( this );
    }
}


void
TerrainEngineNode::removeEffect(TerrainEffect* effect)
{
    if ( effect )
    {
        effect->onUninstall(this);
        TerrainEffectVector::iterator i = std::find(effects_.begin(), effects_.end(), effect);
        if ( i != effects_.end() )
            effects_.erase( i );
    }
}


TextureCompositor*
TerrainEngineNode::getTextureCompositor() const
{
    return _texCompositor.get();
}


// this handler adjusts the uniform set when a terrain layer's "enabed" state changes
void
TerrainEngineNode::ImageLayerController::onVisibleChanged( TerrainLayer* layer )
{
    _engine->dirty();
}


// this handler adjusts the uniform set when a terrain layer's "opacity" value changes
void
TerrainEngineNode::ImageLayerController::onOpacityChanged( ImageLayer* layer )
{
    _engine->dirty();
}

void
TerrainEngineNode::ImageLayerController::onVisibleRangeChanged( ImageLayer* layer )
{
    _engine->dirty();
}

void
TerrainEngineNode::ImageLayerController::onColorFiltersChanged( ImageLayer* layer )
{
    _engine->updateTextureCombining();
    _engine->dirty();
}



//------------------------------------------------------------------------


TerrainEngineNode::TerrainEngineNode() :
_verticalScale         ( 1.0f ),
_initStage             ( INIT_NONE ),
_dirtyCount            ( 0 )
{
    // register for event traversals so we can properly reset the dirtyCount
    ADJUST_EVENT_TRAV_COUNT( this, 1 );
}


TerrainEngineNode::~TerrainEngineNode()
{
    //Remove any callbacks added to the image layers
    if (_map.valid())
    {
        MapFrame mapf( _map.get(), Map::IMAGE_LAYERS, "TerrainEngineNode::~TerrainEngineNode" );
        for( ImageLayerVector::const_iterator i = mapf.imageLayers().begin(); i != mapf.imageLayers().end(); ++i )
        {
            i->get()->removeCallback( _imageLayerController.get() );
        }
    }
}


void
TerrainEngineNode::dirty()
{
    if ( 0 == _dirtyCount++ )
    {
        // notify any attached Views
        ViewVisitor<RequestRedraw> visitor;
        this->accept(visitor);
    }
}


void
TerrainEngineNode::preInitialize( const Map* map, const TerrainOptions& options )
{
    _map = map;
    
    // fire up a terrain utility interface
    _terrainInterface = new Terrain( this, map->getProfile(), map->isGeocentric(), options );

    // set up the CSN values   
    _map->getProfile()->getSRS()->populateCoordinateSystemNode( this );
    
    // OSG's CSN likes a NULL ellipsoid to represent projected mode.
    if ( !_map->isGeocentric() )
        this->setEllipsoidModel( NULL );
    
    // install the proper layer composition technique:
    _texCompositor = new TextureCompositor();

    // then register the callback so we can process further map model changes
    _map->addMapCallback( new TerrainEngineNodeCallbackProxy( this ) );

    // enable backface culling
    osg::StateSet* set = getOrCreateStateSet();
    set->setMode( GL_CULL_FACE, 1 );

    if ( options.enableMercatorFastPath().isSet() )
    {
        OE_INFO 
            << LC << "Mercator fast path " 
            << (options.enableMercatorFastPath()==true? "enabled" : "DISABLED") << std::endl;
    }

    _initStage = INIT_PREINIT_COMPLETE;
}

void
TerrainEngineNode::postInitialize( const Map* map, const TerrainOptions& options )
{
    if ( _map.valid() ) // i think this is always true [gw]
    {
        // manually trigger the map callbacks the first time:
        if ( _map->getProfile() )
            onMapInfoEstablished( MapInfo(_map.get()) );

        // create a layer controller. This object affects the uniforms that control layer appearance properties
        _imageLayerController = new ImageLayerController( _map.get(), this );

        // register the layer Controller it with all pre-existing image layers:
        MapFrame mapf( _map.get(), Map::IMAGE_LAYERS, "TerrainEngineNode::initialize" );
        for( ImageLayerVector::const_iterator i = mapf.imageLayers().begin(); i != mapf.imageLayers().end(); ++i )
        {
            i->get()->addCallback( _imageLayerController.get() );
        }
    }

    _initStage = INIT_POSTINIT_COMPLETE;
}

osg::BoundingSphere
TerrainEngineNode::computeBound() const
{
    if ( getEllipsoidModel() )
    {
        double maxRad = std::max(
            getEllipsoidModel()->getRadiusEquator(),
            getEllipsoidModel()->getRadiusPolar());

        return osg::BoundingSphere( osg::Vec3(0,0,0), maxRad+25000 );
    }
    else
    {
        return osg::CoordinateSystemNode::computeBound();
    }
}

void
TerrainEngineNode::setVerticalScale( float value )
{
    _verticalScale = value;
    onVerticalScaleChanged();
}

void
TerrainEngineNode::onMapInfoEstablished( const MapInfo& mapInfo )
{
    // set up the CSN values   
    mapInfo.getProfile()->getSRS()->populateCoordinateSystemNode( this );
    
    // OSG's CSN likes a NULL ellipsoid to represent projected mode.
    if ( !mapInfo.isGeocentric() )
        this->setEllipsoidModel( NULL );
}

void
TerrainEngineNode::onMapModelChanged( const MapModelChange& change )
{
    if ( _initStage == INIT_POSTINIT_COMPLETE )
    {
        if ( change.getAction() == MapModelChange::ADD_IMAGE_LAYER )
        {
            change.getImageLayer()->addCallback( _imageLayerController.get() );
        }
        else if ( change.getAction() == MapModelChange::REMOVE_IMAGE_LAYER )
        {
            change.getImageLayer()->removeCallback( _imageLayerController.get() );
        }
    }

    // notify that a redraw is required.
    dirty();
}

namespace
{
    Threading::Mutex s_opqlock;
}

void
TerrainEngineNode::traverse( osg::NodeVisitor& nv )
{
    if ( nv.getVisitorType() == osg::NodeVisitor::CULL_VISITOR )
    {
        // see if we need to set up the Terrain object with an update ops queue.
        if ( !_terrainInterface->_updateOperationQueue.valid() )
        {
            Threading::ScopedMutexLock lock(s_opqlock);
            if ( !_terrainInterface->_updateOperationQueue.valid() ) // double check pattern
            {
                //TODO: think, will this work with >1 view?
                osgUtil::CullVisitor* cv = Culling::asCullVisitor(nv);
                if ( cv->getCurrentCamera() )
                {
                    osgViewer::View* view = dynamic_cast<osgViewer::View*>(cv->getCurrentCamera()->getView());
                    if ( view && view->getViewerBase() )
                    {
                        osg::OperationQueue* q = view->getViewerBase()->getUpdateOperations();
                        if ( !q ) {
                            q = new osg::OperationQueue();
                            view->getViewerBase()->setUpdateOperations( q );
                        }
                        _terrainInterface->_updateOperationQueue = q;
                    }
                }
            }
        }
<<<<<<< HEAD


        if ( Registry::capabilities().supportsGLSL() )
        {
            //_updateLightingUniformsHelper.cullTraverse( this, &nv );

            // TODO: the "camera elevation" uniform is only used by the old
            // multi- and texarray- texture compositors. Once we get rid of those
            // we can get rid of this too.
            osgUtil::CullVisitor* cv = Culling::asCullVisitor(nv);
            if ( cv )
            {
                osg::Vec3d eye = cv->getEyePoint();

                float elevation;
                if ( _map->isGeocentric() )
                    elevation = eye.length() - osg::WGS_84_RADIUS_EQUATOR;
                else
                    elevation = eye.z();

                //TODO: no good. cannot be setting this in cull.
                _cameraElevationUniform->set( elevation );
            }
        }
=======
>>>>>>> c9426661
    }

    else if ( nv.getVisitorType() == osg::NodeVisitor::EVENT_VISITOR )
    {
        _dirtyCount = 0;
    }

    osg::CoordinateSystemNode::traverse( nv );
}

//------------------------------------------------------------------------

#undef LC
#define LC "[TerrainEngineNodeFactory] "

TerrainEngineNode*
TerrainEngineNodeFactory::create( Map* map, const TerrainOptions& options )
{
    TerrainEngineNode* result = 0L;

    std::string driver = options.getDriver();
    if ( driver.empty() )
        driver = Registry::instance()->getDefaultTerrainEngineDriverName();

    std::string driverExt = std::string( ".osgearth_engine_" ) + driver;
    result = dynamic_cast<TerrainEngineNode*>( osgDB::readObjectFile( driverExt ) );
    if ( !result )
    {
        OE_WARN << "WARNING: Failed to load terrain engine driver for \"" << driver << "\"" << std::endl;
    }

    return result;
}

//------------------------------------------------------------------------
TerrainDecorator::~TerrainDecorator()
{
}

void TerrainDecorator::onInstall( TerrainEngineNode* engine )
{
}

void TerrainDecorator::onUninstall( TerrainEngineNode* engine )
{
}
<|MERGE_RESOLUTION|>--- conflicted
+++ resolved
@@ -315,33 +315,6 @@
                 }
             }
         }
-<<<<<<< HEAD
-
-
-        if ( Registry::capabilities().supportsGLSL() )
-        {
-            //_updateLightingUniformsHelper.cullTraverse( this, &nv );
-
-            // TODO: the "camera elevation" uniform is only used by the old
-            // multi- and texarray- texture compositors. Once we get rid of those
-            // we can get rid of this too.
-            osgUtil::CullVisitor* cv = Culling::asCullVisitor(nv);
-            if ( cv )
-            {
-                osg::Vec3d eye = cv->getEyePoint();
-
-                float elevation;
-                if ( _map->isGeocentric() )
-                    elevation = eye.length() - osg::WGS_84_RADIUS_EQUATOR;
-                else
-                    elevation = eye.z();
-
-                //TODO: no good. cannot be setting this in cull.
-                _cameraElevationUniform->set( elevation );
-            }
-        }
-=======
->>>>>>> c9426661
     }
 
     else if ( nv.getVisitorType() == osg::NodeVisitor::EVENT_VISITOR )
