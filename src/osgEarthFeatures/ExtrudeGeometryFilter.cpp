--- conflicted
+++ resolved
@@ -896,31 +896,6 @@
     bool ok = process( input, context );
 
     // convert everything to triangles and combine drawables.
-<<<<<<< HEAD
-    if ( _mergeGeometry == true && /*!context.featureIndex() && */_featureNameExpr.empty() )
-    {
-        for( SortedGeodeMap::iterator i = _geodes.begin(); i != _geodes.end(); ++i )
-        {
-#if 1
-            MeshConsolidator::run( *i->second.get() );
-
-            if ( !context.featureIndex() )
-            {
-                VertexCacheOptimizer vco;
-                i->second->accept( vco );
-            }
-#else
-
-        //TODO: try this -- issues: it won't work on lines, and will it screw up
-        // feature indexing?
-            osgUtil::Optimizer o;
-            o.optimize( i->second.get(),
-                osgUtil::Optimizer::MERGE_GEOMETRY |
-                osgUtil::Optimizer::VERTEX_PRETRANSFORM |
-                osgUtil::Optimizer::INDEX_MESH |
-                osgUtil::Optimizer::VERTEX_POSTTRANSFORM );
-#endif
-=======
     if ( _mergeGeometry == true && _featureNameExpr.empty() )
     {
         for( SortedGeodeMap::iterator i = _geodes.begin(); i != _geodes.end(); ++i )
@@ -946,7 +921,6 @@
                     osgUtil::Optimizer::INDEX_MESH |
                     osgUtil::Optimizer::VERTEX_POSTTRANSFORM );
             }
->>>>>>> 4c4ec4d6
         }
     }
 
