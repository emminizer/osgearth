--- conflicted
+++ resolved
@@ -30,10 +30,7 @@
 #include <osg/OperationThread>
 #include <osg/GraphicsContext>
 #include <osg/GLObjects>
-<<<<<<< HEAD
-=======
 #include <osg/Drawable>
->>>>>>> 7812e9f9
 #include <set>
 
 #ifndef GLintptr
@@ -112,44 +109,11 @@
         GLenum _target;
     };
 
-<<<<<<< HEAD
-    //! Base class for GL object containers
-    class OSGEARTH_EXPORT GLObject : public osg::Referenced
-    {
-    public:
-        GLObject(osg::State& state, const std::string& label);
-        virtual void release() =0;
-        osg::GLExtensions* ext() const { return _ext; }
-    protected:
-        std::string _label;
-        osg::GLExtensions* _ext;
-    };
-
-    //! A buffer object
-    class OSGEARTH_EXPORT GLBuffer : public GLObject
-    {
-    public:
-        GLBuffer(GLenum target, osg::State& state, const std::string& label="");
-        void bind();
-        void bind(GLenum target);
-        GLuint name() const { return _name; }
-        void release();
-    private:
-        GLuint _name;
-        GLenum _target;
-    };
-
-=======
->>>>>>> 7812e9f9
     //! A texture object with optional resident handle
     class OSGEARTH_EXPORT GLTexture : public GLObject
     {
     public:
-<<<<<<< HEAD
-        GLTexture(GLenum target, osg::State& state, const std::string& label="");
-=======
         GLTexture(GLenum target, osg::State& state, const std::string& label = "");
->>>>>>> 7812e9f9
         void bind();
         GLuint64 handle();
         GLuint name() const { return _name; }
@@ -168,11 +132,7 @@
 
 #ifdef OE_USE_GRAPHICS_OBJECT_MANAGER
     /**
-<<<<<<< HEAD
-     * Mechanism that will automatically delete a GL object 
-=======
      * Mechanism that will automatically delete a GL object
->>>>>>> 7812e9f9
      * when its container goes out of scope
      */
     struct GLObjectReleaser : public osg::GraphicsObjectManager
@@ -190,59 +150,6 @@
 
         std::set<osg::ref_ptr<GLObject> > _objects;
         std::set<osg::ref_ptr<GLObject> > _temp;
-<<<<<<< HEAD
-    };
-
-#else // legacy implementation for OSG 3.4
-    struct GLObjectReleaser : public osg::GraphicsOperation
-    {
-        GLObjectReleaser(unsigned contextID);
-
-        static void watch(GLObject*, osg::State&);
-
-        static void releaseAll(osg::State&);
-
-        void operator()(osg::GraphicsContext*);
-
-        std::set<osg::ref_ptr<GLObject> > _objects;
-        std::set<osg::ref_ptr<GLObject> > _temp;
-
-        static osg::buffered_object<osg::ref_ptr<GLObjectReleaser> > _buf;
-    };
-#endif
-
-    //! Base class for a shader storage buffer object
-    class OSGEARTH_EXPORT SSBO
-    {
-    public:
-        SSBO();
-
-        mutable osg::ref_ptr<GLBuffer> _buffer;
-        mutable GLsizei _allocatedSize;
-        mutable GLsizei _requiredSize;
-        GLint _bindingIndex;
-        void bindLayout() const;
-        virtual void release() const;
-    };
-
-    // Functions that aren't in osg::GLExtensions (some in 3.4, some in 3.6+)
-    struct OSGEARTH_EXPORT GLFunctions
-    {
-        static GLFunctions& get(unsigned contextID);
-        static GLFunctions& get(osg::State& state) { return get(state.getContextID()); }
-
-        GLFunctions();
-        void (GL_APIENTRY * glBufferStorage)(GLenum, GLuint, const void*, GLenum);
-        void (GL_APIENTRY * glClearBufferSubData)(GLenum, GLenum, GLintptr, GLsizeiptr, GLenum, GLenum type, const void*);
-        void (GL_APIENTRY * glMultiDrawElementsIndirect)(GLenum, GLenum, const void*, GLsizei, GLsizei);
-        void (GL_APIENTRY * glDispatchComputeIndirect)(GLintptr);
-        void (GL_APIENTRY * glTexStorage3D)(GLenum, GLsizei, GLenum, GLsizei, GLsizei, GLsizei);
-
-
-    private:
-        static GLFunctions _buf[256];
-=======
->>>>>>> 7812e9f9
     };
 
 #else // legacy implementation for OSG 3.4
