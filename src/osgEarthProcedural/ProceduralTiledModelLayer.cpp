--- conflicted
+++ resolved
@@ -61,25 +61,10 @@
 
     // Initialize a NodeGraph with a default NodeOutputOperation
     _nodeGraph = std::make_shared<NodeGraph>();
-<<<<<<< HEAD
 
     // Make a final node output
     auto output = std::make_shared< NodeOutputOperation >();
     _nodeGraph->operations.push_back(output);
-
-#if 0
-    auto sphere = std::make_shared< SphereOperation>();
-    _nodeGraph->operations.push_back(sphere);
-
-    _nodeGraph->operations.push_back(std::make_shared < LoadNodeOperation >("cow.osg"));
-
-    // Connect the sphere to the output
-    sphere->connect("Node", output.get(), "Node");
-=======
-    auto output = std::make_shared< NodeOutputOperation >();
->>>>>>> ab1bef55
-    _nodeGraph->operations.push_back(output);
-#endif
 
     if (getProfile() == nullptr)
     {
