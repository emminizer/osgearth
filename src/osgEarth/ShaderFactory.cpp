--- conflicted
+++ resolved
@@ -199,22 +199,10 @@
 {
     std::stringstream buf;
 
-<<<<<<< HEAD
-    buf << "#version " << GLSL_VERSION_STR << "\n";
-#ifdef OSG_GLES2_AVAILABLE
-    buf << "precision mediump float;\n";
-#endif
-    
-    //if ( numTexCoordSets > 0 )
-    //{
-    //    buf << "varying vec4 osg_TexCoord[" << numTexCoordSets << "]; \n";
-    //}
-=======
     buf << 
         "#version " << GLSL_VERSION_STR << "\n"
         PRECISION_MEDIUMP_FLOAT "\n";
 
->>>>>>> c655dda8
     buf << "varying vec4 osg_TexCoord[" << Registry::capabilities().getMaxGPUTextureCoordSets() << "]; \n";
 
     buf
@@ -437,91 +425,6 @@
     int maxLights = Registry::capabilities().getMaxLights();
     
     std::stringstream buf;
-<<<<<<< HEAD
-    buf << "#version " << GLSL_VERSION_STR << "\n"
-#ifdef OSG_GLES2_AVAILABLE
-    << "precision mediump float;\n"
-    
-    //add lightsource typedef and uniform array
-    << "struct osg_LightSourceParameters {"
-    << "    vec4  ambient;"
-    << "    vec4  diffuse;"
-    << "    vec4  specular;"
-    << "    vec4  position;"
-    << "    vec4  halfVector;"
-    << "    vec3  spotDirection;" 
-    << "    float  spotExponent;"
-    << "    float  spotCutoff;"
-    << "    float  spotCosCutoff;" 
-    << "    float  constantAttenuation;"
-    << "    float  linearAttenuation;"
-    << "    float  quadraticAttenuation;" 
-    << "};\n"
-    << "uniform osg_LightSourceParameters osg_LightSource[" << maxLights << "];\n"
-    
-    << "struct  osg_LightProducts {"
-    << "    vec4  ambient;"
-    << "    vec4  diffuse;"
-    << "    vec4  specular;"
-    << "};\n"
-    << "uniform osg_LightProducts osg_FrontLightProduct[" << maxLights << "];\n"
-    
-#endif
-    
-    << "varying vec4 osg_FrontColor; \n"
-    << "varying vec4 osg_FrontSecondaryColor; \n"
-    
-    << "uniform bool osgearth_LightingEnabled; \n"
-    
-#ifndef OSG_GLES2_AVAILABLE
-    << "void osgearth_vert_setupLighting() \n"
-    << "{ \n"
-    << "    if (osgearth_LightingEnabled) \n"
-    << "    { \n"
-    << "        vec3 normal = gl_NormalMatrix * gl_Normal; \n"
-    << "        float NdotL = dot( normal, normalize(gl_LightSource[0].position.xyz) ); \n"
-    << "        NdotL = max( 0.0, NdotL ); \n"
-    << "        float NdotHV = dot( normal, gl_LightSource[0].halfVector.xyz ); \n"
-    << "        NdotHV = max( 0.0, NdotHV ); \n"
-
-    << "        osg_FrontColor.rgb = osg_FrontColor.rgb * \n"
-    << "            clamp( \n"
-    << "                gl_LightModel.ambient + \n"
-    << "                gl_FrontLightProduct[0].ambient +          \n"
-    << "                gl_FrontLightProduct[0].diffuse * NdotL, 0.0, 1.0).rgb;   \n"
-
-    << "        osg_FrontSecondaryColor = vec4(0.0); \n"
-    << "        if ( NdotL * NdotHV > 0.0 ) \n"
-    << "        { \n"
-    << "            osg_FrontSecondaryColor.rgb = (gl_FrontLightProduct[0].specular * \n"
-    << "                                          pow( NdotHV, gl_FrontMaterial.shininess )).rgb;\n"
-    << "        } \n"
-
-//    << "        gl_BackColor = gl_FrontColor; \n"
-//    << "        gl_BackSecondaryColor = gl_FrontSecondaryColor; \n"
-    << "    } \n"
-    << "} \n";
-#else
-    << "void osgearth_vert_setupLighting() \n"
-    << "{ \n"
-    << "    if (osgearth_LightingEnabled) \n"
-    << "    { \n"
-    << "        float shine = 10.0;\n"
-    << "        vec4 lightModelAmbi = vec4(0.1,0.1,0.1,1.0);\n"
-//gl_FrontMaterial.shininess
-//gl_LightModel.ambient
-    << "        vec3 normal = gl_NormalMatrix * gl_Normal; \n"
-    << "        float NdotL = dot( normal, normalize(osg_LightSource[0].position.xyz) ); \n"
-    << "        NdotL = max( 0.0, NdotL ); \n"
-    << "        float NdotHV = dot( normal, osg_LightSource[0].halfVector.xyz ); \n"
-    << "        NdotHV = max( 0.0, NdotHV ); \n"
-    
-    << "        osg_FrontColor.rgb = osg_FrontColor.rgb * \n"
-    << "            clamp( \n"
-    << "                lightModelAmbi + \n"
-    << "                osg_FrontLightProduct[0].ambient +          \n"
-    << "                osg_FrontLightProduct[0].diffuse * NdotL, 0.0, 1.0).rgb;   \n"
-=======
     buf << "#version " << GLSL_VERSION_STR << "\n";
 
     if ( s_GLES_SHADERS )
@@ -532,7 +435,6 @@
             << "uniform osg_LightSourceParameters osg_LightSource0;\n"
             << "uniform osg_LightProducts osg_FrontLightProduct0;\n";
     }
->>>>>>> c655dda8
     
     buf
         << "varying vec4 osg_FrontColor; \n"
