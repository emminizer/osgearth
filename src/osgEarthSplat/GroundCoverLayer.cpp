/* -*-c++-*- */
/* osgEarth - Geospatial SDK for OpenSceneGraph
* Copyright 2008-2012 Pelican Mapping
* http://osgearth.org
*
* osgEarth is free software; you can redistribute it and/or modify
* it under the terms of the GNU Lesser General Public License as published by
* the Free Software Foundation; either version 2 of the License, or
* (at your option) any later version.
*
* THE SOFTWARE IS PROVIDED "AS IS", WITHOUT WARRANTY OF ANY KIND, EXPRESS OR
* IMPLIED, INCLUDING BUT NOT LIMITED TO THE WARRANTIES OF MERCHANTABILITY,
* FITNESS FOR A PARTICULAR PURPOSE AND NONINFRINGEMENT. IN NO EVENT SHALL THE
* AUTHORS OR COPYRIGHT HOLDERS BE LIABLE FOR ANY CLAIM, DAMAGES OR OTHER
* LIABILITY, WHETHER IN AN ACTION OF CONTRACT, TORT OR OTHERWISE, ARISING
* FROM, OUT OF OR IN CONNECTION WITH THE SOFTWARE OR THE USE OR OTHER DEALINGS
* IN THE SOFTWARE.
*
* You should have received a copy of the GNU Lesser General Public License
* along with this program.  If not, see <http://www.gnu.org/licenses/>
*/
#include "GroundCoverLayer"
#include "SplatShaders"
#include "NoiseTextureFactory"
#include <osgEarth/VirtualProgram>
#include <osgEarth/CameraUtils>
#include <osgEarth/Shaders>
#include <osgEarth/LineDrawable>
#include <osgEarth/NodeUtils>
#include <osgEarth/Registry>
#include <osgEarth/Capabilities>
#include <osgEarth/Math>
<<<<<<< HEAD
#include <osgEarth/Metrics>

=======
#include <osgEarth/TerrainEngineNode>
>>>>>>> f75373b7
#include <osg/BlendFunc>
#include <osg/Multisample>
#include <osg/Texture2D>
#include <osg/Depth>
#include <osg/Version>
#include <osg/ComputeBoundsVisitor>
#include <osgDB/ReadFile>
#include <osgDB/WriteFile>
#include <osgDB/FileNameUtils>
#include <osgUtil/CullVisitor>
#include <osgUtil/Optimizer>

#include <cstdlib> // getenv

#define LC "[GroundCoverLayer] " << getName() << ": "

#define OE_DEVEL OE_DEBUG

//#define ATLAS_SAMPLER "oe_gc_atlas"
#define NOISE_SAMPLER "oe_gc_noiseTex"

#ifndef GL_MULTISAMPLE
#define GL_MULTISAMPLE 0x809D
#endif

using namespace osgEarth::Splat;

REGISTER_OSGEARTH_LAYER(groundcover, GroundCoverLayer);
REGISTER_OSGEARTH_LAYER(splat_groundcover, GroundCoverLayer);

// TODO LIST
//

//  - Move normal map conversion code out of here, and move towards a "MaterialTextureSet"
//    kind of setup that will support N material textures at once.

//  - FEATURE: FADE in 3D models from billboards
//  - FEATURE: automatically generate billboards? Imposters? Other?

//  - Lighting: do something about billboard lighting. We might have to generate normal 
//    maps when we make the imposter billboards (if we make them).

//  - Texture management as the catalog gets bigger. Swap in/out criteria and detection??
//    (This will probably have to wait until we change the Biome meta.)
//    OR, the GPU can periodically "report" on usage in a readback buffer and the CPU
//    can respond accordingly; as long as the readback is fairly asynchronous

//  - Idea: include a "model range" or "max SSE" in the InstanceBuffer...?
//  - [PERF] thin out distant instances automatically in large tiles
//  - [PERF] cull by "horizon" .. e.g., the lower you are, the fewer distant trees...?
//  - Figure out exactly where some of this functionality goes -- GCL or IC? For example the
//    TileManager stuff seems like it would go in IC?
//  - Allow us to store key, slot, etc data in the actual TileContext coming from the 
//    PatchLayer. It is silly to have to do TileKey lookups and not be able to simple
//    iterate over the TileBatch.
//  - fix the random asset select with weighting...just not really working well.
//  - programmable SSE for models?
//  - variable spacing or clumping by landcovergroup or asset...?
//  - make the noise texture bindless as well? Stick it in the arena? Why not.

//  - (DONE) BUG: multiple biomes, same asset in each biome; billboard sizes are messed up.
//  - (DONE - using indexes instead of copies) Reduce the size of the RenderBuffer structure
//  - (DONE) Fix model culling. The "radius" isn't quite sufficient since the origin is not at the center,
//    AND because rotation changes the profile. Calculate it differently.
//  - (DONE) [OPT] reduce the SIZE of the instance buffer by re-using variables (instanceID, drawID, assetID)
//  - (DONE) Figure out how to pre-compile/ICO the TextureArena; it takes quite a while.
//  - (DONE) [OPT] on Generate, store the instance count per tile in an array somewhere. Also store the 
//    TOTAL instance count in the DI buffer. THen use this to dispatchComputeIndirect for the
//    MERGE. That way we don't have to dispatch to "all possible locations" during a merge,
//    hopefully making it much faster and avoiding frame breaks.
//  - (DONE) FIX the multi-GC case. A resident handle can't cross GCs, so we will need
//    to upgrade TextureArena (Texture) to store one object/handle per GC.
//    We will also need to replace the sampler IDs in teh LUT shader with a mapping
//    to a UBO (or something) that holds the actual resident handles. Blah..
//  - (DONE) Properly delete all GL memory .. use the Releaser on the GC thread?
//  - (DONE) Can we remove the normal matrix?
//  - (DONE) [OPT] combine multiple object lists into the GLObjectReleaser
//  - (DONE) FIX to work with SHADOW camera (separate culling...maybe?) (reference viewpoint?)
//  - (DONE) FIX the multi-CAMERA case.
//  - (DONE) Do NOT regenerate every tile every time the tilebatch changes!
//  - (DONE .. had to call glBindBufferRange each frame) Two GC layers at the same time doesn't work! (grass + trees)
//  - (DONE) FIX: IC's atlas is hard-coded to texture image unit 11. Allocate it dynamically.
//  - (DONE .. the lighting shader was executing in the wrong order) Lighting
//  - (DONE .. was good!!) read back the instance count to reduce the dispatch #?
//  - (DONE .. was a bad oe_gc_Assets setup in the LUT shader) Fix teh "flashing" bug :(
//  - (DONE .. merged at layer level) BUGFIX: we're merging the geometrycloud's stateset into the layer's stateset. Make sure that's kosher...?
//  - (DONE) Fix the GRASS LAYER
//  - (DONE) Rotation for models
//  - (DONE) Scaling of the 3D models to match the height/width....? or not? set from loaded model?

//........................................................................

Config
GroundCoverLayer::Options::getConfig() const
{
    Config conf = PatchLayer::Options::getConfig();
    maskLayer().set(conf, "mask_layer");
    colorLayer().set(conf, "color_layer");
    conf.set("color_min_saturation", colorMinSaturation());
    conf.set("lod", _lod);
    conf.set("cast_shadows", _castShadows);
    conf.set("max_alpha", maxAlpha());
    conf.set("alpha_to_coverage", alphaToCoverage());
    conf.set("max_sse", maxSSE());

    Config zones("zones");
    for (int i = 0; i < _biomeZones.size(); ++i) {
        Config zone = _biomeZones[i].getConfig();
        if (!zone.empty())
            zones.add(zone);
    }
    if (!zones.empty())
        conf.set(zones);
    return conf;
}

void
GroundCoverLayer::Options::fromConfig(const Config& conf)
{
    // defaults:
    lod().setDefault(13u);
    castShadows().setDefault(false);
    maxAlpha().setDefault(0.15f);
    alphaToCoverage().setDefault(true);

    maskLayer().get(conf, "mask_layer");
    colorLayer().get(conf, "color_layer");
    conf.get("color_min_saturation", colorMinSaturation());
    conf.get("lod", _lod);
    conf.get("cast_shadows", _castShadows);
    conf.get("max_alpha", maxAlpha());
    conf.get("alpha_to_coverage", alphaToCoverage());
    conf.get("max_sse", maxSSE());

    const Config* zones = conf.child_ptr("zones");
    if (zones)
    {
        const ConfigSet& children = zones->children();
        for (ConfigSet::const_iterator i = children.begin(); i != children.end(); ++i)
        {
            _biomeZones.push_back(BiomeZone(*i));
        }
    }
    else if (conf.hasChild("groundcover"))
    {
        BiomeZone zone(conf);
        _biomeZones.push_back(zone);
    }
}

//........................................................................

bool
GroundCoverLayer::LayerAcceptor::acceptLayer(osg::NodeVisitor& nv, const osg::Camera* camera) const
{
    // if this is a shadow camera and the layer is configured to cast shadows, accept it.
    if (CameraUtils::isShadowCamera(camera))
    {
        return _layer->getCastShadows();
    }

    // if this is a depth-pass camera (and not a shadow cam), reject it.
    if (CameraUtils::isDepthCamera(camera))
    {
        return false;
    }

    // otherwise accept the layer.
    return true;
}

bool
GroundCoverLayer::LayerAcceptor::acceptKey(const TileKey& key) const
{
    return _layer->getLOD() == key.getLOD();
}

//........................................................................

namespace
{
    // Trick to store the BiomeLayout pointer in a stateattribute so we can track it during cull/draw
    struct ZoneSA : public osg::StateAttribute
    {
        META_StateAttribute(osgEarth, ZoneSA, (osg::StateAttribute::Type)(osg::StateAttribute::CAPABILITY + 90210));
        BiomeZone* _obj;
        ZoneSA() : _obj(NULL) { }
        ZoneSA(const ZoneSA& sa, const osg::CopyOp& copyop = osg::CopyOp::SHALLOW_COPY) : osg::StateAttribute(sa, copyop), _obj(sa._obj) { }
        ZoneSA(BiomeZone* obj) : _obj(obj) { }
        virtual int compare(const StateAttribute& sa) const { return 0; }
        static const ZoneSA* extract(const osg::State* state) {
            osg::State::AttributeMap::const_iterator i = state->getAttributeMap().find(
                std::make_pair((osg::StateAttribute::Type)(osg::StateAttribute::CAPABILITY + 90210), 0));
            if (i == state->getAttributeMap().end()) return NULL;
            if (i->second.attributeVec.empty()) return NULL;
            return dynamic_cast<const ZoneSA*>(i->second.attributeVec.front().first);
        }
    };

    // octohodreal normal packing
    // TODO: MOVE SOMEWHERE ELSE
    void packNormal(const osg::Vec3& v, osg::Vec2& p)
    {
        float d = 1.0/(fabs(v.x())+fabs(v.y())+fabs(v.z()));
        p.x() = v.x() * d;
        p.y() = v.y() * d;

        if (v.z() < 0.0)
        {
            p.x() = (1.0 - fabs(p.y())) * (p.x() >= 0.0? 1.0 : -1.0);
            p.y() = (1.0 - fabs(p.x())) * (p.y() >= 0.0? 1.0 : -1.0);
        }

        p.x() = 0.5f*(p.x()+1.0f);
        p.y() = 0.5f*(p.y()+1.0f);
    }

    osg::Image* convertNormalMapFromRGBToRG(const osg::Image* in)
    {
        osg::Image* out = new osg::Image();
        out->allocateImage(in->s(), in->t(), 1, GL_RG, GL_UNSIGNED_BYTE);
        out->setInternalTextureFormat(GL_RG8);
        osg::Vec4 v;
        osg::Vec2 packed;
        ImageUtils::PixelReader read(in);
        ImageUtils::PixelWriter write(out);
        for(int t=0; t<read.t(); ++t)
        {
            for(int s=0; s<read.s(); ++s)
            {
                read(v, s, t);
                packNormal(osg::Vec3f(v.r()*2.0f-1.0f, v.g()*2.0f-1.0f, v.b()*2.0f-1.0f), packed);
                v.set(packed.x(), packed.y(), 0.0f, 0.0f);
                write(v, s, t);
            }
        }
        return out;
    }
}

void
GroundCoverLayer::ZoneSelector::operator()(osg::Node* node, osg::NodeVisitor* nv) const
{
    if (nv->getVisitorType() == nv->CULL_VISITOR)
    {
        osgUtil::CullVisitor* cv = dynamic_cast<osgUtil::CullVisitor*>(nv);

        // If we have zones, select the current one and apply its state set.
        if (_layer && _layer->getZones().size() > 0)
        {
            int zoneIndex = 0;
            osg::Vec3d vp = cv->getViewPoint();

            for(int z=_layer->getZones().size()-1; z > 0 && zoneIndex == 0; --z)
            {
                if ( _layer->getZones()[z].contains(vp) )
                {
                    zoneIndex = z;
                }
            }

            osg::StateSet* zoneStateSet = _layer->getZoneStateSet(zoneIndex);

            if (zoneStateSet)
            {
                cv->pushStateSet(zoneStateSet);
                traverse(node, nv);
                cv->popStateSet();
            }
            else
            {
                OE_FATAL << LC << "ASSERTION FAILURE - zoneStateSet is null - Layer disabled" << std::endl;
                const_cast<ZoneSelector*>(this)->_layer = NULL;
            }
        }
    }
    else
    {
        traverse(node, nv);
    }
}

//........................................................................

void GroundCoverLayer::setLOD(unsigned value) {
    options().lod() = value;
}
unsigned GroundCoverLayer::getLOD() const {
    return options().lod().get();
}

void GroundCoverLayer::setCastShadows(bool value) {
    options().castShadows() = value;
}
bool GroundCoverLayer::getCastShadows() const {
    return options().castShadows().get();
}

void GroundCoverLayer::setMaxSSE(float value)
{
    options().maxSSE() = value;
    if (_sseU.valid())
        _sseU->set(value);
}
float GroundCoverLayer::getMaxSSE() const
{
    return options().maxSSE().get();
}

void
GroundCoverLayer::init()
{
    PatchLayer::init();

    setAcceptCallback(new LayerAcceptor(this));

    setCullCallback(new ZoneSelector(this));

    _debug = (::getenv("OSGEARTH_GROUNDCOVER_DEBUG") != NULL);

    // evil
    //installDefaultOpacityShader();
}

GroundCoverLayer::~GroundCoverLayer()
{
    close();
}

Status
GroundCoverLayer::openImplementation()
{
    // GL version requirement
    if (Registry::capabilities().getGLSLVersion() < 4.6f)
    {
        return Status(Status::ResourceUnavailable, "Requires GL 4.6+");
    }

    // this layer will do its own custom rendering
    _renderer = new Renderer(this);
    setDrawCallback(_renderer.get());

    // make a 4-channel noise texture to use
    NoiseTextureFactory noise;
    _renderer->_noiseTex = noise.create(256u, 4u);

    return PatchLayer::openImplementation();
}

Status
GroundCoverLayer::closeImplementation()
{
    releaseGLObjects(NULL);

    setDrawCallback(NULL);
    _renderer = NULL;

<<<<<<< HEAD
    _liveAssets.clear();
    _zoneStateSets.clear();
=======
    setAcceptCallback(NULL);
    setCullCallback(NULL);

    _zoneStateSets.clear();

    _noiseBinding.release();
    _groundCoverTexBinding.release();
    
    _liveAssets.clear();
    _atlasImages.clear();
    _atlas = nullptr;
>>>>>>> f75373b7

    return PatchLayer::closeImplementation();
}

void
GroundCoverLayer::setLandCoverDictionary(LandCoverDictionary* layer)
{
    _landCoverDict.setLayer(layer);
    if (layer)
    {
        buildStateSets();
    }
}

LandCoverDictionary*
GroundCoverLayer::getLandCoverDictionary() const
{
    return _landCoverDict.getLayer();
}

void
GroundCoverLayer::setLandCoverLayer(LandCoverLayer* layer)
{
    _landCoverLayer.setLayer(layer);
    if (layer)
    {
        OE_INFO << LC << "Land cover layer is \"" << layer->getName() << "\"\n";
        buildStateSets();
    }
}

LandCoverLayer*
GroundCoverLayer::getLandCoverLayer() const
{
    return _landCoverLayer.getLayer();
}

void
GroundCoverLayer::setMaskLayer(ImageLayer* layer)
{
    options().maskLayer().setLayer(layer);
    if (layer)
    {
        buildStateSets();
    }
}

ImageLayer*
GroundCoverLayer::getMaskLayer() const
{
    return options().maskLayer().getLayer();
}

void
GroundCoverLayer::setColorLayer(ImageLayer* value)
{
    options().colorLayer().setLayer(value);
    if (value)
    {
        buildStateSets();
    }
}

ImageLayer*
GroundCoverLayer::getColorLayer() const
{
    return options().colorLayer().getLayer();
}

void
GroundCoverLayer::setMaxAlpha(float value)
{
    options().maxAlpha() = value;
}

float
GroundCoverLayer::getMaxAlpha() const
{
    return options().maxAlpha().get();
}

void
GroundCoverLayer::setUseAlphaToCoverage(bool value)
{
    options().alphaToCoverage() = value;
}

bool
GroundCoverLayer::getUseAlphaToCoverage() const
{
    return options().alphaToCoverage().get();
}

void
GroundCoverLayer::addedToMap(const Map* map)
{
    PatchLayer::addedToMap(map);

    if (!getLandCoverLayer())
        setLandCoverLayer(map->getLayer<LandCoverLayer>());

    if (!getLandCoverDictionary())
        setLandCoverDictionary(map->getLayer<LandCoverDictionary>());

    options().maskLayer().addedToMap(map);
    options().colorLayer().addedToMap(map);

    if (getMaskLayer())
    {
        OE_INFO << LC << "Mask layer is \"" << getMaskLayer()->getName() << "\"" << std::endl;
    }

    if (getColorLayer())
    {
        OE_INFO << LC << "Color modulation layer is \"" << getColorLayer()->getName() << "\"" << std::endl;
        if (getColorLayer()->isShared() == false)
        {
            OE_WARN << LC << "Color modulation is not shared and is therefore being disabled." << std::endl;
            options().colorLayer().removedFromMap(map);
        }
    }

    _mapProfile = map->getProfile();

    if (getLandCoverLayer() == NULL)
    {
        setStatus(Status::ResourceUnavailable, "No LandCover layer available in the Map");
        return;
    }

    if (getLandCoverDictionary() == NULL)
    {
        setStatus(Status::ResourceUnavailable, "No LandCoverDictionary available in the Map");
        return;
    }

    // Now that we have access to all the layers we need...

    // Make the texture atlas from the images found in the asset list
    _renderer->_texArena = new TextureArena();

    // Add to the stateset so it gets compiled and applied
    getOrCreateStateSet()->setAttribute(_renderer->_texArena.get());

    // Load asset data from the configuration.
    loadAssets(_renderer->_texArena.get());

    // Prepare model assets and add their textures to the atlas:
    _renderer->_geomCloud = createGeometryCloud(_renderer->_texArena.get());

    // bind the cloud's stateset to this layer.
    if (_renderer->_geomCloud.valid())
    {
        osg::StateSet* cloudSS = _renderer->_geomCloud->getGeometry()->getStateSet();
        if (cloudSS)
            getOrCreateStateSet()->merge(*cloudSS);
    }

    // now that we have HANDLES, we can make the LUT shader.
    // TODO: this probably needs to be Per-Context...
    osg::ref_ptr<osg::Shader> lutShader = createLUTShader();
    lutShader->setName("GroundCover CS LUT");
    _renderer->_computeProgram->addShader(lutShader.get());
}

void
GroundCoverLayer::removedFromMap(const Map* map)
{
    PatchLayer::removedFromMap(map);

    options().maskLayer().removedFromMap(map);
    options().colorLayer().removedFromMap(map);
}

void
GroundCoverLayer::prepareForRenderingImplementation(TerrainEngine* engine)
{
    PatchLayer::prepareForRenderingImplementation(engine);

    TerrainResources* res = engine->getResources();
    if (res)
    {
        if (_noiseBinding.valid() == false)
        {
            if (res->reserveTextureImageUnitForLayer(_noiseBinding, this, "GroundCover noise sampler") == false)
            {
                OE_WARN << LC << "No texture unit available for Ground cover Noise function\n";
            }
        }

        // if there's no LOD or max range set....set the LOD to a default value
        if (options().lod().isSet() == false && options().maxVisibleRange().isSet() == false)
        {
            setLOD(options().lod().get());
        }
        
        if (options().lod().isSet() == false && options().maxVisibleRange().isSet() == true)
        {
            unsigned bestLOD = 0;
            for(unsigned lod=1; lod<=99; ++lod)
            {
                bestLOD = lod-1;
                float lodRange = res->getVisibilityRangeHint(lod);
                if (getMaxVisibleRange() > lodRange || lodRange == FLT_MAX)
                {
                    break;
                }
            }
            setLOD(bestLOD);
            OE_INFO << LC << "Setting LOD to " << getLOD() << " based on a max range of " << getMaxVisibleRange() << std::endl;

        }

        else if (options().lod().isSet() == true && options().maxVisibleRange().isSet() == false)
        {
            float maxRange = res->getVisibilityRangeHint(getLOD());
            setMaxVisibleRange(maxRange);
            OE_INFO << LC << "Setting max visibility range for LOD " << getLOD() << " to " << maxRange << "m" << std::endl;
        }

        buildStateSets();
    }
}

void
GroundCoverLayer::buildStateSets()
{
    // assert we have the necessary prereqs:

    if (!_noiseBinding.valid()) {
        OE_DEBUG << LC << "buildStateSets deferred.. noise texture not yet bound" << std::endl;
        return;
    }

    if (!getLandCoverDictionary()) {
        OE_DEBUG << LC << "buildStateSets deferred.. land cover dictionary not available" << std::endl;
        return;
    }

    if (!options().lod().isSet()) {
        OE_DEBUG << LC << "buildStateSets deferred.. LOD not available" << std::endl;
        return;
    }

    if (!_renderer.valid()) {
        OE_WARN << LC << "buildStateSets deferred.. Renderer does not exist" << std::endl;
        return;
    }

    // calculate the tile width based on the LOD:
    if (getZones().size() > 0 && _mapProfile.valid())
    {
        unsigned tx, ty;
        _mapProfile->getNumTiles(getLOD(), tx, ty);
        GeoExtent e = TileKey(getLOD(), tx/2, ty/2, _mapProfile.get()).getExtent();
        GeoCircle c = e.computeBoundingGeoCircle();
        double width_m = 2.0 * c.getRadius() / 1.4142;
        _renderer->_tileWidth = width_m;
    }

    GroundCoverShaders shaders;

    // Layer-wide stateset:
    osg::StateSet* stateset = getOrCreateStateSet();

    // bind the noise sampler.
    stateset->setTextureAttribute(_noiseBinding.unit(), _renderer->_noiseTex.get());
    stateset->addUniform(new osg::Uniform(NOISE_SAMPLER, _noiseBinding.unit()));

    if (getMaskLayer())
    {
        stateset->setDefine("OE_GROUNDCOVER_MASK_SAMPLER", getMaskLayer()->getSharedTextureUniformName());
        stateset->setDefine("OE_GROUNDCOVER_MASK_MATRIX", getMaskLayer()->getSharedTextureMatrixUniformName());
    }
    else
    {
        stateset->removeDefine("OE_GROUNDCOVER_MASK_SAMPLER");
        stateset->removeDefine("OE_GROUNDCOVER_MASK_MATRIX");
    }

    if (getColorLayer())
    {
        stateset->setDefine("OE_GROUNDCOVER_COLOR_SAMPLER", getColorLayer()->getSharedTextureUniformName());
        stateset->setDefine("OE_GROUNDCOVER_COLOR_MATRIX", getColorLayer()->getSharedTextureMatrixUniformName());
        stateset->addUniform(new osg::Uniform("oe_GroundCover_colorMinSaturation", options().colorMinSaturation().get()));
    }
    else
    {
        stateset->removeDefine("OE_GROUNDCOVER_COLOR_SAMPLER");
        stateset->removeDefine("OE_GROUNDCOVER_COLOR_MATRIX");
        stateset->removeUniform("oe_GroundCover_colorMinSaturation");
    }

    // disable backface culling to support shadow/depth cameras,
    // for which the geometry shader renders cross hatches instead of billboards.
    stateset->setMode(GL_CULL_FACE, osg::StateAttribute::PROTECTED);

    //stateset->setAttributeAndModes(new osg::BlendFunc(GL_SRC_ALPHA, GL_ONE_MINUS_SRC_ALPHA, GL_ONE, GL_ONE_MINUS_SRC_ALPHA));

    stateset->addUniform(new osg::Uniform("oe_gc_maxAlpha", getMaxAlpha()));

    if (!_sseU.valid())
        _sseU = new osg::Uniform("oe_gc_sse", getMaxSSE());

    stateset->addUniform(_sseU.get());

    if (osg::DisplaySettings::instance()->getNumMultiSamples() > 1)
        stateset->setMode(GL_MULTISAMPLE, 1);
    else
        stateset->removeMode(GL_MULTISAMPLE);

    // Install the land cover shaders on the state set
    VirtualProgram* vp = VirtualProgram::getOrCreate(stateset);
    vp->setName("GroundCover");
    vp->addGLSLExtension("GL_ARB_gpu_shader_int64");

    // Load shaders particular to this class
<<<<<<< HEAD
    loadRenderingShaders(vp, getReadOptions());
=======
    loadShaders(vp, getReadOptions());

    // whether to support top-down image billboards. We disable it when not in use
    // for performance reasons.
    if (shouldEnableTopDownBillboards())
    {
        stateset->setDefine("OE_GROUNDCOVER_USE_TOP_BILLBOARDS");
    }

    // adjust the effect of wind with this factor
    stateset->setDefine("OE_GROUNDCOVER_WIND_SCALE", Stringify() << options().windScale().get());

    osg::Texture* tex = createTextureAtlas();
    stateset->setTextureAttribute(_groundCoverTexBinding.unit(), tex);
    stateset->addUniform(new osg::Uniform(GCTEX_SAMPLER, _groundCoverTexBinding.unit()));
    _atlas = tex;
>>>>>>> f75373b7

    // Assemble zone-specific statesets:
    optional<float> maxVisibleRange = options().maxVisibleRange();

    _zoneStateSets.clear();
    for(unsigned z = 0; z < getZones().size(); ++z)
    {
        osg::StateSet* zoneStateSet = new osg::StateSet();
        zoneStateSet->addUniform(new osg::Uniform("oe_gc_zone", (int)z));

        // store the layout on a per-zone basis since the instancer will be different.
        const BiomeZone& zone = getZones()[z];
        zoneStateSet->setAttribute(new ZoneSA(&const_cast<BiomeZone&>(zone)));

        if (zone.options().maxDistance().isSet())
        {
            maxVisibleRange = osg::minimum(maxVisibleRange.get(), zone.options().maxDistance().get());
        }

        // keep in a vector so the ZoneSelector can pick one at cull time
        _zoneStateSets.push_back(zoneStateSet);
    }

    if (maxVisibleRange.isSet())
    {
        _options->maxVisibleRange().setDefault(maxVisibleRange.get());
    }
}

void
GroundCoverLayer::resizeGLObjectBuffers(unsigned maxSize)
{
    for(std::vector<osg::ref_ptr<osg::StateSet> >::iterator i = _zoneStateSets.begin();
        i != _zoneStateSets.end();
        ++i)
    {
        i->get()->resizeGLObjectBuffers(maxSize);
    }

    if (_renderer.valid())
    {
        _renderer->resizeGLObjectBuffers(maxSize);
    }

    PatchLayer::resizeGLObjectBuffers(maxSize);
}

void
GroundCoverLayer::releaseGLObjects(osg::State* state) const
{
    for(std::vector<osg::ref_ptr<osg::StateSet> >::const_iterator i = _zoneStateSets.begin();
        i != _zoneStateSets.end();
        ++i)
    {
        i->get()->releaseGLObjects(state);
    }

    if (_renderer.valid())
    {
        _renderer->releaseGLObjects(state);
    }

    PatchLayer::releaseGLObjects(state);

    if (isOpen())
    {
        if (_atlas.valid())
        {
            // Workaround for
            // https://github.com/openscenegraph/OpenSceneGraph/issues/1013
            for (unsigned i = 0; i < _atlas->getNumImages(); ++i)
                if (_atlas->getImage(i))
                    _atlas->getImage(i)->dirty();
        }
    }
}

namespace
{
    osg::Node* makeBBox(const osg::BoundingBox& bbox, const TileKey& key)
    {
        osg::Group* geode = new osg::Group();

        if ( bbox.valid() )
        {
            static const int index[24] = {
                0,1, 1,3, 3,2, 2,0,
                0,4, 1,5, 2,6, 3,7,
                4,5, 5,7, 7,6, 6,4
            };

            LineDrawable* lines = new LineDrawable(GL_LINES);
            for(int i=0; i<24; i+=2)
            {
                lines->pushVertex(bbox.corner(index[i]));
                lines->pushVertex(bbox.corner(index[i+1]));
            }
            lines->setColor(osg::Vec4(1,0,0,1));
            lines->finish();

            geode->addChild(lines);
        }

        return geode;
    }

    osg::Geometry* makeShape()
    {
        osg::Geometry* geom = new osg::Geometry();
        geom->setUseVertexBufferObjects(true);
        geom->setUseDisplayList(false);

        const float s=10;

        osg::Vec3Array* v = new osg::Vec3Array();
        v->reserve(3);
        v->push_back(osg::Vec3(-s/2, 0, s)); // left
        v->push_back(osg::Vec3(+s/2, 0, s)); // right
        v->push_back(osg::Vec3( 0, 0, 0)); // bottom
        geom->setVertexArray(v);

        osg::Vec4Array* c = new osg::Vec4Array(osg::Array::BIND_OVERALL);
        c->push_back(osg::Vec4(1,1,1,1));
        geom->setColorArray(c);

        osg::Vec3Array* normals = new osg::Vec3Array(osg::Array::BIND_OVERALL);
        normals->push_back(osg::Vec3f(0, 0, 1));
        geom->setNormalArray(normals);

        osg::Vec2Array* t = new osg::Vec2Array(osg::Array::BIND_PER_VERTEX);
        t->push_back(osg::Vec2(0, 1)); // left
        t->push_back(osg::Vec2(1, 1)); // right
        t->push_back(osg::Vec2(.5, 0)); // bottom
        geom->setTexCoordArray(3, t);

        osg::DrawElementsUByte* b = new osg::DrawElementsUByte(GL_TRIANGLES);
        b->reserve(3);
        b->push_back(0); b->push_back(1); b->push_back(2);
        geom->addPrimitiveSet(b);

        return geom;
    }
}

<<<<<<< HEAD
osg::Node*
GroundCoverLayer::createNodeImplementation(const DrawContext& dc)
{
    osg::Node* node = NULL;
    if (_debug)
        node = makeBBox(*dc._tileBBox, *dc._key);
    return node;
}

=======
>>>>>>> f75373b7
osg::Geometry*
GroundCoverLayer::createParametricGeometry() const    
{
    // Billboard geometry
    const unsigned vertsPerInstance = 8;
    const unsigned indiciesPerInstance = 12;

    osg::Geometry* out_geom = new osg::Geometry();
    out_geom->setUseVertexBufferObjects(true);
    out_geom->setUseDisplayList(false);

    out_geom->setVertexArray(new osg::Vec3Array(osg::Array::BIND_PER_VERTEX, 8));

    static const GLushort indices[12] = { 0,1,2,2,1,3, 4,5,6,6,5,7 };
    out_geom->addPrimitiveSet(new osg::DrawElementsUShort(GL_TRIANGLES, 12, &indices[0]));

    return out_geom;
}

//........................................................................

GroundCoverLayer::TileManager::TileManager() :
    _highestOccupiedSlot(-1)
{
    //nop
}

void
GroundCoverLayer::TileManager::reset()
{
    for(auto& i : _current)
    {
        i._revision = -1;
        i._dirty = true;
        i._expired = false;
    }

    _highestOccupiedSlot = -1;

    _new.clear();
}

int
GroundCoverLayer::TileManager::allocate(const TileKey& key, int revision)
{
    int slot = -1;
    for(unsigned i=0; i<_current.size(); ++i)
    {
        if (_current[i]._revision < 0)
        {
            slot = i;
            break;
        }
    }

    if (slot < 0)
    {
        slot = _current.size();
        _current.resize(_current.size()+1);
    }

    _highestOccupiedSlot = osg::maximum(_highestOccupiedSlot, slot);

    _current[slot]._key = key;
    _current[slot]._revision = revision;
    _current[slot]._expired = false;
    _current[slot]._dirty = true;

    return slot;
}

int
GroundCoverLayer::TileManager::release(const TileKey& key)
{
    int slot = getSlot(key);
    if (slot >= 0)
    {
        _current[slot]._revision = -1;

        if (_highestOccupiedSlot == slot)
        {
            for(int s=_current.size()-1; s >= 0; --s)
            {
                if (_current[s]._revision >= 0)
                {
                    _highestOccupiedSlot = s;
                    break;
                }
            }
        }
    }
    return slot;
}

void
GroundCoverLayer::TileManager::release(int slot)
{
    if (slot >= 0 && slot < _current.size())
    {
        _current[slot]._revision = -1;
        _current[slot]._expired = false;
    }
}

bool
GroundCoverLayer::TileManager::inUse(int slot) const
{
    return slot < _current.size() && _current[slot]._revision >= 0;
}

int
GroundCoverLayer::TileManager::getSlot(const TileKey& key) const
{
    int slot = -1;
    for(int i=0; i<_current.size(); ++i)
    {
        if (_current[i]._revision >= 0 && _current[i]._key == key)
        {
            slot = i;
            break;
        }
    }
    return slot;
}

#define PASS_COLLECT 0
#define PASS_GENERATE 1
#define PASS_CULL 2
#define PASS_DRAW 3

GroundCoverLayer::Renderer::PCPState::PCPState()
{
    // initialize all the uniform locations - we will fetch these at draw time
    // when the program is active
    _generateDataUL = -1;
    _isMSUL = -1;
}

GroundCoverLayer::Renderer::Renderer(GroundCoverLayer* layer)
{
    _layer = layer;

    // create uniform IDs for each of our uniforms
    _isMSUName = osg::Uniform::getNameID("oe_gc_isMultisampled");
    _computeDataUName = osg::Uniform::getNameID("oe_tile");

    _tileWidth = 0.0;

    _a2cBlending = new osg::BlendFunc(GL_ONE, GL_ZERO, GL_ONE, GL_ZERO);

    // Load our compute shader
    GroundCoverShaders shaders;

    std::string computeSource = ShaderLoader::load(shaders.GroundCover_CS, shaders, layer->getReadOptions());
    _computeSS = new osg::StateSet();
    _computeProgram = new osg::Program();
    osg::Shader* computeShader = new osg::Shader(osg::Shader::COMPUTE, computeSource);
    computeShader->setName(shaders.GroundCover_CS);
    _computeProgram->addShader(computeShader);
    _computeSS->setAttribute(_computeProgram, osg::StateAttribute::ON);
}

GroundCoverLayer::Renderer::~Renderer()
{
    releaseGLObjects(0);
}

namespace 
{
    inline bool equivalent(const osg::Matrixf& a, const osg::Matrixf& b, bool epsilon)
    {
        const float* aptr = a.ptr();
        const float* bptr = b.ptr();
        for(int i=0; i<16; ++i) {
            if (!osg::equivalent(*aptr++, *bptr++, epsilon))
                return false;
        }
        return true;
    }
}

//#define DEVEL

void
GroundCoverLayer::Renderer::visitTileBatch(osg::RenderInfo& ri, const PatchLayer::TileBatch* tiles)
{
    OE_PROFILING_ZONE_NAMED("GroundCover DrawTileBatch");
    OE_PROFILING_GPU_ZONE("GroundCover DrawTileBatch");

    osg::State* state = ri.getState();
    CameraState& ds = _cameraState.get(ri.getCurrentCamera());

    ds._renderer = this;

    const ZoneSA* sa = ZoneSA::extract(state);
    const BiomeZone* zone = sa->_obj;
    osg::ref_ptr<InstanceCloud>& instancer = ds._instancers[zone];

    // First time through we will need to create and set up the instancer
    // for this camera.
    if (!instancer.valid())
    {
        OE_PROFILING_ZONE_NAMED("IC Setup");
        instancer = new InstanceCloud();
<<<<<<< HEAD

        unsigned numInstances1D = 64u;

        if (zone->options().spacing().isSet())
        {
            float spacing_m = zone->options().spacing()->as(Units::METERS);
            numInstances1D = _tileWidth / spacing_m;
            _spacing = spacing_m;
        }

        instancer->setGeometryCloud(_geomCloud.get());
        instancer->setNumInstancesPerTile(numInstances1D, numInstances1D);
=======
        ds._lastTileBatchID = -1;
        ds._uniforms.clear();
>>>>>>> f75373b7
    }

    // If the zone changed, we need to re-generate ALL tiles
    bool needsGenerate = false;
    bool needsReset = false;

    if (sa != ds._previousZoneSA)
    {
        needsGenerate = true;
        needsReset = true;
        ds._previousZoneSA = sa;
    }

    // If the tile batch changed, we need to re-generate SOME tiles
    if (ds._lastTileBatchID != tiles->getBatchID())
    {
        ds._lastTileBatchID = tiles->getBatchID();
        needsGenerate = true;
    }

<<<<<<< HEAD
    // not a bug. Do this as a 32-bit matrix to avoid wierd micro-precision changes.
    // NOTE: this can cause jittering in the tree positions when you zoom :(
    bool needsCull = needsGenerate;
    if (!needsCull)
=======
    // this can happen for a new instancer or after releaseGLobjects is called:
    if (instancer->_data.commands == nullptr)
    {
        needsCompute = true;
    }

    if (needsCompute)
>>>>>>> f75373b7
    {
        osg::Matrixf mvp = state->getModelViewMatrix() * state->getProjectionMatrix();
        if (mvp != ds._lastMVP)
        {
            ds._lastMVP = mvp;
            needsCull = true;
        }
    }

    // I'm not sure why we have to push the layer's stateset here.
    // It should have been applied already in the render bin.
    // I am missing something. -gw 4/20/20
    state->pushStateSet(_layer->getStateSet());

    // Ensure we have allocated sufficient GPU memory for the tiles:
    if (needsGenerate)
    {
        OE_PROFILING_ZONE_NAMED("allocateGLObjects");

        // returns true if new memory was allocated
        if (instancer->allocateGLObjects(ri, tiles->size()) ||
            needsReset)
        {
            ds._tiles.reset();
        }
    }

    if (needsGenerate || needsCull)
    {
        state->apply(_computeSS.get()); // activate compute program
    }

    instancer->newFrame();

    if (needsGenerate)
    {
        int slot;

        // First we run a COLLECT pass. This determines which tiles are new,
        // which already exist in the instancer, and which went away and
        // need to be recycled.
        ds._pass = PASS_COLLECT;
        {
            OE_PROFILING_ZONE_NAMED("Collect");

            // Put all tiles on the expired list, only removing them when we
            // determine that they are good to keep around.
            for(auto& i : ds._tiles._current)
                if (i._revision >= 0)
                    i._expired = true;

            // traverse and build our gen list.
            tiles->visitTiles(ri);

            // Release anything still marked as expired.
            for(slot=0; slot<ds._tiles._current.size(); ++slot)
            {
                if (ds._tiles._current[slot]._expired)
                {
                    ds._tiles.release(slot);
                }
            }

            // Allocate a slot for each new tile. We do this now AFTER
            // we have released any expired tiles
            for(const auto& i : ds._tiles._new)
            {
                slot = ds._tiles.allocate(i._key, i._revision);
            }
            ds._tiles._new.clear();
        }

        ds._pass = PASS_GENERATE;
        {
            OE_PROFILING_ZONE_NAMED("Generate");
            OE_PROFILING_GPU_ZONE("IC:Generate");

            ds._numTilesGenerated = 0u;

            instancer->setHighestTileSlot(ds._tiles._highestOccupiedSlot);

            for (slot = 0; slot <= ds._tiles._current.size(); ++slot)
            {
                instancer->setTileActive(slot, ds._tiles.inUse(slot));
            }

            instancer->generate_begin(ri);
            tiles->drawTiles(ri);
            instancer->generate_end(ri);
        }

#ifdef DEVEL
        OE_INFO << "-----" << std::endl;
        OE_INFO << "Generated " << ds._numTilesGenerated << "/" << tiles->size() << " tiles" << std::endl;

        OE_INFO << "Tiles:"<<std::endl;
        for(slot=0; slot<ds._tiles._current.size(); ++slot)
        {
            const TileGenInfo& i = ds._tiles._current[slot];
            if (i._revision >= 0)
            {
                OE_INFO 
                    << "   " << slot
                    << ": " << i._key.str()
                    << ", r=" << i._revision
                    << std::endl;
            }
            else
            {
                OE_INFO 
                    << "   " << slot
                    << ": -"
                    << std::endl;
            }
        }
#endif
    }

    if (needsCull)
    {
        OE_PROFILING_ZONE_NAMED("Cull/Sort");

        // per frame cull/sort:
        ds._pass = PASS_CULL;
        
        tiles->visitTiles(ri); // collect and upload tile matrix data

        instancer->cull(ri); // cull and sort
    }

    // If we ran a compute shader, we replaced the state and 
    // now need to re-apply it before rendering.
    if (needsGenerate || needsCull)
    {
        OE_PROFILING_ZONE_NAMED("State reset");
        state->apply();
    }

    // draw pass:
    {
        OE_PROFILING_ZONE_NAMED("Draw");

        ds._pass = PASS_DRAW;
        applyLocalState(ri, ds);
        instancer->draw(ri);

        instancer->endFrame(ri);
    }

    // pop the layer's stateset.
    state->popStateSet();

    // Clean up and finish
#if OSG_VERSION_GREATER_OR_EQUAL(3,5,6)
    // Need to unbind our VAO so as not to confuse OSG
    ri.getState()->unbindVertexArrayObject();

    //TODO: review this. I don't see why this should be necessary.
    ri.getState()->setLastAppliedProgramObject(NULL);
#endif
}

void
GroundCoverLayer::Renderer::applyLocalState(osg::RenderInfo& ri, CameraState& ds)
{
    if (ds._pass == PASS_DRAW)
    {
        const osg::Program::PerContextProgram* pcp = ri.getState()->getLastAppliedProgramObject();
        if (!pcp)
            return;

        osg::GLExtensions* ext = osg::GLExtensions::Get(ri.getContextID(), true);

        GLint isMultisampled = 0;
        if (_layer->getUseAlphaToCoverage())
        {
            isMultisampled = ri.getState()->getLastAppliedMode(GL_MULTISAMPLE) ? 1 : 0;
            ri.getState()->applyMode(GL_SAMPLE_ALPHA_TO_COVERAGE_ARB, isMultisampled == 1);
            ri.getState()->applyAttribute(_a2cBlending.get());
        }

        PCPState& u = ds._pcpState[pcp];

        if (u._isMSUL < 0)
            u._isMSUL = pcp->getUniformLocation(_isMSUName);

        if (u._isMSUL >= 0)
            ext->glUniform1i(u._isMSUL, isMultisampled);
    }
}

void
GroundCoverLayer::Renderer::visitTile(osg::RenderInfo& ri, const PatchLayer::DrawContext& tile)
{
    // make sure we don't have a shader error or NULL pcp
    const osg::Program::PerContextProgram* pcp = ri.getState()->getLastAppliedProgramObject();
    if (!pcp)
        return;

    CameraState& ds = _cameraState.get(ri.getCurrentCamera());

    // Find our instancer:
    const ZoneSA* sa = ZoneSA::extract(ri.getState());
    osg::ref_ptr<InstanceCloud>& instancer = ds._instancers[sa->_obj];

    if (ds._pass == PASS_COLLECT)
    {
        // Decide whether this tile really needs regen:
        int slot = ds._tiles.getSlot(*tile._key);

        if (slot < 0) // new tile.
        {
            ds._tiles._new.push_back(TileGenInfo());
            TileGenInfo& newTile = ds._tiles._new.back();
            newTile._key = *tile._key;
            newTile._revision = tile._revision;
            // will allocate a slot later, after we see if anybody freed one.
            //OE_INFO << "Greetings, " << tile._key->str() << ", r=" << tile._revision << std::endl;
        }

        else
        {
            TileGenInfo& i = ds._tiles._current[slot];

            // Keep it around.
            i._expired = false;

            if (i._revision != tile._revision)
            {
                // revision changed! Queue it up for regeneration.
                i._revision = tile._revision;
                i._dirty = true;
            }
        }
    }

    else if (ds._pass == PASS_GENERATE)
    {
        int slot = ds._tiles.getSlot(*tile._key);
        if (slot >= 0)
        {
            TileGenInfo& i = ds._tiles._current[slot];

            if (i._dirty == true)
            {
                i._dirty = false;

<<<<<<< HEAD
                osg::GLExtensions* ext = osg::GLExtensions::Get(ri.getContextID(), true);
                PCPState& u = ds._pcpState[pcp];
=======
void
GroundCoverLayer::Renderer::drawTile(osg::RenderInfo& ri, const PatchLayer::DrawContext& tile)
{
    const ZoneSA* sa = ZoneSA::extract(ri.getState());
    DrawState& ds = _drawStateBuffer[ri.getContextID()];
    osg::ref_ptr<InstanceCloud>& instancer = ds._instancers[sa->_obj];
    const osg::Program::PerContextProgram* pcp = ri.getState()->getLastAppliedProgramObject();
    if (!pcp)
    {
        OE_WARN << "nullptr PCP in Renderer::drawTile, how odd" << std::endl;
        return;
    }
>>>>>>> f75373b7

                if (u._generateDataUL < 0)
                    u._generateDataUL = pcp->getUniformLocation(_computeDataUName);

                if (u._generateDataUL >= 0)
                {
                    u._generateData[0] = tile._tileBBox->xMin();
                    u._generateData[1] = tile._tileBBox->yMin();
                    u._generateData[2] = tile._tileBBox->xMax();
                    u._generateData[3] = tile._tileBBox->yMax();

                    u._generateData[4] = (float)slot;

                    // TODO: check whether this changed before calling it
                    ext->glUniform1fv(u._generateDataUL, 5, &u._generateData[0]);

                    //OE_INFO << "Gen: " << tile._key->str() << ", slot=" << slot << std::endl;

                    instancer->generate_tile(slot, ri);
                    
                    ++ds._numTilesGenerated;
                }
            }
        }
    }

    else if (ds._pass == PASS_CULL)
    {
        int slot = ds._tiles.getSlot(*tile._key);
        if (slot >= 0)
        {
            instancer->setMatrix(slot, *tile._modelViewMatrix);
        }
        else
        {
            OE_WARN << "Internal error -- CULL should not see an inactive tile" << std::endl;
        }
    }

    else // if (ds._pass == PASS_DRAW)
    {
        // NOP
        OE_INFO << "Should not be here." << std::endl;
    }
}

void
GroundCoverLayer::Renderer::resizeGLObjectBuffers(unsigned maxSize)
{
    //_drawStateBuffer.resize(osg::maximum(maxSize, _drawStateBuffer.size()));
}

void
GroundCoverLayer::Renderer::CameraStateRGLO::operator()(
    const GroundCoverLayer::Renderer::CameraState& ds) const
{
<<<<<<< HEAD
    for (InstancerPerZone::const_iterator j = ds._instancers.begin();
        j != ds._instancers.end();
        ++j)
    {
        InstanceCloud* instancer = j->second.get();
        if (instancer)
            instancer->releaseGLObjects(_state);
=======
    if (state)
    {
        DrawState& ds = _drawStateBuffer[state->getContextID()];

        ds._uniforms.clear();
        ds._lastTileBatchID = -1;

        for (const auto& i : ds._instancers)
        {
            InstanceCloud* cloud = i.second.get();
            if (cloud)
            {
                cloud->releaseGLObjects(state);
            }
        }
    }
    else
    {
        for (unsigned i = 0; i < _drawStateBuffer.size(); ++i)
        {
            DrawState& ds = _drawStateBuffer[i];

            ds._uniforms.clear();
            ds._lastTileBatchID = -1;

            for (const auto& i : ds._instancers)
            {
                InstanceCloud* cloud = i.second.get();
                if (cloud)
                {
                    cloud->releaseGLObjects(state);
                }
            }
        }
>>>>>>> f75373b7
    }

    _computeStateSet->releaseGLObjects(state);
    _a2cBlending->releaseGLObjects(state);
}

void
GroundCoverLayer::Renderer::releaseGLObjects(osg::State* state) const
{
    _cameraState.forEach(CameraStateRGLO(state));

    if (_texArena.valid())
    {
        _texArena->releaseGLObjects(state);
    }
}

void
GroundCoverLayer::loadRenderingShaders(VirtualProgram* vp, const osgDB::Options* options) const
{
    GroundCoverShaders shaders;
    shaders.load(vp, shaders.GroundCover_Render);
}

namespace {
    struct ModelCacheEntry {
        osg::ref_ptr<osg::Node> _node;
        int _modelID;
        osg::BoundingBox _modelAABB;
    };
}

void
GroundCoverLayer::loadAssets(TextureArena* arena)
{
    OE_INFO << LC << "Loading assets ..." << std::endl;

    typedef std::map<URI, osg::ref_ptr<AssetData> > TextureShareCache;
    TextureShareCache texcache;

    typedef std::map<URI, ModelCacheEntry> ModelCache;
    ModelCache modelcache;

    int landCoverGroupIndex = 0;
    int assetIDGen = 0;
    int modelIDGen = 0;

    // First, add a default normal map to the arena. Any billboard that doesn't
    // have its own normal map will use this one.
    osg::ref_ptr<osg::Texture> tempNMap = osgEarth::createEmptyNormalMapTexture();
    int defaultNormalMapTextureIndex = arena->size();
    osg::ref_ptr<Texture> defaultNormalMap = new Texture();
    defaultNormalMap->_image = tempNMap->getImage(0);
    // no URI so cannot be unloaded.

    // all the zones (these will later be called "biomes")
    for(int z=0; z<getZones().size(); ++z)
    {
        // each zone has a single layout (used to be called "groundcover")
        const BiomeZone& zone = getZones()[z];

        // each layout has one or more groupings of land cover classes
        // (this used to be called a biome)
        for(int j=0; j<zone.getLandCoverGroups().size(); ++j, ++landCoverGroupIndex)
        {
            const LandCoverGroup& group = zone.getLandCoverGroups()[j];

            // parse the land cover codes:
            const std::vector<std::string>& classNames = group.getLandCoverClassNames();
            if (classNames.empty())
            {
                OE_WARN << LC << "Skipping a land cover group because it has no classes" << std::endl;
                continue;
            }

            std::vector<int> codes;
            for(unsigned c=0; c<classNames.size(); ++c)
            {
                const LandCoverClass* lcclass = getLandCoverDictionary()->getClassByName(classNames[c]);
                if (lcclass)
                    codes.push_back(lcclass->getValue());
            }

            // Each grouping points to multiple assets (used to be "billboards")
            int uid = 0;
            for(int k=0; k<group.getAssets().size(); ++k)
            {
                const AssetUsage& asset = group.getAssets()[k];

                osg::ref_ptr<AssetData> data = new AssetData();
                data->_zoneIndex = z;
                data->_zone = &zone;
                data->_landCoverGroupIndex = landCoverGroupIndex;
                data->_landCoverGroup = &group;
                data->_asset = &asset;
                data->_numInstances = 0;
                data->_codes = codes;
                data->_modelID = -1;
                data->_assetID = -1;
                data->_sideBillboardTexIndex = -1;
                data->_topBillboardTexIndex = -1;
                data->_modelTexIndex = -1;
                data->_sideBillboardNormalMapIndex = -1;
                data->_topBillboardNormalMapIndex = -1;

                if (asset.options().modelURI().isSet())
                {
                    const URI& uri = asset.options().modelURI().get();
                    ModelCache::iterator ic = modelcache.find(uri);
                    if (ic != modelcache.end())
                    {
                        data->_model = ic->second._node.get();
                        data->_modelID = ic->second._modelID;
                        data->_modelAABB = ic->second._modelAABB;
                    }
                    else
                    {
                        data->_model = uri.getNode(getReadOptions());
                        if (data->_model.valid())
                        {
                            data->_modelID = modelIDGen++;
                            modelcache[uri]._node = data->_model.get();
                            modelcache[uri]._modelID = data->_modelID;

                            osg::ComputeBoundsVisitor cbv;
                            data->_model->accept(cbv);
                            data->_modelAABB = cbv.getBoundingBox();
                            modelcache[uri]._modelAABB = data->_modelAABB;
                        }
                        else
                        {
                            OE_WARN << LC << "Failed to load model from \"" << uri.full() << "\"" << std::endl;
                        }
                    }
                }

                if (asset.options().sideBillboardURI().isSet())
                {
                    const URI& uri = asset.options().sideBillboardURI().get();

                    auto ic = texcache.find(uri);
                    if (ic != texcache.end())
                    {
                        data->_sideBillboardTex = ic->second->_sideBillboardTex.get();
                        data->_sideBillboardTexIndex = ic->second->_sideBillboardTexIndex;
                        data->_sideBillboardNormalMapIndex = ic->second->_sideBillboardNormalMapIndex;
                    }
                    else
                    {
                        data->_sideBillboardTex = new Texture();
                        data->_sideBillboardTex->_uri = uri;
                        data->_sideBillboardTex->_image = uri.getImage(getReadOptions());
                        //TODO: check for errors
                        if (true)
                        {
                            texcache[uri] = data.get();
                            data->_sideBillboardTexIndex = arena->size();
                            arena->add(data->_sideBillboardTex.get());
                        }

                        // normal map is the same file name but with _NML inserted before the extension
                        URI normalMapURI(
                            osgDB::getNameLessExtension(uri.full()) + 
                            "_NML." +
                            osgDB::getFileExtension(uri.full()));

                        // silenty fail if no normal map found.
                        osg::ref_ptr<osg::Image> normalMap = normalMapURI.getImage(getReadOptions());
                        if (normalMap.valid())
                        {
                            data->_sideBillboardNormalMap = new Texture();
                            data->_sideBillboardNormalMap->_uri = normalMapURI;
                            data->_sideBillboardNormalMap->_image = convertNormalMapFromRGBToRG(normalMap.get());

                            data->_sideBillboardNormalMapIndex = arena->size();
                            arena->add(data->_sideBillboardNormalMap.get());
                        }
                        else
                        {
                            data->_sideBillboardNormalMapIndex = defaultNormalMapTextureIndex;
                            // wasteful but simple
                            arena->add(defaultNormalMap.get());
                        }
                    }
                }

                if (asset.options().topBillboardURI().isSet())
                {
                    const URI& uri = asset.options().topBillboardURI().get();

                    auto ic = texcache.find(uri);
                    if (ic != texcache.end())
                    {
                        data->_topBillboardTex = ic->second->_topBillboardTex;
                        data->_topBillboardTexIndex = ic->second->_topBillboardTexIndex;
                        data->_topBillboardNormalMapIndex = ic->second->_topBillboardNormalMapIndex;
                    }
                    else
                    {
                        data->_topBillboardTex = new Texture();
                        data->_topBillboardTex->_uri = uri;
                        data->_topBillboardTex->_image = uri.getImage(getReadOptions());
                        //TODO: check for errors
                        if (true)
                        {
                            texcache[uri] = data.get();
                            data->_topBillboardTexIndex = arena->size();
                            arena->add(data->_topBillboardTex.get());
                        }

                        // normal map is the same file name but with _NML inserted before the extension
                        URI normalMapURI(
                            osgDB::getNameLessExtension(uri.full()) + 
                            "_NML." +
                            osgDB::getFileExtension(uri.full()));

                        // silenty fail if no normal map found.
                        osg::ref_ptr<osg::Image> normalMap = normalMapURI.getImage(getReadOptions());
                        if (normalMap.valid())
                        {
                            data->_topBillboardNormalMap = new Texture();
                            data->_topBillboardNormalMap->_uri = normalMapURI;
                            data->_topBillboardNormalMap->_image = convertNormalMapFromRGBToRG(normalMap.get());

                            data->_topBillboardNormalMapIndex = arena->size();
                            arena->add(data->_topBillboardNormalMap.get());
                        }
                        else
                        {
                            data->_topBillboardNormalMapIndex = defaultNormalMapTextureIndex;
                            // wasteful but simple
                            arena->add(defaultNormalMap.get());
                        }
                    }
                }

                if (data->_sideBillboardTex.valid() || data->_model.valid())
                {
                    data->_assetID = assetIDGen++;
                    _liveAssets.push_back(data.get());
                }
            }
        }
    }

    if (_liveAssets.empty())
    {
        OE_WARN << LC << "Failed to load any assets!" << std::endl;
        // TODO: something?
    }
    else
    {
        OE_INFO << LC << "Loaded " << _liveAssets.size() << " assets." << std::endl;
    }
}

osg::Shader*
GroundCoverLayer::createLUTShader() const
{
    std::stringstream landCoverGroupBuf;
    landCoverGroupBuf << std::fixed << std::setprecision(2);

    std::stringstream assetBuf;
    assetBuf << std::fixed << std::setprecision(1);

    int numAssetInstancesAdded = 0;
    int numLandCoverGroupsAdded = 0;
    int currentLandCoverGroupIndex = -1;
    const LandCoverGroup* currentLandCoverGroup = NULL;
    int startingAssetIndex = 0;
    int numAssetsInLandCoverGroup = 0;
    float maxWidth = -1.0f, maxHeight = -1.0f;
    AssetData* data = NULL;

    for(int a=0; a<_liveAssets.size(); ++a)
    {
        data = _liveAssets[a].get();

        // initialize pointer:
        if (currentLandCoverGroupIndex < 0)
        {
            currentLandCoverGroupIndex = data->_landCoverGroupIndex;
            currentLandCoverGroup = data->_landCoverGroup;
        }

        // close out a group:
        if (currentLandCoverGroupIndex != data->_landCoverGroupIndex)
        {
            float fill = currentLandCoverGroup->options().fill().getOrUse(
                data->_zone->options().fill().get());

            if (startingAssetIndex > 0)
                landCoverGroupBuf << ", \n";

            landCoverGroupBuf
                << "    oe_gc_LandCoverGroup("
                << startingAssetIndex << ", "
                << numAssetsInLandCoverGroup << ", " << fill << ")";

            ++numLandCoverGroupsAdded;

            startingAssetIndex = numAssetInstancesAdded;
            numAssetsInLandCoverGroup = 0;
            currentLandCoverGroupIndex = data->_landCoverGroupIndex;
            currentLandCoverGroup = data->_landCoverGroup;
        }

        // record an asset:
        float width = data->_asset->options().width().get();
        if (data->_asset->options().width().isSet() == false &&
            data->_modelAABB.valid())
        {
            width = osg::maximum(
                data->_modelAABB.xMax() - data->_modelAABB.xMin(),
                data->_modelAABB.yMax() - data->_modelAABB.yMin());
            //width = data->_modelAABB.radius();
        }

        float height = data->_asset->options().height().get();
        if (data->_asset->options().height().isSet() == false &&
            data->_modelAABB.valid())
        {
            height = data->_modelAABB.zMax() - data->_modelAABB.zMin();
            //height = data->_modelAABB.radius();
        }

        float radius = 0.5*osg::maximum(width, height);
        if (data->_model.valid())
        {
            for(int i=0; i<8; ++i)
                radius = osg::maximum(radius, data->_modelAABB.corner(i).length());
        }

        float sizeVariation = data->_asset->options().sizeVariation().getOrUse(
            currentLandCoverGroup->options().sizeVariation().get());

        int weight = (int)osg::maximum(data->_asset->options().selectionWeight().get(), 1.0f);

        maxWidth = osg::maximum(maxWidth, width + (width*sizeVariation));
        maxHeight = osg::maximum(maxHeight, height + (height*sizeVariation));

        // apply the selection weight by adding the object multiple times

        for(int w=0; w<weight; ++w)
        {
            if (numAssetInstancesAdded > 0)
                assetBuf << ", \n";

            assetBuf << "    oe_gc_Asset("
                << data->_assetID
                << ", " << data->_modelID
                << ", " << (data->_modelTex.valid() ? data->_modelTexIndex : -1)
                << ", " << (data->_sideBillboardTex.valid() ? data->_sideBillboardTexIndex : -1)
                << ", " << (data->_topBillboardTex.valid() ? data->_topBillboardTexIndex : -1)
                << ", " << width
                << ", " << height
                //<< ", " << radius
                << ", " << sizeVariation
                << ", " << data->_asset->options().fill().get()
                << ")";

            ++data->_numInstances;

            ++numAssetInstancesAdded;

            ++numAssetsInLandCoverGroup;
        }
    }

    // close out the last group:
    if (numAssetsInLandCoverGroup > 0 && data != NULL)
    {
        float fill = currentLandCoverGroup->options().fill().getOrUse(
            data->_zone->options().fill().get());

        if (startingAssetIndex > 0)
            landCoverGroupBuf << ", \n";

        landCoverGroupBuf << "    oe_gc_LandCoverGroup("
            << startingAssetIndex << ", "
            << numAssetsInLandCoverGroup
            << ", " << fill << ")";

        ++numLandCoverGroupsAdded;
    }


    std::stringstream landCoverGroupWrapperBuf;
    landCoverGroupWrapperBuf << 
        "struct oe_gc_LandCoverGroup { \n"
        "    int firstAssetIndex; \n"
        "    int numAssets; \n"
        "    float fill; \n"
        "}; \n"
        "const oe_gc_LandCoverGroup oe_gc_landCoverGroups[" << numLandCoverGroupsAdded << "] = oe_gc_LandCoverGroup[" << numLandCoverGroupsAdded << "]( \n"
        << landCoverGroupBuf.str()
        << "\n); \n";

    std::stringstream assetWrapperBuf;
    assetWrapperBuf <<
        "struct oe_gc_Asset { \n"
        "    int assetId; \n"
        "    int modelId; \n"
        "    int modelSamplerIndex; \n"
        "    int sideSamplerIndex; \n"
        "    int topSamplerIndex; \n"
        "    float width; \n"
        "    float height; \n"
        "    float sizeVariation; \n"
        "    float fill; \n"
        "}; \n"
        "const oe_gc_Asset oe_gc_assets[" << numAssetInstancesAdded << "] = oe_gc_Asset[" << numAssetInstancesAdded << "]( \n"
        << assetBuf.str()
        << "\n); \n";

    // next, create the master LUT.
    std::stringstream lutbuf;

    lutbuf << assetWrapperBuf.str() << "\n";

    lutbuf << landCoverGroupWrapperBuf.str() << "\n";

    lutbuf <<
        "bool oe_gc_getLandCoverGroup(in int zone, in int code, out oe_gc_LandCoverGroup result) { \n";

    UnorderedSet<std::string> exprs;
    std::stringstream exprBuf;

    for(int a=0; a<_liveAssets.size(); ++a)
    {
        AssetData* data = _liveAssets[a].get();

        // shouldn't happen, but check anyway
        if (data->_codes.empty())
            continue;

        exprBuf.str("");
        exprBuf << "  if ((zone==" << data->_zoneIndex << ") && (";
        for(int c = 0; c < data->_codes.size(); ++c)
        {
            if (c > 0) exprBuf << " || ";
            exprBuf << "(code==" << data->_codes[c] << ")";
        }
        exprBuf << ")) { result = oe_gc_landCoverGroups[" << data->_landCoverGroupIndex << "]; return true; } \n";

        std::string exprString = exprBuf.str();
        if (exprs.find(exprString) == exprs.end())
        {
            exprs.insert(exprString);
            lutbuf << exprString;
        }
    }

    lutbuf
        << "  return false; \n"
        << "} \n";

    lutbuf 
        << "bool oe_gc_getAsset(in int index, out oe_gc_Asset result) { result = oe_gc_assets[index]; return true; } \n";

    osg::Shader* shader = new osg::Shader(osg::Shader::COMPUTE);
    shader->setName( "GroundCover LUTs" );
    shader->setShaderSource(
        Stringify() 
        << "#version " GLSL_VERSION_STR "\n"
        << "#extension GL_ARB_gpu_shader_int64 : enable\n"
        << lutbuf.str() << "\n");

    return shader;
}

osg::StateSet*
GroundCoverLayer::getZoneStateSet(unsigned index) const
{
    return index < _zoneStateSets.size() ? _zoneStateSets[index].get() : NULL;
}

GeometryCloud*
GroundCoverLayer::createGeometryCloud(TextureArena* arena) const
{
    GeometryCloud* geomCloud = new GeometryCloud();

    // First entry is the parametric group. Any instance without a 3D model,
    // or that is out of model range, gets rendered as a parametric billboard.
    osg::Geometry* pg = createParametricGeometry();
    geomCloud->add( pg, pg->getVertexArray()->getNumElements() );

    // Add each 3D model to the geometry cloud and update the texture
    // atlas along the way.
    UnorderedMap<int, Texture*> visited;
    UnorderedMap<Texture*, int> arenaIndex;
    for(AssetDataVector::const_iterator a = _liveAssets.begin();
        a != _liveAssets.end();
        ++a)
    {
        AssetData* asset = a->get();
        if (asset->_modelID >= 0)
        {
            int atlasIndex = -1;
            auto i = visited.find(asset->_modelID);
            if (i == visited.end())
            {
                // adds the model, and returns the texture associated with the
                // FIRST discovered texture from the model.
                Texture* tex = geomCloud->add(asset->_model.get());
                visited[asset->_modelID] = tex;
                if (tex)
                {
                    asset->_modelTexIndex = arena->size();
                    arena->add(tex);
                    arenaIndex[tex] = asset->_modelTexIndex;
                }

                asset->_modelTex = tex;
            }
            else
            {
                asset->_modelTex = i->second;
                asset->_modelTexIndex = arenaIndex[i->second];
            }
        }
    }

    return geomCloud;
}<|MERGE_RESOLUTION|>--- conflicted
+++ resolved
@@ -30,32 +30,22 @@
 #include <osgEarth/Registry>
 #include <osgEarth/Capabilities>
 #include <osgEarth/Math>
-<<<<<<< HEAD
-#include <osgEarth/Metrics>
-
-=======
 #include <osgEarth/TerrainEngineNode>
->>>>>>> f75373b7
 #include <osg/BlendFunc>
 #include <osg/Multisample>
 #include <osg/Texture2D>
 #include <osg/Depth>
 #include <osg/Version>
-#include <osg/ComputeBoundsVisitor>
 #include <osgDB/ReadFile>
 #include <osgDB/WriteFile>
-#include <osgDB/FileNameUtils>
 #include <osgUtil/CullVisitor>
 #include <osgUtil/Optimizer>
-
 #include <cstdlib> // getenv
 
 #define LC "[GroundCoverLayer] " << getName() << ": "
 
-#define OE_DEVEL OE_DEBUG
-
-//#define ATLAS_SAMPLER "oe_gc_atlas"
-#define NOISE_SAMPLER "oe_gc_noiseTex"
+#define GCTEX_SAMPLER "oe_GroundCover_billboardTex"
+#define NOISE_SAMPLER "oe_GroundCover_noiseTex"
 
 #ifndef GL_MULTISAMPLE
 #define GL_MULTISAMPLE 0x809D
@@ -66,65 +56,11 @@
 REGISTER_OSGEARTH_LAYER(groundcover, GroundCoverLayer);
 REGISTER_OSGEARTH_LAYER(splat_groundcover, GroundCoverLayer);
 
-// TODO LIST
-//
-
-//  - Move normal map conversion code out of here, and move towards a "MaterialTextureSet"
-//    kind of setup that will support N material textures at once.
-
-//  - FEATURE: FADE in 3D models from billboards
-//  - FEATURE: automatically generate billboards? Imposters? Other?
-
-//  - Lighting: do something about billboard lighting. We might have to generate normal 
-//    maps when we make the imposter billboards (if we make them).
-
-//  - Texture management as the catalog gets bigger. Swap in/out criteria and detection??
-//    (This will probably have to wait until we change the Biome meta.)
-//    OR, the GPU can periodically "report" on usage in a readback buffer and the CPU
-//    can respond accordingly; as long as the readback is fairly asynchronous
-
-//  - Idea: include a "model range" or "max SSE" in the InstanceBuffer...?
-//  - [PERF] thin out distant instances automatically in large tiles
-//  - [PERF] cull by "horizon" .. e.g., the lower you are, the fewer distant trees...?
-//  - Figure out exactly where some of this functionality goes -- GCL or IC? For example the
-//    TileManager stuff seems like it would go in IC?
-//  - Allow us to store key, slot, etc data in the actual TileContext coming from the 
-//    PatchLayer. It is silly to have to do TileKey lookups and not be able to simple
-//    iterate over the TileBatch.
-//  - fix the random asset select with weighting...just not really working well.
-//  - programmable SSE for models?
-//  - variable spacing or clumping by landcovergroup or asset...?
-//  - make the noise texture bindless as well? Stick it in the arena? Why not.
-
-//  - (DONE) BUG: multiple biomes, same asset in each biome; billboard sizes are messed up.
-//  - (DONE - using indexes instead of copies) Reduce the size of the RenderBuffer structure
-//  - (DONE) Fix model culling. The "radius" isn't quite sufficient since the origin is not at the center,
-//    AND because rotation changes the profile. Calculate it differently.
-//  - (DONE) [OPT] reduce the SIZE of the instance buffer by re-using variables (instanceID, drawID, assetID)
-//  - (DONE) Figure out how to pre-compile/ICO the TextureArena; it takes quite a while.
-//  - (DONE) [OPT] on Generate, store the instance count per tile in an array somewhere. Also store the 
-//    TOTAL instance count in the DI buffer. THen use this to dispatchComputeIndirect for the
-//    MERGE. That way we don't have to dispatch to "all possible locations" during a merge,
-//    hopefully making it much faster and avoiding frame breaks.
-//  - (DONE) FIX the multi-GC case. A resident handle can't cross GCs, so we will need
-//    to upgrade TextureArena (Texture) to store one object/handle per GC.
-//    We will also need to replace the sampler IDs in teh LUT shader with a mapping
-//    to a UBO (or something) that holds the actual resident handles. Blah..
-//  - (DONE) Properly delete all GL memory .. use the Releaser on the GC thread?
-//  - (DONE) Can we remove the normal matrix?
-//  - (DONE) [OPT] combine multiple object lists into the GLObjectReleaser
-//  - (DONE) FIX to work with SHADOW camera (separate culling...maybe?) (reference viewpoint?)
-//  - (DONE) FIX the multi-CAMERA case.
-//  - (DONE) Do NOT regenerate every tile every time the tilebatch changes!
-//  - (DONE .. had to call glBindBufferRange each frame) Two GC layers at the same time doesn't work! (grass + trees)
-//  - (DONE) FIX: IC's atlas is hard-coded to texture image unit 11. Allocate it dynamically.
-//  - (DONE .. the lighting shader was executing in the wrong order) Lighting
-//  - (DONE .. was good!!) read back the instance count to reduce the dispatch #?
-//  - (DONE .. was a bad oe_gc_Assets setup in the LUT shader) Fix teh "flashing" bug :(
-//  - (DONE .. merged at layer level) BUGFIX: we're merging the geometrycloud's stateset into the layer's stateset. Make sure that's kosher...?
-//  - (DONE) Fix the GRASS LAYER
-//  - (DONE) Rotation for models
-//  - (DONE) Scaling of the 3D models to match the height/width....? or not? set from loaded model?
+// Test instanced model substitution.
+// This works, but we need a compute or geometry shader or something to
+// do culling, because everything makes its way tot the fragment shader
+// and we're relying on discards to skip drawing
+//#define TEST_MODEL_INSTANCING
 
 //........................................................................
 
@@ -139,7 +75,7 @@
     conf.set("cast_shadows", _castShadows);
     conf.set("max_alpha", maxAlpha());
     conf.set("alpha_to_coverage", alphaToCoverage());
-    conf.set("max_sse", maxSSE());
+    conf.set("wind_scale", windScale());
 
     Config zones("zones");
     for (int i = 0; i < _biomeZones.size(); ++i) {
@@ -160,6 +96,7 @@
     castShadows().setDefault(false);
     maxAlpha().setDefault(0.15f);
     alphaToCoverage().setDefault(true);
+    windScale().setDefault(1.0f);
 
     maskLayer().get(conf, "mask_layer");
     colorLayer().get(conf, "color_layer");
@@ -168,7 +105,7 @@
     conf.get("cast_shadows", _castShadows);
     conf.get("max_alpha", maxAlpha());
     conf.get("alpha_to_coverage", alphaToCoverage());
-    conf.get("max_sse", maxSSE());
+    conf.get("wind_scale", windScale());
 
     const Config* zones = conf.child_ptr("zones");
     if (zones)
@@ -234,46 +171,6 @@
             return dynamic_cast<const ZoneSA*>(i->second.attributeVec.front().first);
         }
     };
-
-    // octohodreal normal packing
-    // TODO: MOVE SOMEWHERE ELSE
-    void packNormal(const osg::Vec3& v, osg::Vec2& p)
-    {
-        float d = 1.0/(fabs(v.x())+fabs(v.y())+fabs(v.z()));
-        p.x() = v.x() * d;
-        p.y() = v.y() * d;
-
-        if (v.z() < 0.0)
-        {
-            p.x() = (1.0 - fabs(p.y())) * (p.x() >= 0.0? 1.0 : -1.0);
-            p.y() = (1.0 - fabs(p.x())) * (p.y() >= 0.0? 1.0 : -1.0);
-        }
-
-        p.x() = 0.5f*(p.x()+1.0f);
-        p.y() = 0.5f*(p.y()+1.0f);
-    }
-
-    osg::Image* convertNormalMapFromRGBToRG(const osg::Image* in)
-    {
-        osg::Image* out = new osg::Image();
-        out->allocateImage(in->s(), in->t(), 1, GL_RG, GL_UNSIGNED_BYTE);
-        out->setInternalTextureFormat(GL_RG8);
-        osg::Vec4 v;
-        osg::Vec2 packed;
-        ImageUtils::PixelReader read(in);
-        ImageUtils::PixelWriter write(out);
-        for(int t=0; t<read.t(); ++t)
-        {
-            for(int s=0; s<read.s(); ++s)
-            {
-                read(v, s, t);
-                packNormal(osg::Vec3f(v.r()*2.0f-1.0f, v.g()*2.0f-1.0f, v.b()*2.0f-1.0f), packed);
-                v.set(packed.x(), packed.y(), 0.0f, 0.0f);
-                write(v, s, t);
-            }
-        }
-        return out;
-    }
 }
 
 void
@@ -289,15 +186,21 @@
             int zoneIndex = 0;
             osg::Vec3d vp = cv->getViewPoint();
 
+            const SpatialReference* wgs84 = SpatialReference::get("wgs84");
+            GeoPoint p;
+            p.fromWorld(wgs84, vp);
+                
             for(int z=_layer->getZones().size()-1; z > 0 && zoneIndex == 0; --z)
             {
-                if ( _layer->getZones()[z].contains(vp) )
+                if ( _layer->getZones()[z].contains(p) )
                 {
                     zoneIndex = z;
+                    //OE_INFO << p.toString() << ", zoneIndex=" << zoneIndex << std::endl;
                 }
             }
 
             osg::StateSet* zoneStateSet = _layer->getZoneStateSet(zoneIndex);
+            //_layer->_perCamera[cv->getCurrentCamera]._currentZoneStateSet = zoneStateSet;
 
             if (zoneStateSet)
             {
@@ -334,30 +237,15 @@
     return options().castShadows().get();
 }
 
-void GroundCoverLayer::setMaxSSE(float value)
-{
-    options().maxSSE() = value;
-    if (_sseU.valid())
-        _sseU->set(value);
-}
-float GroundCoverLayer::getMaxSSE() const
-{
-    return options().maxSSE().get();
-}
-
 void
 GroundCoverLayer::init()
 {
     PatchLayer::init();
 
-    setAcceptCallback(new LayerAcceptor(this));
-
-    setCullCallback(new ZoneSelector(this));
+    _isModel = false;
 
     _debug = (::getenv("OSGEARTH_GROUNDCOVER_DEBUG") != NULL);
 
-    // evil
-    //installDefaultOpacityShader();
 }
 
 GroundCoverLayer::~GroundCoverLayer()
@@ -369,18 +257,19 @@
 GroundCoverLayer::openImplementation()
 {
     // GL version requirement
-    if (Registry::capabilities().getGLSLVersion() < 4.6f)
-    {
-        return Status(Status::ResourceUnavailable, "Requires GL 4.6+");
-    }
+    if (Registry::capabilities().getGLSLVersion() < 4.3f)
+    {
+        return Status(Status::ResourceUnavailable, "Requires GL 4.3+");
+    }
+
+    setAcceptCallback(new LayerAcceptor(this));
+    setCullCallback(new ZoneSelector(this));
 
     // this layer will do its own custom rendering
     _renderer = new Renderer(this);
     setDrawCallback(_renderer.get());
 
-    // make a 4-channel noise texture to use
-    NoiseTextureFactory noise;
-    _renderer->_noiseTex = noise.create(256u, 4u);
+    installDefaultOpacityShader();
 
     return PatchLayer::openImplementation();
 }
@@ -393,10 +282,6 @@
     setDrawCallback(NULL);
     _renderer = NULL;
 
-<<<<<<< HEAD
-    _liveAssets.clear();
-    _zoneStateSets.clear();
-=======
     setAcceptCallback(NULL);
     setCullCallback(NULL);
 
@@ -408,7 +293,6 @@
     _liveAssets.clear();
     _atlasImages.clear();
     _atlas = nullptr;
->>>>>>> f75373b7
 
     return PatchLayer::closeImplementation();
 }
@@ -418,9 +302,7 @@
 {
     _landCoverDict.setLayer(layer);
     if (layer)
-    {
         buildStateSets();
-    }
 }
 
 LandCoverDictionary*
@@ -433,8 +315,7 @@
 GroundCoverLayer::setLandCoverLayer(LandCoverLayer* layer)
 {
     _landCoverLayer.setLayer(layer);
-    if (layer)
-    {
+    if (layer) {
         OE_INFO << LC << "Land cover layer is \"" << layer->getName() << "\"\n";
         buildStateSets();
     }
@@ -531,204 +412,144 @@
         }
     }
 
-    _mapProfile = map->getProfile();
-
-    if (getLandCoverLayer() == NULL)
-    {
-        setStatus(Status::ResourceUnavailable, "No LandCover layer available in the Map");
+    // calculate the tile width based on the LOD:
+    if (_renderer.valid() && getZones().size() > 0)
+    {
+        unsigned lod = getLOD();
+        unsigned tx, ty;
+        map->getProfile()->getNumTiles(lod, tx, ty);
+        GeoExtent e = TileKey(lod, tx/2, ty/2, map->getProfile()).getExtent();
+        GeoCircle c = e.computeBoundingGeoCircle();
+        double width_m = 2.0 * c.getRadius() / 1.4142;
+        _renderer->_tileWidth = width_m;
+
+        //OE_INFO << LC << "Instances across = " << _renderer->_settings._vboTileSize << std::endl;
+    }
+}
+
+void
+GroundCoverLayer::removedFromMap(const Map* map)
+{
+    PatchLayer::removedFromMap(map);
+
+    options().maskLayer().removedFromMap(map);
+    options().colorLayer().removedFromMap(map);
+}
+
+void
+GroundCoverLayer::prepareForRenderingImplementation(TerrainEngine* engine)
+{
+    PatchLayer::prepareForRenderingImplementation(engine);
+
+    TerrainResources* res = engine->getResources();
+    if (res)
+    {
+        if (_groundCoverTexBinding.valid() == false)
+        {
+            if (res->reserveTextureImageUnitForLayer(_groundCoverTexBinding, this, "Ground cover texture catalog") == false)
+            {
+                OE_WARN << LC << "No texture unit available for ground cover texture catalog\n";
+            }
+        }
+
+        if (_noiseBinding.valid() == false)
+        {
+            if (res->reserveTextureImageUnitForLayer(_noiseBinding, this, "Ground cover noise sampler") == false)
+            {
+                OE_WARN << LC << "No texture unit available for Ground cover Noise function\n";
+            }
+        }
+
+        if (_groundCoverTexBinding.valid())
+        {
+            buildStateSets();
+        }
+    }
+}
+
+//Returns true if any billboard in the data model uses a "top-down" image.
+bool 
+GroundCoverLayer::shouldEnableTopDownBillboards() const
+{
+    for(AssetDataVector::const_iterator i = _liveAssets.begin();
+        i != _liveAssets.end();
+        ++i)
+    {
+        if (i->get()->_topImage.valid())
+            return true;
+    }
+
+    return false;
+}
+
+
+void
+GroundCoverLayer::buildStateSets()
+{
+    // assert we have the necessary TIUs:
+    if (_groundCoverTexBinding.valid() == false) {
+        OE_DEBUG << LC << "buildStateSets deferred.. bindings not reserved\n";
         return;
     }
 
-    if (getLandCoverDictionary() == NULL)
-    {
-        setStatus(Status::ResourceUnavailable, "No LandCoverDictionary available in the Map");
+    if (!getLandCoverDictionary()) {
+        OE_DEBUG << LC << "buildStateSets deferred.. land cover dictionary not available\n";
         return;
     }
 
-    // Now that we have access to all the layers we need...
-
-    // Make the texture atlas from the images found in the asset list
-    _renderer->_texArena = new TextureArena();
-
-    // Add to the stateset so it gets compiled and applied
-    getOrCreateStateSet()->setAttribute(_renderer->_texArena.get());
-
-    // Load asset data from the configuration.
-    loadAssets(_renderer->_texArena.get());
-
-    // Prepare model assets and add their textures to the atlas:
-    _renderer->_geomCloud = createGeometryCloud(_renderer->_texArena.get());
-
-    // bind the cloud's stateset to this layer.
-    if (_renderer->_geomCloud.valid())
-    {
-        osg::StateSet* cloudSS = _renderer->_geomCloud->getGeometry()->getStateSet();
-        if (cloudSS)
-            getOrCreateStateSet()->merge(*cloudSS);
-    }
-
-    // now that we have HANDLES, we can make the LUT shader.
-    // TODO: this probably needs to be Per-Context...
+    if (_liveAssets.empty())
+    {
+        loadAssets();
+        // TODO: check for errors.
+    }
+
+
+    NoiseTextureFactory noise;
+    osg::ref_ptr<osg::Texture> noiseTexture = noise.create(256u, 4u);
+
+    GroundCoverShaders shaders;
+
+    // Layer-wide stateset:
+    osg::StateSet* stateset = getOrCreateStateSet();
+
+    // bind the noise sampler.
+    stateset->setTextureAttribute(_noiseBinding.unit(), noiseTexture.get());
+    stateset->addUniform(new osg::Uniform(NOISE_SAMPLER, _noiseBinding.unit()));
+
+    if (getMaskLayer())
+    {
+        stateset->setDefine("OE_GROUNDCOVER_MASK_SAMPLER", getMaskLayer()->getSharedTextureUniformName());
+        stateset->setDefine("OE_GROUNDCOVER_MASK_MATRIX", getMaskLayer()->getSharedTextureMatrixUniformName());
+    }
+
+    if (getColorLayer())
+    {
+        stateset->setDefine("OE_GROUNDCOVER_COLOR_SAMPLER", getColorLayer()->getSharedTextureUniformName());
+        stateset->setDefine("OE_GROUNDCOVER_COLOR_MATRIX", getColorLayer()->getSharedTextureMatrixUniformName());
+        stateset->addUniform(new osg::Uniform("oe_GroundCover_colorMinSaturation", options().colorMinSaturation().get()));
+    }
+
+    // disable backface culling to support shadow/depth cameras,
+    // for which the geometry shader renders cross hatches instead of billboards.
+    stateset->setMode(GL_CULL_FACE, osg::StateAttribute::PROTECTED);
+
+    stateset->addUniform(new osg::Uniform("oe_GroundCover_maxAlpha", getMaxAlpha()));
+
+    if (osg::DisplaySettings::instance()->getNumMultiSamples() > 1)
+    {
+        stateset->setMode(GL_MULTISAMPLE, 1);
+    }
+
+    // Install LUTs on the compute shader:
     osg::ref_ptr<osg::Shader> lutShader = createLUTShader();
     lutShader->setName("GroundCover CS LUT");
     _renderer->_computeProgram->addShader(lutShader.get());
-}
-
-void
-GroundCoverLayer::removedFromMap(const Map* map)
-{
-    PatchLayer::removedFromMap(map);
-
-    options().maskLayer().removedFromMap(map);
-    options().colorLayer().removedFromMap(map);
-}
-
-void
-GroundCoverLayer::prepareForRenderingImplementation(TerrainEngine* engine)
-{
-    PatchLayer::prepareForRenderingImplementation(engine);
-
-    TerrainResources* res = engine->getResources();
-    if (res)
-    {
-        if (_noiseBinding.valid() == false)
-        {
-            if (res->reserveTextureImageUnitForLayer(_noiseBinding, this, "GroundCover noise sampler") == false)
-            {
-                OE_WARN << LC << "No texture unit available for Ground cover Noise function\n";
-            }
-        }
-
-        // if there's no LOD or max range set....set the LOD to a default value
-        if (options().lod().isSet() == false && options().maxVisibleRange().isSet() == false)
-        {
-            setLOD(options().lod().get());
-        }
-        
-        if (options().lod().isSet() == false && options().maxVisibleRange().isSet() == true)
-        {
-            unsigned bestLOD = 0;
-            for(unsigned lod=1; lod<=99; ++lod)
-            {
-                bestLOD = lod-1;
-                float lodRange = res->getVisibilityRangeHint(lod);
-                if (getMaxVisibleRange() > lodRange || lodRange == FLT_MAX)
-                {
-                    break;
-                }
-            }
-            setLOD(bestLOD);
-            OE_INFO << LC << "Setting LOD to " << getLOD() << " based on a max range of " << getMaxVisibleRange() << std::endl;
-
-        }
-
-        else if (options().lod().isSet() == true && options().maxVisibleRange().isSet() == false)
-        {
-            float maxRange = res->getVisibilityRangeHint(getLOD());
-            setMaxVisibleRange(maxRange);
-            OE_INFO << LC << "Setting max visibility range for LOD " << getLOD() << " to " << maxRange << "m" << std::endl;
-        }
-
-        buildStateSets();
-    }
-}
-
-void
-GroundCoverLayer::buildStateSets()
-{
-    // assert we have the necessary prereqs:
-
-    if (!_noiseBinding.valid()) {
-        OE_DEBUG << LC << "buildStateSets deferred.. noise texture not yet bound" << std::endl;
-        return;
-    }
-
-    if (!getLandCoverDictionary()) {
-        OE_DEBUG << LC << "buildStateSets deferred.. land cover dictionary not available" << std::endl;
-        return;
-    }
-
-    if (!options().lod().isSet()) {
-        OE_DEBUG << LC << "buildStateSets deferred.. LOD not available" << std::endl;
-        return;
-    }
-
-    if (!_renderer.valid()) {
-        OE_WARN << LC << "buildStateSets deferred.. Renderer does not exist" << std::endl;
-        return;
-    }
-
-    // calculate the tile width based on the LOD:
-    if (getZones().size() > 0 && _mapProfile.valid())
-    {
-        unsigned tx, ty;
-        _mapProfile->getNumTiles(getLOD(), tx, ty);
-        GeoExtent e = TileKey(getLOD(), tx/2, ty/2, _mapProfile.get()).getExtent();
-        GeoCircle c = e.computeBoundingGeoCircle();
-        double width_m = 2.0 * c.getRadius() / 1.4142;
-        _renderer->_tileWidth = width_m;
-    }
-
-    GroundCoverShaders shaders;
-
-    // Layer-wide stateset:
-    osg::StateSet* stateset = getOrCreateStateSet();
-
-    // bind the noise sampler.
-    stateset->setTextureAttribute(_noiseBinding.unit(), _renderer->_noiseTex.get());
-    stateset->addUniform(new osg::Uniform(NOISE_SAMPLER, _noiseBinding.unit()));
-
-    if (getMaskLayer())
-    {
-        stateset->setDefine("OE_GROUNDCOVER_MASK_SAMPLER", getMaskLayer()->getSharedTextureUniformName());
-        stateset->setDefine("OE_GROUNDCOVER_MASK_MATRIX", getMaskLayer()->getSharedTextureMatrixUniformName());
-    }
-    else
-    {
-        stateset->removeDefine("OE_GROUNDCOVER_MASK_SAMPLER");
-        stateset->removeDefine("OE_GROUNDCOVER_MASK_MATRIX");
-    }
-
-    if (getColorLayer())
-    {
-        stateset->setDefine("OE_GROUNDCOVER_COLOR_SAMPLER", getColorLayer()->getSharedTextureUniformName());
-        stateset->setDefine("OE_GROUNDCOVER_COLOR_MATRIX", getColorLayer()->getSharedTextureMatrixUniformName());
-        stateset->addUniform(new osg::Uniform("oe_GroundCover_colorMinSaturation", options().colorMinSaturation().get()));
-    }
-    else
-    {
-        stateset->removeDefine("OE_GROUNDCOVER_COLOR_SAMPLER");
-        stateset->removeDefine("OE_GROUNDCOVER_COLOR_MATRIX");
-        stateset->removeUniform("oe_GroundCover_colorMinSaturation");
-    }
-
-    // disable backface culling to support shadow/depth cameras,
-    // for which the geometry shader renders cross hatches instead of billboards.
-    stateset->setMode(GL_CULL_FACE, osg::StateAttribute::PROTECTED);
-
-    //stateset->setAttributeAndModes(new osg::BlendFunc(GL_SRC_ALPHA, GL_ONE_MINUS_SRC_ALPHA, GL_ONE, GL_ONE_MINUS_SRC_ALPHA));
-
-    stateset->addUniform(new osg::Uniform("oe_gc_maxAlpha", getMaxAlpha()));
-
-    if (!_sseU.valid())
-        _sseU = new osg::Uniform("oe_gc_sse", getMaxSSE());
-
-    stateset->addUniform(_sseU.get());
-
-    if (osg::DisplaySettings::instance()->getNumMultiSamples() > 1)
-        stateset->setMode(GL_MULTISAMPLE, 1);
-    else
-        stateset->removeMode(GL_MULTISAMPLE);
 
     // Install the land cover shaders on the state set
     VirtualProgram* vp = VirtualProgram::getOrCreate(stateset);
-    vp->setName("GroundCover");
-    vp->addGLSLExtension("GL_ARB_gpu_shader_int64");
+    vp->setName("Ground cover");
 
     // Load shaders particular to this class
-<<<<<<< HEAD
-    loadRenderingShaders(vp, getReadOptions());
-=======
     loadShaders(vp, getReadOptions());
 
     // whether to support top-down image billboards. We disable it when not in use
@@ -745,11 +566,9 @@
     stateset->setTextureAttribute(_groundCoverTexBinding.unit(), tex);
     stateset->addUniform(new osg::Uniform(GCTEX_SAMPLER, _groundCoverTexBinding.unit()));
     _atlas = tex;
->>>>>>> f75373b7
 
     // Assemble zone-specific statesets:
-    optional<float> maxVisibleRange = options().maxVisibleRange();
-
+    float maxVisibleRange = getMaxVisibleRange();
     _zoneStateSets.clear();
     for(unsigned z = 0; z < getZones().size(); ++z)
     {
@@ -762,17 +581,14 @@
 
         if (zone.options().maxDistance().isSet())
         {
-            maxVisibleRange = osg::minimum(maxVisibleRange.get(), zone.options().maxDistance().get());
+            maxVisibleRange = osg::minimum(maxVisibleRange, zone.options().maxDistance().get());
         }
 
         // keep in a vector so the ZoneSelector can pick one at cull time
         _zoneStateSets.push_back(zoneStateSet);
     }
 
-    if (maxVisibleRange.isSet())
-    {
-        _options->maxVisibleRange().setDefault(maxVisibleRange.get());
-    }
+    setMaxVisibleRange(maxVisibleRange);
 }
 
 void
@@ -786,9 +602,7 @@
     }
 
     if (_renderer.valid())
-    {
         _renderer->resizeGLObjectBuffers(maxSize);
-    }
 
     PatchLayer::resizeGLObjectBuffers(maxSize);
 }
@@ -888,156 +702,58 @@
 
         return geom;
     }
-}
-
-<<<<<<< HEAD
-osg::Node*
-GroundCoverLayer::createNodeImplementation(const DrawContext& dc)
-{
-    osg::Node* node = NULL;
-    if (_debug)
-        node = makeBBox(*dc._tileBBox, *dc._key);
-    return node;
-}
-
-=======
->>>>>>> f75373b7
+
+    osg::Geometry* loadShape()
+    {
+        //osg::ref_ptr<osg::Node> node = osgDB::readRefNodeFile("D:/data/models/rockinsoil/RockSoil.3DS.osg");
+        osg::ref_ptr<osg::Node> node = osgDB::readRefNodeFile("D:/data/models/OakTree/redoak.osgb");
+        
+        InstanceCloud::ModelCruncher cruncher;
+        cruncher.add(node.get());
+        cruncher.finalize();
+        
+        return cruncher._geom.release();
+    }
+}
+
 osg::Geometry*
-GroundCoverLayer::createParametricGeometry() const    
-{
-    // Billboard geometry
-    const unsigned vertsPerInstance = 8;
-    const unsigned indiciesPerInstance = 12;
-
-    osg::Geometry* out_geom = new osg::Geometry();
-    out_geom->setUseVertexBufferObjects(true);
-    out_geom->setUseDisplayList(false);
-
-    out_geom->setVertexArray(new osg::Vec3Array(osg::Array::BIND_PER_VERTEX, 8));
-
-    static const GLushort indices[12] = { 0,1,2,2,1,3, 4,5,6,6,5,7 };
-    out_geom->addPrimitiveSet(new osg::DrawElementsUShort(GL_TRIANGLES, 12, &indices[0]));
-
-    return out_geom;
+GroundCoverLayer::createGeometry() const    
+{
+    osg::Geometry* out_geom = NULL;
+
+    if (_isModel)
+    {
+        out_geom = loadShape();
+        out_geom->setUseVertexBufferObjects(true);
+        out_geom->setUseDisplayList(false);
+        return out_geom;
+    }
+    else
+    {
+        const unsigned vertsPerInstance = 8;
+        const unsigned indiciesPerInstance = 12;
+
+        osg::Geometry* out_geom = new osg::Geometry();
+        out_geom->setUseVertexBufferObjects(true);
+
+        static const GLushort indices[12] = { 0,1,2,2,1,3, 4,5,6,6,5,7 };
+        out_geom->addPrimitiveSet(new osg::DrawElementsUShort(GL_TRIANGLES, 12, &indices[0]));
+
+        return out_geom;
+    }
 }
 
 //........................................................................
 
-GroundCoverLayer::TileManager::TileManager() :
-    _highestOccupiedSlot(-1)
-{
-    //nop
-}
-
-void
-GroundCoverLayer::TileManager::reset()
-{
-    for(auto& i : _current)
-    {
-        i._revision = -1;
-        i._dirty = true;
-        i._expired = false;
-    }
-
-    _highestOccupiedSlot = -1;
-
-    _new.clear();
-}
-
-int
-GroundCoverLayer::TileManager::allocate(const TileKey& key, int revision)
-{
-    int slot = -1;
-    for(unsigned i=0; i<_current.size(); ++i)
-    {
-        if (_current[i]._revision < 0)
-        {
-            slot = i;
-            break;
-        }
-    }
-
-    if (slot < 0)
-    {
-        slot = _current.size();
-        _current.resize(_current.size()+1);
-    }
-
-    _highestOccupiedSlot = osg::maximum(_highestOccupiedSlot, slot);
-
-    _current[slot]._key = key;
-    _current[slot]._revision = revision;
-    _current[slot]._expired = false;
-    _current[slot]._dirty = true;
-
-    return slot;
-}
-
-int
-GroundCoverLayer::TileManager::release(const TileKey& key)
-{
-    int slot = getSlot(key);
-    if (slot >= 0)
-    {
-        _current[slot]._revision = -1;
-
-        if (_highestOccupiedSlot == slot)
-        {
-            for(int s=_current.size()-1; s >= 0; --s)
-            {
-                if (_current[s]._revision >= 0)
-                {
-                    _highestOccupiedSlot = s;
-                    break;
-                }
-            }
-        }
-    }
-    return slot;
-}
-
-void
-GroundCoverLayer::TileManager::release(int slot)
-{
-    if (slot >= 0 && slot < _current.size())
-    {
-        _current[slot]._revision = -1;
-        _current[slot]._expired = false;
-    }
-}
-
-bool
-GroundCoverLayer::TileManager::inUse(int slot) const
-{
-    return slot < _current.size() && _current[slot]._revision >= 0;
-}
-
-int
-GroundCoverLayer::TileManager::getSlot(const TileKey& key) const
-{
-    int slot = -1;
-    for(int i=0; i<_current.size(); ++i)
-    {
-        if (_current[i]._revision >= 0 && _current[i]._key == key)
-        {
-            slot = i;
-            break;
-        }
-    }
-    return slot;
-}
-
-#define PASS_COLLECT 0
-#define PASS_GENERATE 1
-#define PASS_CULL 2
-#define PASS_DRAW 3
-
-GroundCoverLayer::Renderer::PCPState::PCPState()
+// only used with non-GS implementation
+GroundCoverLayer::Renderer::UniformState::UniformState()
 {
     // initialize all the uniform locations - we will fetch these at draw time
     // when the program is active
-    _generateDataUL = -1;
-    _isMSUL = -1;
+    _computeDataUL = -1;
+    _A2CUL = -1;
+    _tileCounter = 0;
+    _numInstances1D = 0;
 }
 
 GroundCoverLayer::Renderer::Renderer(GroundCoverLayer* layer)
@@ -1045,8 +761,10 @@
     _layer = layer;
 
     // create uniform IDs for each of our uniforms
-    _isMSUName = osg::Uniform::getNameID("oe_gc_isMultisampled");
+    _A2CName = osg::Uniform::getNameID("oe_GroundCover_A2C");
     _computeDataUName = osg::Uniform::getNameID("oe_tile");
+
+    _drawStateBuffer.resize(256u);
 
     _tileWidth = 0.0;
 
@@ -1054,101 +772,51 @@
 
     // Load our compute shader
     GroundCoverShaders shaders;
-
-    std::string computeSource = ShaderLoader::load(shaders.GroundCover_CS, shaders, layer->getReadOptions());
-    _computeSS = new osg::StateSet();
+    std::string source = ShaderLoader::load(shaders.GroundCover_CS, shaders, layer->getReadOptions());
+    _computeStateSet = new osg::StateSet();
+    osg::Shader* s = new osg::Shader(osg::Shader::COMPUTE, source);
     _computeProgram = new osg::Program();
-    osg::Shader* computeShader = new osg::Shader(osg::Shader::COMPUTE, computeSource);
-    computeShader->setName(shaders.GroundCover_CS);
-    _computeProgram->addShader(computeShader);
-    _computeSS->setAttribute(_computeProgram, osg::StateAttribute::ON);
-}
-
-GroundCoverLayer::Renderer::~Renderer()
-{
-    releaseGLObjects(0);
-}
-
-namespace 
-{
-    inline bool equivalent(const osg::Matrixf& a, const osg::Matrixf& b, bool epsilon)
-    {
-        const float* aptr = a.ptr();
-        const float* bptr = b.ptr();
-        for(int i=0; i<16; ++i) {
-            if (!osg::equivalent(*aptr++, *bptr++, epsilon))
-                return false;
-        }
-        return true;
-    }
-}
-
-//#define DEVEL
-
-void
-GroundCoverLayer::Renderer::visitTileBatch(osg::RenderInfo& ri, const PatchLayer::TileBatch* tiles)
-{
-    OE_PROFILING_ZONE_NAMED("GroundCover DrawTileBatch");
-    OE_PROFILING_GPU_ZONE("GroundCover DrawTileBatch");
-
+    _computeProgram->addShader(s);
+    _computeStateSet->setAttribute(_computeProgram, osg::StateAttribute::ON);
+
+    _counter = 0;
+}
+
+void
+GroundCoverLayer::Renderer::draw(osg::RenderInfo& ri, const PatchLayer::TileBatch* tiles)
+{
+    DrawState& ds = _drawStateBuffer[ri.getContextID()];
+    ds._renderer = this;
     osg::State* state = ri.getState();
-    CameraState& ds = _cameraState.get(ri.getCurrentCamera());
-
-    ds._renderer = this;
-
-    const ZoneSA* sa = ZoneSA::extract(state);
-    const BiomeZone* zone = sa->_obj;
-    osg::ref_ptr<InstanceCloud>& instancer = ds._instancers[zone];
-
-    // First time through we will need to create and set up the instancer
-    // for this camera.
+
+#if OSG_VERSION_GREATER_OR_EQUAL(3,5,6)
+    // Need to unbind any VAO since we'll be doing straight GL calls
+    //ri.getState()->unbindVertexArrayObject();
+#endif
+
+    // Push the pre-gen culling shader and run it:
+    const ZoneSA* sa = ZoneSA::extract(ri.getState());
+    osg::ref_ptr<InstanceCloud>& instancer = ds._instancers[sa->_obj];
     if (!instancer.valid())
     {
-        OE_PROFILING_ZONE_NAMED("IC Setup");
         instancer = new InstanceCloud();
-<<<<<<< HEAD
-
-        unsigned numInstances1D = 64u;
-
-        if (zone->options().spacing().isSet())
-        {
-            float spacing_m = zone->options().spacing()->as(Units::METERS);
-            numInstances1D = _tileWidth / spacing_m;
-            _spacing = spacing_m;
-        }
-
-        instancer->setGeometryCloud(_geomCloud.get());
-        instancer->setNumInstancesPerTile(numInstances1D, numInstances1D);
-=======
         ds._lastTileBatchID = -1;
         ds._uniforms.clear();
->>>>>>> f75373b7
-    }
-
-    // If the zone changed, we need to re-generate ALL tiles
-    bool needsGenerate = false;
-    bool needsReset = false;
-
-    if (sa != ds._previousZoneSA)
-    {
-        needsGenerate = true;
-        needsReset = true;
-        ds._previousZoneSA = sa;
-    }
-
-    // If the tile batch changed, we need to re-generate SOME tiles
+    }
+
+    // Pull the per-camera data
+    PerCameraData& pcd = _layer->_perCamera.get(ri.getCurrentCamera());
+
+    // Only run the compute shader when the tile batch has changed:
+    bool needsCompute = sa != pcd._previousZoneSA;
+    pcd._previousZoneSA = sa;
+
     if (ds._lastTileBatchID != tiles->getBatchID())
     {
         ds._lastTileBatchID = tiles->getBatchID();
-        needsGenerate = true;
-    }
-
-<<<<<<< HEAD
-    // not a bug. Do this as a 32-bit matrix to avoid wierd micro-precision changes.
-    // NOTE: this can cause jittering in the tree positions when you zoom :(
-    bool needsCull = needsGenerate;
-    if (!needsCull)
-=======
+        needsCompute = true;
+    }
+
     // this can happen for a new instancer or after releaseGLobjects is called:
     if (instancer->_data.commands == nullptr)
     {
@@ -1156,158 +824,42 @@
     }
 
     if (needsCompute)
->>>>>>> f75373b7
-    {
-        osg::Matrixf mvp = state->getModelViewMatrix() * state->getProjectionMatrix();
-        if (mvp != ds._lastMVP)
-        {
-            ds._lastMVP = mvp;
-            needsCull = true;
-        }
-    }
-
-    // I'm not sure why we have to push the layer's stateset here.
-    // It should have been applied already in the render bin.
-    // I am missing something. -gw 4/20/20
-    state->pushStateSet(_layer->getStateSet());
-
-    // Ensure we have allocated sufficient GPU memory for the tiles:
-    if (needsGenerate)
-    {
-        OE_PROFILING_ZONE_NAMED("allocateGLObjects");
-
-        // returns true if new memory was allocated
-        if (instancer->allocateGLObjects(ri, tiles->size()) ||
-            needsReset)
-        {
-            ds._tiles.reset();
-        }
-    }
-
-    if (needsGenerate || needsCull)
-    {
-        state->apply(_computeSS.get()); // activate compute program
-    }
-
-    instancer->newFrame();
-
-    if (needsGenerate)
-    {
-        int slot;
-
-        // First we run a COLLECT pass. This determines which tiles are new,
-        // which already exist in the instancer, and which went away and
-        // need to be recycled.
-        ds._pass = PASS_COLLECT;
-        {
-            OE_PROFILING_ZONE_NAMED("Collect");
-
-            // Put all tiles on the expired list, only removing them when we
-            // determine that they are good to keep around.
-            for(auto& i : ds._tiles._current)
-                if (i._revision >= 0)
-                    i._expired = true;
-
-            // traverse and build our gen list.
-            tiles->visitTiles(ri);
-
-            // Release anything still marked as expired.
-            for(slot=0; slot<ds._tiles._current.size(); ++slot)
-            {
-                if (ds._tiles._current[slot]._expired)
-                {
-                    ds._tiles.release(slot);
-                }
-            }
-
-            // Allocate a slot for each new tile. We do this now AFTER
-            // we have released any expired tiles
-            for(const auto& i : ds._tiles._new)
-            {
-                slot = ds._tiles.allocate(i._key, i._revision);
-            }
-            ds._tiles._new.clear();
-        }
-
-        ds._pass = PASS_GENERATE;
-        {
-            OE_PROFILING_ZONE_NAMED("Generate");
-            OE_PROFILING_GPU_ZONE("IC:Generate");
-
-            ds._numTilesGenerated = 0u;
-
-            instancer->setHighestTileSlot(ds._tiles._highestOccupiedSlot);
-
-            for (slot = 0; slot <= ds._tiles._current.size(); ++slot)
-            {
-                instancer->setTileActive(slot, ds._tiles.inUse(slot));
-            }
-
-            instancer->generate_begin(ri);
-            tiles->drawTiles(ri);
-            instancer->generate_end(ri);
-        }
-
-#ifdef DEVEL
-        OE_INFO << "-----" << std::endl;
-        OE_INFO << "Generated " << ds._numTilesGenerated << "/" << tiles->size() << " tiles" << std::endl;
-
-        OE_INFO << "Tiles:"<<std::endl;
-        for(slot=0; slot<ds._tiles._current.size(); ++slot)
-        {
-            const TileGenInfo& i = ds._tiles._current[slot];
-            if (i._revision >= 0)
-            {
-                OE_INFO 
-                    << "   " << slot
-                    << ": " << i._key.str()
-                    << ", r=" << i._revision
-                    << std::endl;
-            }
-            else
-            {
-                OE_INFO 
-                    << "   " << slot
-                    << ": -"
-                    << std::endl;
-            }
-        }
-#endif
-    }
-
-    if (needsCull)
-    {
-        OE_PROFILING_ZONE_NAMED("Cull/Sort");
-
-        // per frame cull/sort:
-        ds._pass = PASS_CULL;
+    {
+        // I'm not sure why we have to push the layer's stateset here.
+        // It should have bee applied already in the render bin.
+        // I am missing something. -gw 4/20/20
         
-        tiles->visitTiles(ri); // collect and upload tile matrix data
-
-        instancer->cull(ri); // cull and sort
-    }
-
-    // If we ran a compute shader, we replaced the state and 
-    // now need to re-apply it before rendering.
-    if (needsGenerate || needsCull)
-    {
-        OE_PROFILING_ZONE_NAMED("State reset");
+        state->pushStateSet(_layer->getStateSet());
+
+        // First pass: render with compute shader
+        state->apply(_computeStateSet.get());
+        applyLocalState(ri, ds);
+
+        instancer->allocateGLObjects(ri, tiles->size());
+        instancer->preCull(ri);
+        _pass = 0;
+        tiles->drawTiles(ri);
+        instancer->postCull(ri);
+
+        // restore previous program
         state->apply();
-    }
-
-    // draw pass:
-    {
-        OE_PROFILING_ZONE_NAMED("Draw");
-
-        ds._pass = PASS_DRAW;
+
+        // rendering pass:
         applyLocalState(ri, ds);
-        instancer->draw(ri);
+        _pass = 1;
+        tiles->drawTiles(ri);
+
+        state->popStateSet();
+    }
+
+    else
+    {
+        applyLocalState(ri, ds);
+        _pass = 1;
+        tiles->drawTiles(ri);
 
         instancer->endFrame(ri);
     }
-
-    // pop the layer's stateset.
-    state->popStateSet();
 
     // Clean up and finish
 #if OSG_VERSION_GREATER_OR_EQUAL(3,5,6)
@@ -1320,94 +872,69 @@
 }
 
 void
-GroundCoverLayer::Renderer::applyLocalState(osg::RenderInfo& ri, CameraState& ds)
-{
-    if (ds._pass == PASS_DRAW)
-    {
-        const osg::Program::PerContextProgram* pcp = ri.getState()->getLastAppliedProgramObject();
-        if (!pcp)
-            return;
-
-        osg::GLExtensions* ext = osg::GLExtensions::Get(ri.getContextID(), true);
-
-        GLint isMultisampled = 0;
-        if (_layer->getUseAlphaToCoverage())
-        {
-            isMultisampled = ri.getState()->getLastAppliedMode(GL_MULTISAMPLE) ? 1 : 0;
-            ri.getState()->applyMode(GL_SAMPLE_ALPHA_TO_COVERAGE_ARB, isMultisampled == 1);
-            ri.getState()->applyAttribute(_a2cBlending.get());
-        }
-
-        PCPState& u = ds._pcpState[pcp];
-
-        if (u._isMSUL < 0)
-            u._isMSUL = pcp->getUniformLocation(_isMSUName);
-
-        if (u._isMSUL >= 0)
-            ext->glUniform1i(u._isMSUL, isMultisampled);
-    }
-}
-
-void
-GroundCoverLayer::Renderer::visitTile(osg::RenderInfo& ri, const PatchLayer::DrawContext& tile)
-{
-    // make sure we don't have a shader error or NULL pcp
+GroundCoverLayer::Renderer::applyLocalState(osg::RenderInfo& ri, DrawState& ds)
+{
     const osg::Program::PerContextProgram* pcp = ri.getState()->getLastAppliedProgramObject();
     if (!pcp)
         return;
 
-    CameraState& ds = _cameraState.get(ri.getCurrentCamera());
-
-    // Find our instancer:
-    const ZoneSA* sa = ZoneSA::extract(ri.getState());
-    osg::ref_ptr<InstanceCloud>& instancer = ds._instancers[sa->_obj];
-
-    if (ds._pass == PASS_COLLECT)
-    {
-        // Decide whether this tile really needs regen:
-        int slot = ds._tiles.getSlot(*tile._key);
-
-        if (slot < 0) // new tile.
-        {
-            ds._tiles._new.push_back(TileGenInfo());
-            TileGenInfo& newTile = ds._tiles._new.back();
-            newTile._key = *tile._key;
-            newTile._revision = tile._revision;
-            // will allocate a slot later, after we see if anybody freed one.
-            //OE_INFO << "Greetings, " << tile._key->str() << ", r=" << tile._revision << std::endl;
-        }
-
+    osg::GLExtensions* ext = osg::GLExtensions::Get(ri.getContextID(), true);
+
+    UniformState& u = ds._uniforms[pcp];
+
+    if (u._computeDataUL < 0)
+    {
+        u._computeDataUL = pcp->getUniformLocation(_computeDataUName);
+        u._A2CUL = pcp->getUniformLocation(_A2CName);
+    }
+
+    u._tileCounter = 0;
+
+    // Check for initialization in this zone:
+    const BiomeZone* bz = ZoneSA::extract(ri.getState())->_obj;
+    osg::ref_ptr<InstanceCloud>& instancer = ds._instancers[bz];
+
+    if (!instancer->getGeometry() || u._numInstances1D == 0)
+    {
+        if (bz->options().spacing().isSet())
+        {
+            float spacing_m = bz->options().spacing()->as(Units::METERS);
+            u._numInstances1D = _tileWidth / spacing_m;
+            _spacing = spacing_m;
+        }
         else
         {
-            TileGenInfo& i = ds._tiles._current[slot];
-
-            // Keep it around.
-            i._expired = false;
-
-            if (i._revision != tile._revision)
-            {
-                // revision changed! Queue it up for regeneration.
-                i._revision = tile._revision;
-                i._dirty = true;
-            }
-        }
-    }
-
-    else if (ds._pass == PASS_GENERATE)
-    {
-        int slot = ds._tiles.getSlot(*tile._key);
-        if (slot >= 0)
-        {
-            TileGenInfo& i = ds._tiles._current[slot];
-
-            if (i._dirty == true)
-            {
-                i._dirty = false;
-
-<<<<<<< HEAD
-                osg::GLExtensions* ext = osg::GLExtensions::Get(ri.getContextID(), true);
-                PCPState& u = ds._pcpState[pcp];
-=======
+            u._numInstances1D = 64;
+        }
+
+        //OE_WARN << "Num Instances = " << u._numInstances1D*u._numInstances1D << std::endl;
+
+        if (instancer->getGeometry() == NULL)
+        {
+            instancer->setGeometry(_layer->createGeometry());
+            instancer->setNumInstances(u._numInstances1D, u._numInstances1D);
+
+            // TODO: review this. I don't like it but have no good reason. -gw
+            // This is here to integrate the model's texture atlas into the stateset
+            if (instancer->_geom->getStateSet())
+                _layer->getOrCreateStateSet()->merge(*instancer->_geom->getStateSet());
+        }
+    }
+
+    GLint useA2C = 0;
+    if (_layer->getUseAlphaToCoverage())
+    {
+        useA2C = ri.getState()->getLastAppliedMode(GL_MULTISAMPLE) ? 1 : 0;
+        ri.getState()->applyMode(GL_SAMPLE_ALPHA_TO_COVERAGE_ARB, useA2C == 1);
+        ri.getState()->applyAttribute(_a2cBlending.get());
+    }
+
+    if (u._A2CUL >= 0)
+    {
+        ext->glUniform1i(u._A2CUL, useA2C);
+    }
+}
+
 void
 GroundCoverLayer::Renderer::drawTile(osg::RenderInfo& ri, const PatchLayer::DrawContext& tile)
 {
@@ -1420,72 +947,47 @@
         OE_WARN << "nullptr PCP in Renderer::drawTile, how odd" << std::endl;
         return;
     }
->>>>>>> f75373b7
-
-                if (u._generateDataUL < 0)
-                    u._generateDataUL = pcp->getUniformLocation(_computeDataUName);
-
-                if (u._generateDataUL >= 0)
-                {
-                    u._generateData[0] = tile._tileBBox->xMin();
-                    u._generateData[1] = tile._tileBBox->yMin();
-                    u._generateData[2] = tile._tileBBox->xMax();
-                    u._generateData[3] = tile._tileBBox->yMax();
-
-                    u._generateData[4] = (float)slot;
-
-                    // TODO: check whether this changed before calling it
-                    ext->glUniform1fv(u._generateDataUL, 5, &u._generateData[0]);
-
-                    //OE_INFO << "Gen: " << tile._key->str() << ", slot=" << slot << std::endl;
-
-                    instancer->generate_tile(slot, ri);
-                    
-                    ++ds._numTilesGenerated;
-                }
-            }
-        }
-    }
-
-    else if (ds._pass == PASS_CULL)
-    {
-        int slot = ds._tiles.getSlot(*tile._key);
-        if (slot >= 0)
-        {
-            instancer->setMatrix(slot, *tile._modelViewMatrix);
-        }
-        else
-        {
-            OE_WARN << "Internal error -- CULL should not see an inactive tile" << std::endl;
-        }
-    }
-
-    else // if (ds._pass == PASS_DRAW)
-    {
-        // NOP
-        OE_INFO << "Should not be here." << std::endl;
-    }
+
+    UniformState& u = ds._uniforms[pcp];
+
+    if (_pass == 0) // COMPUTE shader
+    {
+        osg::GLExtensions* ext = osg::GLExtensions::Get(ri.getContextID(), true);
+
+        if (u._computeDataUL >= 0)
+        {
+            u._computeData[0] = tile._tileBBox->xMin();
+            u._computeData[1] = tile._tileBBox->yMin();
+            u._computeData[2] = tile._tileBBox->xMax();
+            u._computeData[3] = tile._tileBBox->yMax();
+
+            u._computeData[4] = (float)u._tileCounter;
+
+            // TODO: check whether this changed before calling it
+            ext->glUniform1fv(u._computeDataUL, 5, &u._computeData[0]);
+
+            instancer->cullTile(ri, u._tileCounter);
+        }
+    }
+
+    else // DRAW shader
+    {
+        // check valid flag
+        instancer->drawTile(ri, u._tileCounter);
+    }
+
+    ++u._tileCounter;
 }
 
 void
 GroundCoverLayer::Renderer::resizeGLObjectBuffers(unsigned maxSize)
 {
-    //_drawStateBuffer.resize(osg::maximum(maxSize, _drawStateBuffer.size()));
-}
-
-void
-GroundCoverLayer::Renderer::CameraStateRGLO::operator()(
-    const GroundCoverLayer::Renderer::CameraState& ds) const
-{
-<<<<<<< HEAD
-    for (InstancerPerZone::const_iterator j = ds._instancers.begin();
-        j != ds._instancers.end();
-        ++j)
-    {
-        InstanceCloud* instancer = j->second.get();
-        if (instancer)
-            instancer->releaseGLObjects(_state);
-=======
+    _drawStateBuffer.resize(osg::maximum(maxSize, _drawStateBuffer.size()));
+}
+
+void
+GroundCoverLayer::Renderer::releaseGLObjects(osg::State* state) const
+{
     if (state)
     {
         DrawState& ds = _drawStateBuffer[state->getContextID()];
@@ -1520,7 +1022,6 @@
                 }
             }
         }
->>>>>>> f75373b7
     }
 
     _computeStateSet->releaseGLObjects(state);
@@ -1528,53 +1029,41 @@
 }
 
 void
-GroundCoverLayer::Renderer::releaseGLObjects(osg::State* state) const
-{
-    _cameraState.forEach(CameraStateRGLO(state));
-
-    if (_texArena.valid())
-    {
-        _texArena->releaseGLObjects(state);
-    }
-}
-
-void
-GroundCoverLayer::loadRenderingShaders(VirtualProgram* vp, const osgDB::Options* options) const
+GroundCoverLayer::loadShaders(VirtualProgram* vp, const osgDB::Options* options) const
 {
     GroundCoverShaders shaders;
-    shaders.load(vp, shaders.GroundCover_Render);
+
+    if (_isModel)
+    {
+        shaders.load(vp, shaders.GroundCover_Model, options);
+    }
+    else // billboards
+    {
+        shaders.load(vp, shaders.GroundCover_Billboard, options);
+    }
 }
 
 namespace {
-    struct ModelCacheEntry {
-        osg::ref_ptr<osg::Node> _node;
-        int _modelID;
-        osg::BoundingBox _modelAABB;
-    };
-}
-
-void
-GroundCoverLayer::loadAssets(TextureArena* arena)
-{
-    OE_INFO << LC << "Loading assets ..." << std::endl;
-
-    typedef std::map<URI, osg::ref_ptr<AssetData> > TextureShareCache;
-    TextureShareCache texcache;
-
-    typedef std::map<URI, ModelCacheEntry> ModelCache;
-    ModelCache modelcache;
+    template<typename T>
+    int indexOf(const std::vector<osg::ref_ptr<T> >& v, T* obj) {
+        for(int i=0; i<v.size(); ++i) {
+            if (v[i].get() == obj) {
+                return i;
+            }
+        }
+        return -1;
+    }
+}
+
+void
+GroundCoverLayer::loadAssets()
+{
+    typedef std::map<URI, osg::ref_ptr<osg::Object> > Cache;
+    Cache _cache;
+
+    osg::ref_ptr<osg::Image> standIn = new osg::Image();
 
     int landCoverGroupIndex = 0;
-    int assetIDGen = 0;
-    int modelIDGen = 0;
-
-    // First, add a default normal map to the arena. Any billboard that doesn't
-    // have its own normal map will use this one.
-    osg::ref_ptr<osg::Texture> tempNMap = osgEarth::createEmptyNormalMapTexture();
-    int defaultNormalMapTextureIndex = arena->size();
-    osg::ref_ptr<Texture> defaultNormalMap = new Texture();
-    defaultNormalMap->_image = tempNMap->getImage(0);
-    // no URI so cannot be unloaded.
 
     // all the zones (these will later be called "biomes")
     for(int z=0; z<getZones().size(); ++z)
@@ -1605,7 +1094,6 @@
             }
 
             // Each grouping points to multiple assets (used to be "billboards")
-            int uid = 0;
             for(int k=0; k<group.getAssets().size(); ++k)
             {
                 const AssetUsage& asset = group.getAssets()[k];
@@ -1618,37 +1106,74 @@
                 data->_asset = &asset;
                 data->_numInstances = 0;
                 data->_codes = codes;
-                data->_modelID = -1;
-                data->_assetID = -1;
-                data->_sideBillboardTexIndex = -1;
-                data->_topBillboardTexIndex = -1;
-                data->_modelTexIndex = -1;
-                data->_sideBillboardNormalMapIndex = -1;
-                data->_topBillboardNormalMapIndex = -1;
+                data->_sideImageAtlasIndex = -1;
+                data->_topImageAtlasIndex = -1;
+
+                if (asset.options().sideBillboardURI().isSet())
+                {
+                    const URI& uri = asset.options().sideBillboardURI().get();
+                    Cache::iterator ic = _cache.find(uri);
+                    if (ic != _cache.end())
+                    {
+                        data->_sideImage = dynamic_cast<osg::Image*>(ic->second.get());
+                        data->_sideImageAtlasIndex = indexOf(_atlasImages, data->_sideImage.get());
+                    }
+                    else
+                    {
+                        data->_sideImage = uri.getImage(getReadOptions());
+                        if (!data->_sideImage.valid())
+                        {
+                            OE_WARN << LC << "Failed to load billboard side image from \"" << uri.full() << "\"" << std::endl;
+                            // it's mandatory, so make an empty placeholder:
+                            data->_sideImage = standIn.get();
+                        }
+                        _cache[uri] = data->_sideImage.get();
+                        data->_sideImageAtlasIndex = _atlasImages.size();
+                       _atlasImages.push_back(data->_sideImage.get());
+                    }
+                }
+
+                if (asset.options().topBillboardURI().isSet())
+                {
+                    const URI& uri = asset.options().topBillboardURI().get();
+                    Cache::iterator ic = _cache.find(uri);
+                    if (ic != _cache.end())
+                    {
+                        data->_topImage = dynamic_cast<osg::Image*>(ic->second.get());
+                        data->_topImageAtlasIndex = indexOf(_atlasImages, data->_topImage.get());
+                    }
+                    else
+                    {
+                        data->_topImage = uri.getImage(getReadOptions());
+                        if (data->_topImage.valid())
+                        {
+                            _cache[uri] = data->_topImage.get();
+                            data->_topImageAtlasIndex = _atlasImages.size();
+                            _atlasImages.push_back(data->_topImage.get());
+                        }
+                        else
+                        {
+                            OE_WARN << LC << "Failed to load billboard side image from \"" << uri.full() << "\"" << std::endl;
+                        }
+                    }
+                }
 
                 if (asset.options().modelURI().isSet())
                 {
                     const URI& uri = asset.options().modelURI().get();
-                    ModelCache::iterator ic = modelcache.find(uri);
-                    if (ic != modelcache.end())
+                    Cache::iterator ic = _cache.find(uri);
+                    if (ic != _cache.end())
                     {
-                        data->_model = ic->second._node.get();
-                        data->_modelID = ic->second._modelID;
-                        data->_modelAABB = ic->second._modelAABB;
+                        data->_model = dynamic_cast<osg::Node*>(ic->second.get());
+                        //data->_modelAtlasIndex = indexOf(_atlasImages, data->_model.get());
                     }
                     else
                     {
                         data->_model = uri.getNode(getReadOptions());
                         if (data->_model.valid())
                         {
-                            data->_modelID = modelIDGen++;
-                            modelcache[uri]._node = data->_model.get();
-                            modelcache[uri]._modelID = data->_modelID;
-
-                            osg::ComputeBoundsVisitor cbv;
-                            data->_model->accept(cbv);
-                            data->_modelAABB = cbv.getBoundingBox();
-                            modelcache[uri]._modelAABB = data->_modelAABB;
+                            _cache[uri] = data->_model.get();
+                            //TODO: Crunch the model and store its texture(s) in the model atlas..?
                         }
                         else
                         {
@@ -1657,109 +1182,8 @@
                     }
                 }
 
-                if (asset.options().sideBillboardURI().isSet())
+                if (data->_sideImage.valid() || data->_model.valid())
                 {
-                    const URI& uri = asset.options().sideBillboardURI().get();
-
-                    auto ic = texcache.find(uri);
-                    if (ic != texcache.end())
-                    {
-                        data->_sideBillboardTex = ic->second->_sideBillboardTex.get();
-                        data->_sideBillboardTexIndex = ic->second->_sideBillboardTexIndex;
-                        data->_sideBillboardNormalMapIndex = ic->second->_sideBillboardNormalMapIndex;
-                    }
-                    else
-                    {
-                        data->_sideBillboardTex = new Texture();
-                        data->_sideBillboardTex->_uri = uri;
-                        data->_sideBillboardTex->_image = uri.getImage(getReadOptions());
-                        //TODO: check for errors
-                        if (true)
-                        {
-                            texcache[uri] = data.get();
-                            data->_sideBillboardTexIndex = arena->size();
-                            arena->add(data->_sideBillboardTex.get());
-                        }
-
-                        // normal map is the same file name but with _NML inserted before the extension
-                        URI normalMapURI(
-                            osgDB::getNameLessExtension(uri.full()) + 
-                            "_NML." +
-                            osgDB::getFileExtension(uri.full()));
-
-                        // silenty fail if no normal map found.
-                        osg::ref_ptr<osg::Image> normalMap = normalMapURI.getImage(getReadOptions());
-                        if (normalMap.valid())
-                        {
-                            data->_sideBillboardNormalMap = new Texture();
-                            data->_sideBillboardNormalMap->_uri = normalMapURI;
-                            data->_sideBillboardNormalMap->_image = convertNormalMapFromRGBToRG(normalMap.get());
-
-                            data->_sideBillboardNormalMapIndex = arena->size();
-                            arena->add(data->_sideBillboardNormalMap.get());
-                        }
-                        else
-                        {
-                            data->_sideBillboardNormalMapIndex = defaultNormalMapTextureIndex;
-                            // wasteful but simple
-                            arena->add(defaultNormalMap.get());
-                        }
-                    }
-                }
-
-                if (asset.options().topBillboardURI().isSet())
-                {
-                    const URI& uri = asset.options().topBillboardURI().get();
-
-                    auto ic = texcache.find(uri);
-                    if (ic != texcache.end())
-                    {
-                        data->_topBillboardTex = ic->second->_topBillboardTex;
-                        data->_topBillboardTexIndex = ic->second->_topBillboardTexIndex;
-                        data->_topBillboardNormalMapIndex = ic->second->_topBillboardNormalMapIndex;
-                    }
-                    else
-                    {
-                        data->_topBillboardTex = new Texture();
-                        data->_topBillboardTex->_uri = uri;
-                        data->_topBillboardTex->_image = uri.getImage(getReadOptions());
-                        //TODO: check for errors
-                        if (true)
-                        {
-                            texcache[uri] = data.get();
-                            data->_topBillboardTexIndex = arena->size();
-                            arena->add(data->_topBillboardTex.get());
-                        }
-
-                        // normal map is the same file name but with _NML inserted before the extension
-                        URI normalMapURI(
-                            osgDB::getNameLessExtension(uri.full()) + 
-                            "_NML." +
-                            osgDB::getFileExtension(uri.full()));
-
-                        // silenty fail if no normal map found.
-                        osg::ref_ptr<osg::Image> normalMap = normalMapURI.getImage(getReadOptions());
-                        if (normalMap.valid())
-                        {
-                            data->_topBillboardNormalMap = new Texture();
-                            data->_topBillboardNormalMap->_uri = normalMapURI;
-                            data->_topBillboardNormalMap->_image = convertNormalMapFromRGBToRG(normalMap.get());
-
-                            data->_topBillboardNormalMapIndex = arena->size();
-                            arena->add(data->_topBillboardNormalMap.get());
-                        }
-                        else
-                        {
-                            data->_topBillboardNormalMapIndex = defaultNormalMapTextureIndex;
-                            // wasteful but simple
-                            arena->add(defaultNormalMap.get());
-                        }
-                    }
-                }
-
-                if (data->_sideBillboardTex.valid() || data->_model.valid())
-                {
-                    data->_assetID = assetIDGen++;
                     _liveAssets.push_back(data.get());
                 }
             }
@@ -1771,10 +1195,61 @@
         OE_WARN << LC << "Failed to load any assets!" << std::endl;
         // TODO: something?
     }
-    else
-    {
-        OE_INFO << LC << "Loaded " << _liveAssets.size() << " assets." << std::endl;
-    }
+}
+
+osg::Texture*
+GroundCoverLayer::createTextureAtlas() const
+{
+    // Creates a texture array containing all the billboard images.
+    // Each image is included only once.
+    osg::Texture2DArray* tex = new osg::Texture2DArray();
+
+    int arrayIndex = 0;
+    float s = -1.0f, t = -1.0f;
+
+    for(unsigned i=0; i<_atlasImages.size(); ++i)
+    {
+        osg::Image* image = _atlasImages[i].get();
+
+        osg::ref_ptr<osg::Image> temp;
+
+        // make sure the texture array is POT - required now for mipmapping to work
+        if (s < 0)
+        {
+            s = osgEarth::nextPowerOf2(image->s());
+            t = osgEarth::nextPowerOf2(image->t());
+            tex->setTextureSize(s, t, _atlasImages.size());
+        }
+
+        if (image->s() != s || image->t() != t)
+        {
+            ImageUtils::resizeImage(image, s, t, temp);
+        }
+        else
+        {
+            temp = image;
+        }
+
+        tex->setImage(i, temp.get());
+    }
+
+    OE_INFO << LC << "Created atlas with " << _atlasImages.size() << " unique images" << std::endl;
+
+    tex->setFilter(tex->MIN_FILTER, tex->NEAREST_MIPMAP_LINEAR);
+    tex->setFilter(tex->MAG_FILTER, tex->LINEAR);
+    tex->setWrap(tex->WRAP_S, tex->CLAMP_TO_EDGE);
+    tex->setWrap(tex->WRAP_T, tex->CLAMP_TO_EDGE);
+    tex->setUnRefImageDataAfterApply(Registry::instance()->unRefImageDataAfterApply().get());
+    tex->setMaxAnisotropy(4.0);
+
+    // Let the GPU do it since we only download this at startup
+    tex->setUseHardwareMipMapGeneration(true);
+
+    return tex;
+}
+
+namespace {
+
 }
 
 osg::Shader*
@@ -1785,6 +1260,19 @@
 
     std::stringstream assetBuf;
     assetBuf << std::fixed << std::setprecision(1);
+
+    int numBiomeZones = options().biomeZones().size();
+    int numBiomeLayouts = numBiomeZones; // one per zone.
+    int numLandCoverGroups = 0;
+    int numAssets = 0;
+    for(int i=0; i<numBiomeZones; ++i)
+    {
+        const BiomeZone& bz = options().biomeZones()[i];
+        numLandCoverGroups += bz.getLandCoverGroups().size();
+        // todo.
+    }
+
+    // encode all the biome data.
 
     int numAssetInstancesAdded = 0;
     int numLandCoverGroupsAdded = 0;
@@ -1822,7 +1310,7 @@
 
             ++numLandCoverGroupsAdded;
 
-            startingAssetIndex = numAssetInstancesAdded;
+            startingAssetIndex = a;
             numAssetsInLandCoverGroup = 0;
             currentLandCoverGroupIndex = data->_landCoverGroupIndex;
             currentLandCoverGroup = data->_landCoverGroup;
@@ -1830,29 +1318,8 @@
 
         // record an asset:
         float width = data->_asset->options().width().get();
-        if (data->_asset->options().width().isSet() == false &&
-            data->_modelAABB.valid())
-        {
-            width = osg::maximum(
-                data->_modelAABB.xMax() - data->_modelAABB.xMin(),
-                data->_modelAABB.yMax() - data->_modelAABB.yMin());
-            //width = data->_modelAABB.radius();
-        }
 
         float height = data->_asset->options().height().get();
-        if (data->_asset->options().height().isSet() == false &&
-            data->_modelAABB.valid())
-        {
-            height = data->_modelAABB.zMax() - data->_modelAABB.zMin();
-            //height = data->_modelAABB.radius();
-        }
-
-        float radius = 0.5*osg::maximum(width, height);
-        if (data->_model.valid())
-        {
-            for(int i=0; i<8; ++i)
-                radius = osg::maximum(radius, data->_modelAABB.corner(i).length());
-        }
 
         float sizeVariation = data->_asset->options().sizeVariation().getOrUse(
             currentLandCoverGroup->options().sizeVariation().get());
@@ -1870,16 +1337,11 @@
                 assetBuf << ", \n";
 
             assetBuf << "    oe_gc_Asset("
-                << data->_assetID
-                << ", " << data->_modelID
-                << ", " << (data->_modelTex.valid() ? data->_modelTexIndex : -1)
-                << ", " << (data->_sideBillboardTex.valid() ? data->_sideBillboardTexIndex : -1)
-                << ", " << (data->_topBillboardTex.valid() ? data->_topBillboardTexIndex : -1)
+                << data->_sideImageAtlasIndex
+                << ", " << data->_topImageAtlasIndex
                 << ", " << width
                 << ", " << height
-                //<< ", " << radius
                 << ", " << sizeVariation
-                << ", " << data->_asset->options().fill().get()
                 << ")";
 
             ++data->_numInstances;
@@ -1917,24 +1379,20 @@
         "}; \n"
         "const oe_gc_LandCoverGroup oe_gc_landCoverGroups[" << numLandCoverGroupsAdded << "] = oe_gc_LandCoverGroup[" << numLandCoverGroupsAdded << "]( \n"
         << landCoverGroupBuf.str()
-        << "\n); \n";
+        << "); \n";
 
     std::stringstream assetWrapperBuf;
     assetWrapperBuf <<
         "struct oe_gc_Asset { \n"
-        "    int assetId; \n"
-        "    int modelId; \n"
-        "    int modelSamplerIndex; \n"
-        "    int sideSamplerIndex; \n"
-        "    int topSamplerIndex; \n"
+        "    int atlasIndexSide; \n" // or 3D model texture..todo
+        "    int atlasIndexTop; \n"
         "    float width; \n"
         "    float height; \n"
         "    float sizeVariation; \n"
-        "    float fill; \n"
         "}; \n"
         "const oe_gc_Asset oe_gc_assets[" << numAssetInstancesAdded << "] = oe_gc_Asset[" << numAssetInstancesAdded << "]( \n"
         << assetBuf.str()
-        << "\n); \n";
+        << "); \n";
 
     // next, create the master LUT.
     std::stringstream lutbuf;
@@ -1986,7 +1444,6 @@
     shader->setShaderSource(
         Stringify() 
         << "#version " GLSL_VERSION_STR "\n"
-        << "#extension GL_ARB_gpu_shader_int64 : enable\n"
         << lutbuf.str() << "\n");
 
     return shader;
@@ -1996,53 +1453,4 @@
 GroundCoverLayer::getZoneStateSet(unsigned index) const
 {
     return index < _zoneStateSets.size() ? _zoneStateSets[index].get() : NULL;
-}
-
-GeometryCloud*
-GroundCoverLayer::createGeometryCloud(TextureArena* arena) const
-{
-    GeometryCloud* geomCloud = new GeometryCloud();
-
-    // First entry is the parametric group. Any instance without a 3D model,
-    // or that is out of model range, gets rendered as a parametric billboard.
-    osg::Geometry* pg = createParametricGeometry();
-    geomCloud->add( pg, pg->getVertexArray()->getNumElements() );
-
-    // Add each 3D model to the geometry cloud and update the texture
-    // atlas along the way.
-    UnorderedMap<int, Texture*> visited;
-    UnorderedMap<Texture*, int> arenaIndex;
-    for(AssetDataVector::const_iterator a = _liveAssets.begin();
-        a != _liveAssets.end();
-        ++a)
-    {
-        AssetData* asset = a->get();
-        if (asset->_modelID >= 0)
-        {
-            int atlasIndex = -1;
-            auto i = visited.find(asset->_modelID);
-            if (i == visited.end())
-            {
-                // adds the model, and returns the texture associated with the
-                // FIRST discovered texture from the model.
-                Texture* tex = geomCloud->add(asset->_model.get());
-                visited[asset->_modelID] = tex;
-                if (tex)
-                {
-                    asset->_modelTexIndex = arena->size();
-                    arena->add(tex);
-                    arenaIndex[tex] = asset->_modelTexIndex;
-                }
-
-                asset->_modelTex = tex;
-            }
-            else
-            {
-                asset->_modelTex = i->second;
-                asset->_modelTexIndex = arenaIndex[i->second];
-            }
-        }
-    }
-
-    return geomCloud;
 }