/* -*-c++-*- */
/* osgEarth - Geospatial SDK for OpenSceneGraph
 * Copyright 2018 Pelican Mapping
 * http://osgearth.org
 *
 * osgEarth is free software; you can redistribute it and/or modify
 * it under the terms of the GNU Lesser General Public License as published by
 * the Free Software Foundation; either version 2 of the License, or
 * (at your option) any later version.
 *
 * This program is distributed in the hope that it will be useful,
 * but WITHOUT ANY WARRANTY; without even the implied warranty of
 * MERCHANTABILITY or FITNESS FOR A PARTICULAR PURPOSE.  See the
 * GNU Lesser General Public License for more details.
 *
 * You should have received a copy of the GNU Lesser General Public License
 * along with this program.  If not, see <http://www.gnu.org/licenses/>
 */
#ifndef OSGEARTH_IMGUI_H
#define OSGEARTH_IMGUI_H 1

#include "GL/glew.h"
#include "imgui.h"
#include "imgui_internal.h"
#include "OsgImGuiHandler"
#include <osg/Texture2D>
#include <osg/RenderInfo>
#include <osgViewer/View>
#include <osgEarth/GeoData>
#include <osgEarth/NodeUtils>
#include <osgEarth/MapNode>
#include <osgEarth/Terrain>
#include <typeinfo>

namespace osgEarth
{
    namespace GUI
    {
        // base class for GUI elements that allows you to toggle visibility
        class BaseGUI
        {
        public:
            void setVisible(bool value) {
                _visible = value;
                dirtySettings();
            }

            //! whether it's current shown
            bool isVisible() const {
                return _visible;
            }

            //! name of the GUI panel
            virtual const char* name() const final {
                return _name.c_str();
            }

            //! render this GUI
            virtual void draw(osg::RenderInfo& ri) = 0;

            //! override to set custom values in the .ini file
            virtual void load(const osgEarth::Config&) { }

            //! override to get custom values from the .ini file
            virtual void save(osgEarth::Config&) { }

        protected:
            BaseGUI(const char* name) :
                _name(name), _visible(false), _last_visible(false)
            {
                //nop
            }

            // convenience function for finding nodes
            template<typename T>
            T* findNode(osg::RenderInfo& ri) const {
                return osgEarth::findTopMostNodeOfType<T>(ri.getCurrentCamera());
            }

            inline osgViewer::View* view(osg::RenderInfo& ri) const {
                return dynamic_cast<osgViewer::View*>(ri.getCurrentCamera()->getView());
            }

            // convenience function for finding nodes
            template<typename T>
            bool findNode(osg::observer_ptr<T>& node, osg::RenderInfo& ri) const {
                if (!node.valid())
                    node = osgEarth::findTopMostNodeOfType<T>(ri.getCurrentCamera());
                return node.valid();
            }

            // convenience function for finding nodes
            template<typename T>
            bool findNodeOrHide(osg::observer_ptr<T>& node, osg::RenderInfo& ri) {
                if (!node.valid())
                    node = osgEarth::findTopMostNodeOfType<T>(ri.getCurrentCamera());
                if (!node.valid())
                    setVisible(false);
                return node.valid();
            }

            //! sets a value and dirties the .ini store
            template<typename A, typename B>
            void set_and_dirty(A& var, const B& value)
            {
                if (var != value) {
                    var = value;
                    dirtySettings();
                }
            }

            //! Map point under the mouse cursor
            GeoPoint getPointAtMouse(MapNode* mapNode, osg::View* v, float x, float y)
            {
                GeoPoint point;
                osg::Vec3d world;
                if (mapNode->getTerrain()->getWorldCoordsUnderMouse(v, x, y, world))
                    point.fromWorld(mapNode->getMapSRS(), world);
                return point;
            }

        private:
            std::string _name;
            bool _visible;
            bool _last_visible;

        public:
            bool* visible() {
                return &_visible;
            }

            //! override to set custom values in the .ini file
            void load_base(const osgEarth::Config& conf)
            {
                conf.get("Visible", _visible);
                load(conf);
            }

            //! override to set custom values in the .ini file
            void save_base(osgEarth::Config& conf)
            {
                conf.set("Visible", _visible);
                save(conf);
            }

            //! tells ImGui it needs to write a new .ini file
            static void dirtySettings() {
                if (ImGui::GetCurrentContext())
                    ImGui::MarkIniSettingsDirty(ImGui::GetCurrentWindowRead());
            }

            //! whether the visibility changed (and resets the flag)
            bool visibilityChanged() {
                bool whether = _visible != _last_visible;
                _last_visible = _visible;
                return whether;
            }
        };



        // Manages the single selected node in the application.
        static osg::ref_ptr< osg::Node > s_selectedNode;

        static osg::Node* getSelectedNode()
        {
            return s_selectedNode.get();
        }

        static void setSelectedNode(osg::Node* node)
        {
            s_selectedNode = node;
        }

        struct SelectNodeHandler : public osgGA::GUIEventHandler
        {
            SelectNodeHandler()
            {
            }

            bool handle(const osgGA::GUIEventAdapter& ea, osgGA::GUIActionAdapter& aa)
            {
                osgViewer::View* view = static_cast<osgViewer::View*>(aa.asView());

                if (ea.getEventType() == ea.PUSH && ea.getButton() == ea.LEFT_MOUSE_BUTTON && ea.getModKeyMask() & osgGA::GUIEventAdapter::MODKEY_CTRL)
                {
                    osgUtil::LineSegmentIntersector::Intersections intersections;

                    if (view->computeIntersections(ea, intersections))
                    {
                        double currRatio = DBL_MAX;
                        for (auto& hitr = intersections.begin(); hitr != intersections.end(); ++hitr)
                        {
                            if (hitr->ratio < currRatio)
                            {
                                setSelectedNode(hitr->drawable.get());
                                currRatio = hitr->ratio;
                            }

                        }
                    }
                }
                return false;
            }
        };
    }
}

namespace ImGuiUtil
{
    static void Texture(osg::Texture2D* texture, osg::RenderInfo& renderInfo, unsigned int width = 0, unsigned int height = 0)
    {
        // Get the context id
        const unsigned int contextID = renderInfo.getState()->getContextID();

        // Apply the texture
        texture->apply(*renderInfo.getState());

        // Default to the textures size
        unsigned int w = texture->getTextureWidth();
        unsigned int h = texture->getTextureHeight();

        // Get the aspect ratio
        double ar = (double)w / (double)h;

        // If both width and height are specified use that.
        if (width != 0 && height != 0)
        {
            w = width;
            h = height;
        }
        // If just the width is specified compute the height using the ar
        else if (width != 0)
        {
            w = width;
            h = (1.0 / ar) * w;
        }
        // If just the height is specified compute the width using the ar
        else if (height != 0)
        {
            h = height;
            w = ar * height;
        }

        // Get the TextureObject.
        osg::Texture::TextureObject* textureObject = texture->getTextureObject(contextID);
        if (textureObject)
        {
            //double h = 100.0;
            //double w = ar * h;
            ImGui::Image((void*)(intptr_t)textureObject->_id, ImVec2(w, h), ImVec2(0, 1), ImVec2(1, 0), ImVec4(1, 1, 1, 1), ImVec4(1, 1, 0, 1));
        }
    }
}

#include "LayersGUI"
#include "NetworkMonitorGUI"
#include "NotifyGUI"
#include "SceneGraphGUI"
#include "TextureInspectorGUI"
#include "ViewpointsGUI"
#include "SystemGUI"
#include "EphemerisGUI"
#include "TerrainGUI"
#include "TerrainEditGUI"

#ifdef OSGEARTH_HAVE_GEOCODER
#include "SearchGUI"
#endif

namespace osgEarth
{
    namespace GUI
    {
        // ALL-PURPOSE GUI container - create a full-screen menu bar
        // that includes all built-in GUIs. User can add their own.
        class ApplicationGUI : public OsgImGuiHandler
        {
        public:
            using GUIPtr = std::unique_ptr<BaseGUI>;

            //! Add all the built-in GUIs
            ApplicationGUI(bool addBuiltIns =false) : OsgImGuiHandler()
            {
                if (addBuiltIns)
                {
                    addAllBuiltInTools();
                }
            }

            //! Adds all built-in osgEarth GUI panels
            void addAllBuiltInTools()
            {
                _menu["Tools"].push_back(GUIPtr(new LayersGUI));
                _menu["Tools"].push_back(GUIPtr(new ViewpointsGUI));
                _menu["Tools"].push_back(GUIPtr(new EphemerisGUI));
                _menu["Tools"].push_back(GUIPtr(new TerrainGUI));
                _menu["Tools"].push_back(GUIPtr(new SystemGUI));
                _menu["Tools"].push_back(GUIPtr(new NetworkMonitorGUI));
                _menu["Tools"].push_back(GUIPtr(new NotifyGUI));
                _menu["Tools"].push_back(GUIPtr(new SceneGraphGUI));
                _menu["Tools"].push_back(GUIPtr(new TextureInspectorGUI));
<<<<<<< HEAD
                _menu["Tools"].push_back(GUIPtr(new TerrainEditGUI));
=======

#ifdef OSGEARTH_HAVE_GEOCODER
                _menu["Tools"].push_back(GUIPtr(new SearchGUI));
#endif
>>>>>>> b66b7567
            }

            //! User adds a gui to the default User menu
            void add(BaseGUI* gui, bool visible=false)
            {
                OE_SOFT_ASSERT_AND_RETURN(gui, __func__, );
                gui->setVisible(visible);
                _menu["User"].push_back(GUIPtr(gui));
            }

            //! User adds a gui to a named menu
            void add(const std::string& menu, BaseGUI* gui, bool visible=false)
            {
                OE_SOFT_ASSERT_AND_RETURN(gui, __func__, );
                gui->setVisible(visible);
                if (menu.empty())
                    add(gui, visible);
                else
                    _menu[menu].push_back(GUIPtr(gui));
            }

            //! Find a GUI element by name
            void* find(const char* name) override
            {
                for (auto& iter : _menu)
                    for (auto& gui : iter.second)
                        if (std::string(gui->name()).compare(name) == 0)
                            return gui.get();
                return nullptr;
            }

            //! Render everything
            void draw(osg::RenderInfo& ri) override
            {
                if (ImGui::BeginMainMenuBar())
                {
                    if (ImGui::BeginMenu("File"))
                    {
                        bool quit = false;
                        ImGui::MenuItem("Quit", nullptr, &quit);
                        if (quit) exit(0);
                        ImGui::EndMenu();
                    }

                    for (auto& iter : _menu)
                    {
                        if (ImGui::BeginMenu(iter.first.c_str()))
                        {
                            for(auto& gui : iter.second)
                            {
                                ImGui::MenuItem(gui->name(), nullptr, gui->visible());
                            }
                            ImGui::EndMenu();
                        }
                    }
                    ImGui::EndMainMenuBar();
                }

                bool dirty = false;

                for (auto& iter : _menu)
                {
                    for (auto& gui : iter.second)
                    {
                        gui->draw(ri);
                        if (gui->visibilityChanged())
                            dirty = true;
                    }
                }

                if (dirty)
                    BaseGUI::dirtySettings();
            }

            //! Toggle a GUI's visibility by its type
            void setVisible(const std::type_info& type, bool value)
            {
                for (auto& iter : _menu)
                    for (auto& gui : iter.second)
                        if (typeid(*gui.get()) == type)
                            gui->setVisible(value);
            }

            //! Toggles all GUI elements on or off
            void setAllVisible(bool value)
            {
                for (auto& iter : _menu)
                    for (auto& gui : iter.second)
                        gui->setVisible(value);
            }

            void load(void* section_ptr, const std::string& key, const std::string& value) override
            {
                BaseGUI* gui = reinterpret_cast<BaseGUI*>(section_ptr);
                if (gui)
                {
                    osgEarth::Config conf(gui->name());
                    conf.set(key, value);
                    gui->load_base(conf);
                }
            }

            void save(osgEarth::Config& conf) override
            {
                for (auto& iter : _menu)
                {
                    for (auto& gui : iter.second)
                    {
                        Config section(gui->name());
                        gui->save_base(section);
                        if (!section.children().empty())
                            conf.add(section);
                    }
                }
            }

        protected:
            using GUIVector = std::vector<std::unique_ptr<BaseGUI>>;
            using SortedMenuMap = std::map<std::string, GUIVector>;
            SortedMenuMap _menu;
        };
    }
}

#endif<|MERGE_RESOLUTION|>--- conflicted
+++ resolved
@@ -300,14 +300,11 @@
                 _menu["Tools"].push_back(GUIPtr(new NotifyGUI));
                 _menu["Tools"].push_back(GUIPtr(new SceneGraphGUI));
                 _menu["Tools"].push_back(GUIPtr(new TextureInspectorGUI));
-<<<<<<< HEAD
                 _menu["Tools"].push_back(GUIPtr(new TerrainEditGUI));
-=======
 
 #ifdef OSGEARTH_HAVE_GEOCODER
                 _menu["Tools"].push_back(GUIPtr(new SearchGUI));
 #endif
->>>>>>> b66b7567
             }
 
             //! User adds a gui to the default User menu
