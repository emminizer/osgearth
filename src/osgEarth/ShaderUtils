--- conflicted
+++ resolved
@@ -42,80 +42,6 @@
         SHADERPOLICY_INHERIT
     };
 
-<<<<<<< HEAD
-    /** Parses GLSL code into chunks that may be processed or replaced. */
-    class OSGEARTH_EXPORT ShaderEditor
-    {
-    public: // types.
-        
-        // each output pair is "qualifier", "declaration".
-        struct Variable
-        {
-            std::string original;
-            std::string invariant_qualifier;         // invariant
-            std::string auxiliary_storage_qualifier; // centroid, sample, patch
-            std::string storage_qualifier;           // in, out, varying
-            std::string interpolation_qualifier;     // smooth, flat, nonperspective
-            std::string definition;                  // type and name, etc; e.g. mat4 my_matrix
-            //std::string qualifier;
-            //std::string definition;
-
-            Variable(int chunkIndex); //, const std::string& a, const std::string& b, const std::string& c) : original(a), qualifier(b), definition(c) { }
-
-            std::string toString() const;
-
-        private:
-            int _index;
-            friend class ShaderEditor;
-        };
-
-
-    public:
-        /** Construct a shader editor from a string of GLSL code. */
-        ShaderEditor(const std::string& source);
-        ShaderEditor(std::istream& in);
-
-        void getVaryings(osg::Shader::Type type, std::vector<Variable>& result) const;
-
-        void save(const Variable& var);
-
-        void remove(const Variable& var);
-
-        void insert(const std::string& text);
-
-        /** Write out the GLSL code to a string. */
-        std::string toString();
-
-    public: // typed
-
-    protected:
-        void read(std::istream& in);
-
-        struct glslChunk_type
-        {
-            glslChunk_type() : _deleted(false) { }
-            std::string glsl_chunk_text;
-            enum GLSL_STATEMENT_TYPE { STATEMENT, DIRECTIVE, FUNCTION, COMMENT, UNKNOWN };
-            GLSL_STATEMENT_TYPE glsl_statement;
-            bool _deleted;
-        };
-        typedef glslChunk_type Chunk;
-        typedef std::vector<Chunk> Chunks;
-        Chunks _chunks;
-
-        struct Lexer
-        {
-            Lexer(const std::string& str);
-            bool eat(const std::string& pattern, std::string* destination =0L);
-            void eatUntil(char c, std::string* destination);
-            void remainder(std::string* destination);
-            std::string::iterator _pos;
-            std::string _str;
-        };
-    };
-
-=======
->>>>>>> d96fa651
     /**
     * Container for light uniforms
     */
