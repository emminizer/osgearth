--- conflicted
+++ resolved
@@ -487,43 +487,23 @@
 
 LabelControl::LabelControl(const std::string& text,
                            float fontSize,
-<<<<<<< HEAD
-                           const osg::Vec4f& foreColor) : _encoding(osgText::String::ENCODING_UNDEFINED)
-{
-    setText( text );
-	setEncoding( osgText::String::ENCODING_UNDEFINED );
-    setFont( Registry::instance()->getDefaultFont() );
-    setFontSize( fontSize );
-    setBackColor( osg::Vec4f(0,0,0,0) );
-=======
                            const osg::Vec4f& foreColor):
 _text(text),
 _fontSize(fontSize),
 _encoding( osgText::String::ENCODING_UNDEFINED )
 {    
     setFont( Registry::instance()->getDefaultFont() );    
->>>>>>> 5628ef98
     setForeColor( foreColor );
     setBackColor( osg::Vec4f(0,0,0,0) );
 }
 
 LabelControl::LabelControl(const std::string& text,
-<<<<<<< HEAD
-                           const osg::Vec4f& foreColor) : _encoding(osgText::String::ENCODING_UNDEFINED)
-{
-    setText( text );
-	setEncoding( osgText::String::ENCODING_UNDEFINED );
-    setFont( Registry::instance()->getDefaultFont() );
-    setFontSize( 18.0f );
-    setBackColor( osg::Vec4f(0,0,0,0) );
-=======
                            const osg::Vec4f& foreColor):
 _text( text ),
 _fontSize( 18.0f ),
 _encoding( osgText::String::ENCODING_UNDEFINED )
 {    	
     setFont( Registry::instance()->getDefaultFont() );   
->>>>>>> 5628ef98
     setForeColor( foreColor );
     setBackColor( osg::Vec4f(0,0,0,0) );
     
