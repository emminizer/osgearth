/* -*-c++-*- */
/* osgEarth - Geospatial SDK for OpenSceneGraph
 * Copyright 2020 Pelican Mapping
 * http://osgearth.org
 *
 * osgEarth is free software; you can redistribute it and/or modify
 * it under the terms of the GNU Lesser General Public License as published by
 * the Free Software Foundation; either version 2 of the License, or
 * (at your option) any later version.
 *
 * This program is distributed in the hope that it will be useful,
 * but WITHOUT ANY WARRANTY; without even the implied warranty of
 * MERCHANTABILITY or FITNESS FOR A PARTICULAR PURPOSE.  See the
 * GNU Lesser General Public License for more details.
 *
 * You should have received a copy of the GNU Lesser General Public License
 * along with this program.  If not, see <http://www.gnu.org/licenses/>
 */
#ifndef OSGEARTH_UTIL_FLATTENING_LAYER
#define OSGEARTH_UTIL_FLATTENING_LAYER 1

#include <osgEarth/Common>
#include <osgEarth/TileSource>
#include <osgEarth/ElevationLayer>
#include <osgEarth/ElevationPool>
#include <osgEarth/LayerReference>
#include <osgEarth/FeatureSource>
#include <osgEarth/ScriptEngine>
#include <osgEarth/StyleSheet>
#include <osgDB/FileNameUtils>


namespace osgEarth { namespace Contrib
{
    /**
     * Elevation layer that overlays modified elevation samples intended to
     * flatten the terrain around vector features. The use case is to make
     * roads flat or prevent rivers and lakes from sloping with the terrain.
     */
    class OSGEARTH_EXPORT FlatteningLayer : public ElevationLayer
    {
    public:
        class OSGEARTH_EXPORT Options : public ElevationLayer::Options {
        public:
            META_LayerOptions(osgEarth, Options, ElevationLayer::Options);
            OE_OPTION_LAYER(FeatureSource, featureSource);
            OE_OPTION_VECTOR(ConfigOptions, filters);
            OE_OPTION(NumericExpression, lineWidth);
            OE_OPTION(NumericExpression, bufferWidth);
            OE_OPTION(bool, fill);
            StyleSheet::ScriptDef* getScript() const { return _script.get(); }
            virtual Config getConfig() const;

        private:
            void fromConfig(const Config&);
            osg::ref_ptr< StyleSheet::ScriptDef > _script;
        };

    public:
        META_Layer(osgEarth, FlatteningLayer, Options, ElevationLayer, FlattenedElevation);

        //! Feature source layer to get features from
        void setFeatureSource(FeatureSource* layer);
        FeatureSource* getFeatureSource() const { return options().featureSource().getLayer(); }

        //! For line features, the width around the line to flatten
        void setLineWidth(const NumericExpression& value);
        const NumericExpression& getLineWidth() const;

        //! Width of the buffer between the flattened terrain and the natural terrain,
        //! which will serve as a transition area.
        void setBufferWidth(const NumericExpression& value);
        const NumericExpression& getBufferWidth() const;

        //! Whether to write all samples (default=false) with source elev instead of
        //! writing NO_DATA_VALUE where no features exist
        void setFill(const bool& value);
        const bool& getFill() const;

    public: // ElevationLayer

        virtual void init();

        // opens the layer and returns the status
        virtual Status openImplementation();

        virtual Config getConfig() const;

    protected: // ElevationLayer

        virtual GeoHeightField createHeightFieldImplementation(
            const TileKey& key,
            ProgressCallback* progress) const;

        //! called by the map when this layer is added
        virtual void addedToMap(const class Map*);

        //! called by the map when this layer is removed
        virtual void removedFromMap(const class Map*);

    protected:

        virtual ~FlatteningLayer();

    private:

        osg::ref_ptr<ElevationPool> _pool;
        mutable ElevationPool::WorkingSet _elevWorkingSet;
        osg::ref_ptr<ScriptEngine> _scriptEngine;
        osg::observer_ptr< const Map > _map;
<<<<<<< HEAD
        osg::ref_ptr<FeatureFilterChain> _filterChain;
=======

        FeatureList getFeatures(const TileKey& key);

        typedef LRUCache<TileKey, FeatureList> FeaturesLRU;
        FeaturesLRU _featuresCache;
        Threading::Mutex _featuresCacheMutex;
>>>>>>> b5dbd0fb
    };

} }

OSGEARTH_SPECIALIZE_CONFIG(osgEarth::Contrib::FlatteningLayer::Options);

#endif // OSGEARTH_UTIL_FLATTENING_LAYER<|MERGE_RESOLUTION|>--- conflicted
+++ resolved
@@ -108,16 +108,14 @@
         mutable ElevationPool::WorkingSet _elevWorkingSet;
         osg::ref_ptr<ScriptEngine> _scriptEngine;
         osg::observer_ptr< const Map > _map;
-<<<<<<< HEAD
-        osg::ref_ptr<FeatureFilterChain> _filterChain;
-=======
 
         FeatureList getFeatures(const TileKey& key);
 
         typedef LRUCache<TileKey, FeatureList> FeaturesLRU;
         FeaturesLRU _featuresCache;
         Threading::Mutex _featuresCacheMutex;
->>>>>>> b5dbd0fb
+
+        osg::ref_ptr<FeatureFilterChain> _filterChain;
     };
 
 } }
