#version $GLSL_VERSION_STR
$GLSL_DEFAULT_PRECISION_FLOAT

#pragma vp_entryPoint atmos_fragment_main
#pragma vp_location   fragment_lighting
#pragma vp_order      0.8

#pragma import_defines(OE_LIGHTING)
#pragma import_defines(OE_NUM_LIGHTS)

uniform float oe_sky_exposure;           // HDR scene exposure (ground level)
uniform float oe_sky_ambientBoostFactor; // ambient sunlight booster for daytime

in vec3 atmos_lightDir;    // light direction (view coords)
in vec3 atmos_color;       // atmospheric lighting color
in vec3 atmos_atten;       // atmospheric lighting attenuation factor
in vec3 atmos_up;          // earth up vector at fragment (in view coords)
in float atmos_space;      // camera altitude (0=ground, 1=atmos outer radius)
in vec3 atmos_vert; 
        
vec3 vp_Normal;          // surface normal (from osgEarth)

// Parameters of each light:
struct osg_LightSourceParameters 
{   
   vec4 ambient;
   vec4 diffuse;
   vec4 specular;
   vec4 position;
   vec3 spotDirection;
   float spotExponent;
   float spotCutoff;
   float spotCosCutoff;
   float constantAttenuation;
   float linearAttenuation;
   float quadraticAttenuation;

   bool enabled;
};  
uniform osg_LightSourceParameters osg_LightSource[OE_NUM_LIGHTS];

// Surface material:
struct osg_MaterialParameters  
{   
   vec4 emission;    // Ecm   
   vec4 ambient;     // Acm   
   vec4 diffuse;     // Dcm   
   vec4 specular;    // Scm   
   float shininess;  // Srm  
};  
uniform osg_MaterialParameters osg_FrontMaterial; 


void atmos_fragment_main(inout vec4 color) 
{ 
#ifndef OE_LIGHTING
    return;
#endif

    // See:
    // https://en.wikipedia.org/wiki/Phong_reflection_model
    // https://www.opengl.org/sdk/docs/tutorials/ClockworkCoders/lighting.php
    // https://en.wikibooks.org/wiki/GLSL_Programming/GLUT/Multiple_Lights
    // https://en.wikibooks.org/wiki/GLSL_Programming/GLUT/Specular_Highlights

    // normal vector at vertex
    vec3 N = normalize(vp_Normal);

    float shine = clamp(osg_FrontMaterial.shininess, 1.0, 128.0); 
    vec4 surfaceSpecularity = osg_FrontMaterial.specular;
    
    // up vector at vertex
    vec3 U = normalize(atmos_up);

    // Accumulate the lighting for each component separately.
    vec3 totalDiffuse = vec3(0.0);
    vec3 totalAmbient = vec3(0.0);
    vec3 totalSpecular = vec3(0.0);

    int numLights = OE_NUM_LIGHTS;

    for (int i=0; i<numLights; ++i)
    {
        if (osg_LightSource[i].enabled)
        {
            float attenuation = 1.0;

            // L is the normalized camera-to-light vector.
            vec3 L = normalize(osg_LightSource[i].position.xyz);

            // V is the normalized vertex-to-camera vector.
            vec3 V = -normalize(atmos_vert);

            // point or spot light:
            if (osg_LightSource[i].position.w != 0.0)
            {
                // VLu is the unnormalized vertex-to-light vector
                vec3 Lu = osg_LightSource[i].position.xyz - atmos_vert;

                // calculate attenuation:
                float distance = length(Lu);
                attenuation = 1.0 / (
                    osg_LightSource[i].constantAttenuation +
                    osg_LightSource[i].linearAttenuation * distance +
                    osg_LightSource[i].quadraticAttenuation * distance * distance);

                // for a spot light, the attenuation help form the cone:
                if (osg_LightSource[i].spotCutoff <= 90.0)
                {
                    vec3 D = normalize(osg_LightSource[i].spotDirection);
                    float clampedCos = max(0.0, dot(-L,D));
                    attenuation = clampedCos < osg_LightSource[i].spotCosCutoff ?
                        0.0 :
                        attenuation * pow(clampedCos, osg_LightSource[i].spotExponent);
                }
            }

            // a term indicating whether it's daytime for light 0 (the sun).
            float dayTerm = i==0? dot(U,L) : 1.0;

            // This term boosts the ambient lighting for the sun (light 0) when it's daytime.
            // TODO: make the boostFactor a uniform?
            float ambientBoost = i==0? 1.0 + oe_sky_ambientBoostFactor*clamp(2.0*(dayTerm-0.5), 0.0, 1.0) : 1.0;

            vec3 ambientReflection =
                attenuation
                * osg_LightSource[i].ambient.rgb
                * ambientBoost;

            float NdotL = max(dot(N,L), 0.0);

            // this term, applied to light 0 (the sun), attenuates the diffuse light
            // during the nighttime, so that geometry doesn't get lit based on its
            // normals during the night.
            float diffuseAttenuation = clamp(dayTerm+0.35, 0.0, 1.0);
            
            vec3 diffuseReflection =
                attenuation
                * diffuseAttenuation
                * osg_LightSource[i].diffuse.rgb
                * NdotL;
                
            vec3 specularReflection = vec3(0.0);
            if (NdotL > 0.0)
            {
                // prevent a sharp edge where NdotL becomes positive
                // by fading in the spec between (0.0 and 0.1)
                float specAttenuation = clamp(NdotL*10.0, 0.0, 1.0);

                vec3 H = reflect(-L,N);
                float HdotV = max(dot(H,V), 0.0); 

                specularReflection =
                      specAttenuation
                    * attenuation
                    * osg_LightSource[i].specular.rgb
                    * surfaceSpecularity.rgb
                    * pow(HdotV, shine);
            }

<<<<<<< HEAD
            totalLighting += diffuseReflection + specularReflection;
            totalLighting = max(totalLighting, ambientReflection);
            //totalLighting += ambientReflection + diffuseReflection + specularReflection;
=======
            totalDiffuse += diffuseReflection;
            totalAmbient += ambientReflection;
            totalSpecular += specularReflection;
>>>>>>> 68fdc702
        }
    }
    
    // add the atmosphere color, and incorpoate the lights.
    color.rgb += atmos_color;

    vec3 lightColor =
        osg_FrontMaterial.emission.rgb +
        totalDiffuse * osg_FrontMaterial.diffuse.rgb +
        totalAmbient * osg_FrontMaterial.ambient.rgb;

    color.rgb =
        color.rgb * lightColor +
        totalSpecular; // * osg_FrontMaterial.specular.rgb;
    
    // Simulate HDR by applying an exposure factor (1.0 is none, 2-3 are reasonable)
    color.rgb = 1.0 - exp(-oe_sky_exposure * color.rgb);
}<|MERGE_RESOLUTION|>--- conflicted
+++ resolved
@@ -158,15 +158,9 @@
                     * pow(HdotV, shine);
             }
 
-<<<<<<< HEAD
-            totalLighting += diffuseReflection + specularReflection;
-            totalLighting = max(totalLighting, ambientReflection);
-            //totalLighting += ambientReflection + diffuseReflection + specularReflection;
-=======
             totalDiffuse += diffuseReflection;
             totalAmbient += ambientReflection;
             totalSpecular += specularReflection;
->>>>>>> 68fdc702
         }
     }
     
