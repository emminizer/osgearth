/* -*-c++-*- */
/* osgEarth - Geospatial SDK for OpenSceneGraph
* Copyright 2008-2012 Pelican Mapping
* http://osgearth.org
*
* osgEarth is free software; you can redistribute it and/or modify
* it under the terms of the GNU Lesser General Public License as published by
* the Free Software Foundation; either version 2 of the License, or
* (at your option) any later version.
*
* THE SOFTWARE IS PROVIDED "AS IS", WITHOUT WARRANTY OF ANY KIND, EXPRESS OR
* IMPLIED, INCLUDING BUT NOT LIMITED TO THE WARRANTIES OF MERCHANTABILITY,
* FITNESS FOR A PARTICULAR PURPOSE AND NONINFRINGEMENT. IN NO EVENT SHALL THE
* AUTHORS OR COPYRIGHT HOLDERS BE LIABLE FOR ANY CLAIM, DAMAGES OR OTHER
* LIABILITY, WHETHER IN AN ACTION OF CONTRACT, TORT OR OTHERWISE, ARISING
* FROM, OUT OF OR IN CONNECTION WITH THE SOFTWARE OR THE USE OR OTHER DEALINGS
* IN THE SOFTWARE.
*
* You should have received a copy of the GNU Lesser General Public License
* along with this program.  If not, see <http://www.gnu.org/licenses/>
*/
#ifndef OSGEARTH_SPLAT_GROUND_COVER_LAYER_H
#define OSGEARTH_SPLAT_GROUND_COVER_LAYER_H

#include "Export"
#include "Biome"
#include <osgEarth/PatchLayer>
#include <osgEarth/LayerReference>
#include <osgEarth/LandCoverLayer>
#include <osgEarth/InstanceCloud>
#include <osgEarth/VirtualProgram>

namespace osgEarth { namespace Splat
{
    using namespace osgEarth;

    //! Layer that renders billboards on the ground using the GPU,
    //! like trees, grass, rocks, etc.
    class OSGEARTHSPLAT_EXPORT GroundCoverLayer : public PatchLayer
    {
    public:
        class OSGEARTHSPLAT_EXPORT Options : public PatchLayer::Options {
        public:
            META_LayerOptions(osgEarth, Options, PatchLayer::Options);
            OE_OPTION_LAYER(ImageLayer, maskLayer);
            OE_OPTION_LAYER(ImageLayer, colorLayer);
            OE_OPTION(float, colorMinSaturation);
            OE_OPTION(unsigned, lod);
            OE_OPTION(bool, castShadows);
            OE_OPTION(float, maxAlpha);
            OE_OPTION(bool, alphaToCoverage);
            //OE_OPTION_VECTOR(ZoneOptions, zones);
            OE_OPTION_VECTOR(BiomeZone, biomeZones);
            virtual Config getConfig() const;
        private:
            void fromConfig(const Config& conf);
        };

    public:
        META_Layer(osgEarth, GroundCoverLayer, Options, PatchLayer, GroundCover);

        //! Layer containing required coverage data
        void setLandCoverLayer(LandCoverLayer* landCoverLayer);
        LandCoverLayer* getLandCoverLayer() const;

        //! Layer containing the land cover dictionary.
        void setLandCoverDictionary(LandCoverDictionary* landCoverDict);
        LandCoverDictionary* getLandCoverDictionary() const;

        //! Masking layer (optional)
        void setMaskLayer(ImageLayer* layer);
        ImageLayer* getMaskLayer() const;

        //! Color modulation layer
        void setColorLayer(ImageLayer* layer);
        ImageLayer* getColorLayer() const;

        //! LOD at which to draw ground cover
        void setLOD(unsigned value);
        unsigned getLOD() const;

        //! Geogrphic zones; at least one is required
        std::vector<BiomeZone>& getZones() { return options().biomeZones(); }
        const std::vector<BiomeZone>& getZones() const { return options().biomeZones(); }

        //! Whether the ground cover casts shadows on the terrain
        void setCastShadows(bool value);
        bool getCastShadows() const;

        //! Transparency threshold below which to discard fragments.
        //! Only applies when alpha-to-coverage mode is OFF.
        void setMaxAlpha(float value);
        float getMaxAlpha() const;

        //! Whether to enable alpha-to-coverage mode.
        //! Only use this when multisampling it ON
        void setUseAlphaToCoverage(bool value);
        bool getUseAlphaToCoverage() const;

    protected:

        //! Override post-ctor init
        virtual void init();

        //! Override layer open
        virtual Status openImplementation();

<<<<<<< HEAD
        //! Override layer close
=======
>>>>>>> 88807181
        virtual Status closeImplementation();

        //! Get geometry for a tilekey
        virtual osg::Node* createNodeImplementation(const DrawContext& dc);

    public:

        //! Called when this layer is added to the map
        virtual void addedToMap(const Map* map);
        virtual void removedFromMap(const Map* map);
        virtual void setTerrainResources(TerrainResources*);

        virtual void resizeGLObjectBuffers(unsigned maxSize);
        virtual void releaseGLObjects(osg::State* state) const;

    protected:
        virtual ~GroundCoverLayer();

        LayerReference<LandCoverDictionary> _landCoverDict;
        LayerReference<LandCoverLayer> _landCoverLayer;

        TextureImageUnitReservation _noiseBinding;

        void buildStateSets();

        struct LayerAcceptor : public PatchLayer::AcceptCallback
        {
            GroundCoverLayer* _layer;
            LayerAcceptor(GroundCoverLayer* layer) : _layer(layer) { }
            bool acceptLayer(osg::NodeVisitor& nv, const osg::Camera* camera) const;
            bool acceptKey(const TileKey& key) const;
        };
        friend struct LayerAcceptor;

        struct ZoneSelector : public Layer::TraversalCallback
        {
            GroundCoverLayer* _layer;
            ZoneSelector(GroundCoverLayer* layer) : _layer(layer) { }
            void operator()(osg::Node*, osg::NodeVisitor*) const;
        };
        friend struct ZoneSelector;

        // Custom GL renderer for ground cover.
        // This is a PatchLayer callback that intercepts the drawing of a
        // terrain tile to do custom rendering with access to the tile's data.
        struct Renderer : public PatchLayer::DrawCallback
        {
            Renderer(GroundCoverLayer* layer);
            ~Renderer();

            // GL State tied to a GraphicsContext
            struct DrawState
            {
                // Geometry differs by zone/groundcover settings
                typedef UnorderedMap<const void*, osg::ref_ptr<InstanceCloud> > InstancerPerGroundCover;
                InstancerPerGroundCover _instancers;

                Renderer* _renderer;

                // Uniform data must be maintained for each unique PCP within the DrawState
                struct UniformState
                {
                    UniformState();

                    // uniform data needed to the Generate shader
                    GLint _generateDataUL;
                    float _generateData[5];

                    GLint _A2CUL;
                    GLint _numCommandsUL;

                    unsigned _tileCounter;
                };

                typedef UnorderedMap<const void*, UniformState> UniformsPerPCP;
                UniformsPerPCP _uniforms;

                //TODO per camera???
                osg::Matrixd _mvp;

                //typedef UnorderedMap<TileKey, int> TileRevisions;
                //TileRevisions _tileRevisions;

                // tracks the last know batch ID so we know when to regenerate tiles
                std::size_t _lastTileBatchID;
                osg::Matrixf _lastMVP;
                unsigned _numTilesGenerated;
            };

            // one per graphics context
            osg::buffered_object<DrawState> _drawStateBuffer;

            // uniform IDs
            unsigned _computeDataUName;
            unsigned _A2CName;
            unsigned _numCommandsUName;

            void applyLocalState(osg::RenderInfo& ri, DrawState& ds);

            // DrawCallback API
            void visitTileBatch(osg::RenderInfo& ri, const TileBatch* tiles);
            void visitTile(osg::RenderInfo& ri, const DrawContext& tile);

            void resizeGLObjectBuffers(unsigned maxSize);
            void releaseGLObjects(osg::State* state) const;

            double _tileWidth;
            GroundCoverLayer* _layer;
            osg::ref_ptr<osg::StateAttribute> _a2cBlending;

            unsigned _pass;

            osg::ref_ptr<osg::StateSet> _generateStateSet;
            osg::Program* _generateProgram;

            osg::ref_ptr<osg::StateSet> _cullStateSet;
            osg::Program* _cullProgram;

            int _counter;
            float _spacing;

            osg::ref_ptr<GeometryCloud> _geomCloud;
            osg::ref_ptr<osg::Texture> _noiseTex;
            osg::ref_ptr<TextureArena> _texArena;
        };

        osg::ref_ptr<Renderer> _renderer;
        bool _debug;
        osg::ref_ptr<osg::Drawable> _debugDrawable;

<<<<<<< HEAD
        virtual void loadRenderingShaders(
=======
        struct PerCameraData {
            const osg::StateAttribute* _previousZoneSA;
            const osg::StateAttribute* _currentZoneSA;
        };
        mutable PerObjectFastMap<const osg::Camera*, PerCameraData> _perCamera;

        virtual void loadShaders(
>>>>>>> 88807181
            VirtualProgram* vp,
            const osgDB::Options* options) const;

        // create a stand-in geometry for the shader to manipulate
        // (for billboards, etc)
        virtual osg::Geometry* createParametricGeometry() const;

        osg::Shader* createLUTShader() const;

        struct AssetData : public osg::Referenced
        {
            osg::ref_ptr<osg::Node> _model;

            const BiomeZone* _zone;
            const LandCoverGroup* _landCoverGroup;
            const AssetUsage* _asset;

            int _zoneIndex;
            int _landCoverGroupIndex;

            // texture atlas indexes
            osg::ref_ptr<Texture> _sideBillboardTex;
            osg::ref_ptr<Texture> _topBillboardTex;
            osg::ref_ptr<Texture> _modelTex;

            // number of instances of this asset (for selection weight purposes)
            int _numInstances;
            std::vector<int> _codes;

            osg::BoundingBox _modelAABB;

            int _assetID; // sequential unique ID of this asset
            int _modelID; // sequential unique ID of the asset's model (may or may not have one)
        };

        void loadAssets(TextureArena*);
        typedef std::vector<osg::ref_ptr<AssetData> > AssetDataVector;
        AssetDataVector _liveAssets;

        typedef std::vector<osg::ref_ptr<osg::Image> > ImageVector;

        osg::StateSet* getZoneStateSet(unsigned index) const;
        std::vector<osg::ref_ptr<osg::StateSet> > _zoneStateSets;

        GeometryCloud* createGeometryCloud(TextureArena*) const;

        osg::ref_ptr<const Profile> _mapProfile;
    };

} } // namespace osgEarth::Splat
OSGEARTH_SPECIALIZE_CONFIG(osgEarth::Splat::GroundCoverLayer::Options);

#endif // OSGEARTH_SPLAT_GROUND_COVER_LAYER_H<|MERGE_RESOLUTION|>--- conflicted
+++ resolved
@@ -105,10 +105,7 @@
         //! Override layer open
         virtual Status openImplementation();
 
-<<<<<<< HEAD
         //! Override layer close
-=======
->>>>>>> 88807181
         virtual Status closeImplementation();
 
         //! Get geometry for a tilekey
@@ -239,17 +236,14 @@
         bool _debug;
         osg::ref_ptr<osg::Drawable> _debugDrawable;
 
-<<<<<<< HEAD
-        virtual void loadRenderingShaders(
-=======
         struct PerCameraData {
             const osg::StateAttribute* _previousZoneSA;
             const osg::StateAttribute* _currentZoneSA;
         };
         mutable PerObjectFastMap<const osg::Camera*, PerCameraData> _perCamera;
 
-        virtual void loadShaders(
->>>>>>> 88807181
+
+        virtual void loadRenderingShaders(
             VirtualProgram* vp,
             const osgDB::Options* options) const;
 
