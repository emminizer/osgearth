--- conflicted
+++ resolved
@@ -144,16 +144,12 @@
 
     void addImageLayer()
     {
-<<<<<<< HEAD
       bool pathSet = false;
 
       QStringList filePaths = QFileDialog::getOpenFileNames(this, tr("Add an image layer"), _lastDir, tr("Images (*.tif *.ecw);;All files (*.*)"));
-=======
-      QStringList filePaths = QFileDialog::getOpenFileNames(this, tr("Add an image layer"), "", tr("Images (*.tif *.ecw);;All files (*.*)"));
 
       _manager->map()->beginUpdate();
 
->>>>>>> c573299d
       for (int i = 0; i < filePaths.size(); i++)
       {
         QString filePath = filePaths.at(i);
@@ -184,16 +180,12 @@
 
     void addElevationLayer()
     {
-<<<<<<< HEAD
       bool pathSet = false;
 
       QStringList filePaths = QFileDialog::getOpenFileNames(this, tr("Add an elevation layer"), _lastDir, tr("Elevation files (*.tif *.dt*);;All files (*.*)"));
-=======
-      QStringList filePaths = QFileDialog::getOpenFileNames(this, tr("Add an elevation layer"), "", tr("Elevation files (*.tif *.dt*);;All files (*.*)"));
       
       _manager->map()->beginUpdate();
 
->>>>>>> c573299d
       for (int i=0; i < filePaths.size(); i++)
       {
         QString filePath = filePaths.at(i);
