/* -*-c++-*- */
/* osgEarth - Dynamic map generation toolkit for OpenSceneGraph
* Copyright 2008-2010 Pelican Mapping
* http://osgearth.org
*
* osgEarth is free software; you can redistribute it and/or modify
* it under the terms of the GNU Lesser General Public License as published by
* the Free Software Foundation; either version 2 of the License, or
* (at your option) any later version.
*
* This program is distributed in the hope that it will be useful,
* but WITHOUT ANY WARRANTY; without even the implied warranty of
* MERCHANTABILITY or FITNESS FOR A PARTICULAR PURPOSE.  See the
* GNU Lesser General Public License for more details.
*
* You should have received a copy of the GNU Lesser General Public License
* along with this program.  If not, see <http://www.gnu.org/licenses/>
*/
#include <osgEarth/OverlayDecorator>
#include <osgEarth/FindNode>
#include <osgEarth/Registry>
#include <osgEarth/TextureCompositor>
#include <osg/Texture2D>
#include <osg/TexEnv>
#include <osg/ComputeBoundsVisitor>
#include <osgShadow/ConvexPolyhedron>
#include <osgUtil/LineSegmentIntersector>
#include <iomanip>
#include <stack>

#define LC "[OverlayDecorator] "

using namespace osgEarth;

//---------------------------------------------------------------------------

namespace
{
    /**
     * Extends ConvexPolyhedron to add bounds tests.
     */
    class MyConvexPolyhedron : public osgShadow::ConvexPolyhedron
    {
    public:       
        bool
        contains(const osg::BoundingSphere& bs) const
        {
            for( Faces::const_iterator i = _faces.begin(); i != _faces.end(); ++i )
            {
                osg::Plane up = i->plane;
                up.makeUnitLength();
                if ( up.distance( bs.center() ) < -bs.radius() )
                    return false;
            }
            return true;
        }
    };

    /**
     * Visits a scene graph (in our case, the overlay graph) and calculates a
     * geometry bounding box that intersects the provided polytope (which in out case is the
     * view frustum).
     */
    struct CoarsePolytopeIntersector : public osg::NodeVisitor
    {
        CoarsePolytopeIntersector(const MyConvexPolyhedron& polytope, osg::BoundingBox& out_bbox)
            : osg::NodeVisitor( osg::NodeVisitor::TRAVERSE_ALL_CHILDREN ),
              _bbox(out_bbox),
              _original( polytope )
        {
            _polytopeStack.push( polytope );
            _matrixStack.push( osg::Matrix::identity() );
        }

        void apply( osg::Node& node )
        {
            const osg::BoundingSphere& bs = node.getBound();
            if ( _polytopeStack.top().contains( bs ) )
            {
                traverse( node );
            }
        }

        void apply( osg::Geode& node )
        {
            const osg::BoundingSphere& bs = node.getBound();

            if ( _polytopeStack.top().contains( bs ) )
            {
                _bbox.expandBy(
                    osg::BoundingSphere( bs.center() * _matrixStack.top(), bs.radius() ) );

                //for( int i=0; i < node.getNumDrawables(); ++i )
                //{
                //    applyDrawable( node.getDrawable(i) );
                //}
            }
        }

        void apply( osg::Transform& transform )
        {
            osg::Matrixd matrix;
            transform.computeLocalToWorldMatrix( matrix, this );

            _matrixStack.push( matrix );
            _polytopeStack.push( _original );
            _polytopeStack.top().transform( osg::Matrixd::inverse( matrix ), matrix );

            traverse(transform);

            _matrixStack.pop();
            _polytopeStack.pop();
        }

        osg::BoundingBox& _bbox;
        MyConvexPolyhedron _original;
        std::stack<MyConvexPolyhedron> _polytopeStack;
        std::stack<osg::Matrixd> _matrixStack;
    };

    /**
     * This method takes a set of verts and finds the nearest and farthest distances from
     * the points to the camera. It does this calculation in the plane defined by the
     * look vector. 
     */
    void
    getMinMaxExtentInSilhouette(const osg::Vec3d& cam, const osg::Vec3d& look, 
                                std::vector<osg::Vec3d>& verts,
                                double& out_eMin, double& out_eMax )
    {
        double minSqrDist2D = DBL_MAX;
        double maxSqrDist2D = -DBL_MAX;
        osg::Plane plane( look, cam );

        for( std::vector<osg::Vec3d>::iterator i = verts.begin(); i != verts.end(); ++i )
        {
            osg::Vec3d& point = *i;

            // project the vert onto the camera plane:
            double signedDist = plane.distance( point );
            point += (-plane.getNormal() * signedDist);

            // then calculate the 2D distance to the camera:
            double sqrDist2D = (cam-point).length2();
            if ( sqrDist2D > maxSqrDist2D )
                maxSqrDist2D = sqrDist2D;
            if ( sqrDist2D < minSqrDist2D )
                minSqrDist2D = sqrDist2D;
        }

        out_eMin = sqrt( minSqrDist2D );
        out_eMax = sqrt( maxSqrDist2D );
    }
    
    /**
     * Same as the method above, but extracts the verts from a bounding box.
     */
    void
    getMinMaxExtentInSilhouette(const osg::Vec3d& cam, const osg::Vec3d& look, 
                                const osg::BoundingBox& bbox,
                                double& out_eMin, double& out_eMax )
    {
        std::vector<osg::Vec3d> verts(8);
        verts[0].set( bbox.xMin(), bbox.yMin(), bbox.zMin() );
        verts[1].set( bbox.xMin(), bbox.yMin(), bbox.zMax() );
        verts[2].set( bbox.xMin(), bbox.yMax(), bbox.zMin() );
        verts[3].set( bbox.xMin(), bbox.yMax(), bbox.zMax() );
        verts[4].set( bbox.xMax(), bbox.yMin(), bbox.zMin() );
        verts[5].set( bbox.xMax(), bbox.yMin(), bbox.zMax() );
        verts[6].set( bbox.xMax(), bbox.yMax(), bbox.zMin() );
        verts[7].set( bbox.xMax(), bbox.yMax(), bbox.zMax() );
        getMinMaxExtentInSilhouette( cam, look, verts, out_eMin, out_eMax );
    }
}

//---------------------------------------------------------------------------

OverlayDecorator::OverlayDecorator() :
_textureUnit( 1 ),
_textureSize( 1024 ),
_reservedTextureUnit( false ),
_useShaders( false ),
_useWarping( true ),
_warp( 1.0f ),
_visualizeWarp( false ),
_mipmapping( true )
{
    // force an update traversal:
<<<<<<< HEAD
//    ADJUST_UPDATE_TRAV_COUNT( this, 1 );
=======
    //ADJUST_UPDATE_TRAV_COUNT( this, 1 );
>>>>>>> e539f0fe

    // points to children of this group. We will override the traverse to route through
    // this container. That way we can assign a stateset to the children without 
    // actually modifying them
    //_subgraphContainer = new osg::Group();
}

void
OverlayDecorator::reinit()
{
    if ( !_engine.valid() ) return;

    if ( _overlayGraph.valid() )
    {
        // apply the user-request texture unit, it applicable:
        if ( _explicitTextureUnit.isSet() )
        {
            if ( !_textureUnit.isSet() || *_textureUnit != *_explicitTextureUnit )
            {
                _textureUnit = *_explicitTextureUnit;
            }
        }

        // otherwise, automatically allocate a texture unit if necessary:
        else if ( !_textureUnit.isSet() && _useShaders )
        {
            int texUnit;
            if ( _engine->getTextureCompositor()->reserveTextureImageUnit( texUnit ) )
            {
                _textureUnit = texUnit;
                OE_INFO << LC << "Reserved texture image unit " << *_textureUnit << std::endl;
            }
            else
            {
                OE_WARN << LC << "Uh oh, no texture image units available." << std::endl;
            }
        }

        if ( _textureUnit.isSet() )
        {
            // need to pre-allocate the image here, otherwise the RTT images won't have an alpha channel:
            osg::Image* image = new osg::Image();
            image->allocateImage( *_textureSize, *_textureSize, 1, GL_RGBA, GL_UNSIGNED_BYTE );
            image->setInternalTextureFormat( GL_RGBA8 );    

            _projTexture = new osg::Texture2D( image );
            _projTexture->setTextureSize( *_textureSize, *_textureSize );
            _projTexture->setFilter( osg::Texture::MIN_FILTER, _mipmapping? osg::Texture::LINEAR_MIPMAP_LINEAR : osg::Texture::LINEAR );
            _projTexture->setFilter( osg::Texture::MAG_FILTER, osg::Texture::LINEAR );
            _projTexture->setWrap( osg::Texture::WRAP_S, osg::Texture::CLAMP_TO_BORDER );
            _projTexture->setWrap( osg::Texture::WRAP_T, osg::Texture::CLAMP_TO_BORDER );
            _projTexture->setWrap( osg::Texture::WRAP_R, osg::Texture::CLAMP_TO_BORDER );
            _projTexture->setBorderColor( osg::Vec4(0,0,0,0) );

            // set up the RTT camera:
            _rttCamera = new osg::Camera();
            _rttCamera->setClearColor( osg::Vec4f(0,0,0,0) );
            _rttCamera->setReferenceFrame( osg::Camera::ABSOLUTE_RF );
            _rttCamera->setViewport( 0, 0, *_textureSize, *_textureSize );
            _rttCamera->setComputeNearFarMode( osg::CullSettings::DO_NOT_COMPUTE_NEAR_FAR );
            _rttCamera->setRenderOrder( osg::Camera::PRE_RENDER );
            _rttCamera->setRenderTargetImplementation( osg::Camera::FRAME_BUFFER_OBJECT );
            _rttCamera->attach( osg::Camera::COLOR_BUFFER, _projTexture.get(), 0, 0, _mipmapping );
            _rttCamera->getOrCreateStateSet()->setMode( GL_LIGHTING, osg::StateAttribute::OFF | osg::StateAttribute::PROTECTED );

            // texture coordinate generator:
            _texGenNode = new osg::TexGenNode();
            _texGenNode->setTextureUnit( *_textureUnit );
            
            // attach the overlay graph to the RTT camera.
            if ( _overlayGraph.valid() && ( _overlayGraph->getNumParents() == 0 || _overlayGraph->getParent(0) != _rttCamera.get() ))
            {
                if ( _rttCamera->getNumChildren() > 0 )
                    _rttCamera->replaceChild( 0, _overlayGraph.get() );
                else
                    _rttCamera->addChild( _overlayGraph.get() );
            }
        }
    }

    // assemble the subgraph stateset:
    _subgraphStateSet = new osg::StateSet();
    //_subgraphContainer->setStateSet( _subgraphStateSet.get() );

    if ( _overlayGraph.valid() && _textureUnit.isSet() )
    {
        // set up the subgraph to receive the projected texture:
        _subgraphStateSet->setTextureMode( *_textureUnit, GL_TEXTURE_GEN_S, osg::StateAttribute::ON );
        _subgraphStateSet->setTextureMode( *_textureUnit, GL_TEXTURE_GEN_T, osg::StateAttribute::ON );
        _subgraphStateSet->setTextureMode( *_textureUnit, GL_TEXTURE_GEN_R, osg::StateAttribute::ON );
        _subgraphStateSet->setTextureMode( *_textureUnit, GL_TEXTURE_GEN_Q, osg::StateAttribute::ON );
        _subgraphStateSet->setTextureAttributeAndModes( *_textureUnit, _projTexture.get(), osg::StateAttribute::ON );

        // decalling:
        osg::TexEnv* env = new osg::TexEnv();
        env->setMode( osg::TexEnv::DECAL );
        _subgraphStateSet->setTextureAttributeAndModes( *_textureUnit, env, osg::StateAttribute::ON );
        
        // set up the shaders
        if ( _useShaders )
        {            
            initSubgraphShaders( _subgraphStateSet.get() );
            initRTTShaders( _rttCamera->getOrCreateStateSet() );

            _warpUniform = this->getOrCreateStateSet()->getOrCreateUniform( "warp", osg::Uniform::FLOAT );
            _warpUniform->set( 1.0f );
        }
    }
}

void
OverlayDecorator::initRTTShaders( osg::StateSet* set )
{
    //TODO: convert this to VP so the overlay graph can use shadercomp too.
    osg::Program* program = new osg::Program();
    program->setName( "OverlayDecorator RTT shader" );
    set->setAttributeAndModes( program, osg::StateAttribute::ON );

    std::stringstream buf;
    buf << "#version 110 \n"
        << "uniform float warp; \n"

        // because the built-in pow() is busted
        << "float mypow( in float x, in float y ) \n"
        << "{ \n"
        << "    return x/(x+y-y*x); \n"
        << "} \n"

        << "vec4 warpVertex( in vec4 src ) \n"
        << "{ \n"
        //      normalize to [-1..1], then take the absolute values since we
        //      want to apply the warping in [0..1] on each side of zero:
        << "    vec2 srct = vec2( abs(src.x)/src.w, abs(src.y)/src.w ); \n"
        << "    vec2 sign = vec2( src.x > 0.0 ? 1.0 : -1.0, src.y > 0.0 ? 1.0 : -1.0 ); \n"

        //      apply the deformation using a "deceleration" curve:
        << "    vec2 srcp = vec2( 1.0-mypow(1.0-srct.x,warp), 1.0-mypow(1.0-srct.y,warp) ); \n"

        //      re-apply the sign. no need to un-normalize, just use w=1 instead
        << "    return vec4( sign.x*srcp.x, sign.y*srcp.y, src.z/src.w, 1.0 ); \n"
        << "} \n"

        << "void main() \n"
        << "{ \n"
        << "    gl_Position = warpVertex( gl_ModelViewProjectionMatrix * gl_Vertex ); \n"
        << "    gl_FrontColor = gl_Color; \n"
        << "} \n";

    std::string vertSource = buf.str();
    program->addShader( new osg::Shader( osg::Shader::VERTEX, vertSource ) );
}

void
OverlayDecorator::initSubgraphShaders( osg::StateSet* set )
{
    VirtualProgram* vp = new VirtualProgram();
    vp->setName( "OverlayDecorator subgraph shader" );
    set->setAttributeAndModes( vp, osg::StateAttribute::ON );

    // sampler for projected texture:
    set->getOrCreateUniform( "osgearth_overlay_ProjTex", osg::Uniform::SAMPLER_2D )->set( *_textureUnit );

    // the texture projection matrix uniform.
    _texGenUniform = set->getOrCreateUniform( "osgearth_overlay_TexGenMatrix", osg::Uniform::FLOAT_MAT4 );

    std::stringstream buf;

    // vertex shader - subgraph
    buf << "#version 110 \n"
        << "uniform mat4 osgearth_overlay_TexGenMatrix; \n"
        << "uniform mat4 osg_ViewMatrixInverse; \n"

        << "void osgearth_overlay_vertex(void) \n"
        << "{ \n"
        << "    gl_TexCoord["<< *_textureUnit << "] = osgearth_overlay_TexGenMatrix * osg_ViewMatrixInverse * gl_ModelViewMatrix * gl_Vertex; \n"
        << "} \n";

    std::string vertexSource = buf.str();
    vp->setFunction( "osgearth_overlay_vertex", vertexSource, ShaderComp::LOCATION_VERTEX_POST_LIGHTING );

    // fragment shader - subgraph
    buf.str("");
    buf << "#version 110 \n"
        << "uniform sampler2D osgearth_overlay_ProjTex; \n"
        << "uniform float warp; \n"

        // because the built-in pow() is busted
        << "float mypow( in float x, in float y ) \n"
        << "{ \n"
        << "    return x/(x+y-y*x); \n"
        << "} \n"

        << "vec2 warpTexCoord( in vec2 src ) \n"
        << "{ \n"
        //      incoming tex coord is [0..1], so we scale to [-1..1]
        << "    vec2 srcn = vec2( src.x*2.0 - 1.0, src.y*2.0 - 1.0 ); \n" 
        
        //      we want to work in the [0..1] space on each side of 0, so can the abs
        //      and store the signs for later:
        << "    vec2 srct = vec2( abs(srcn.x), abs(srcn.y) ); \n"
        << "    vec2 sign = vec2( srcn.x > 0.0 ? 1.0 : -1.0, srcn.y > 0.0 ? 1.0 : -1.0 ); \n"

        //      apply the deformation using a deceleration curve:
        << "    vec2 srcp = vec2( 1.0-mypow(1.0-srct.x,warp), 1.0-mypow(1.0-srct.y,warp) ); \n"

        //      reapply the sign, and scale back to [0..1]:
        << "    vec2 srcr = vec2( sign.x*srcp.x, sign.y*srcp.y ); \n"
        << "    return vec2( 0.5*(srcr.x + 1.0), 0.5*(srcr.y + 1.0) ); \n"
        << "} \n"

        << "void osgearth_overlay_fragment( inout vec4 color ) \n"
        << "{ \n"
        << "    vec2 texCoord = gl_TexCoord["<< *_textureUnit << "].xy / gl_TexCoord["<< *_textureUnit << "].q; \n";

    if ( !_visualizeWarp )
        buf  << "    texCoord = warpTexCoord( texCoord ); \n";

    buf << "    vec4 texel = texture2D(osgearth_overlay_ProjTex, texCoord); \n"
        << "    color = vec4( mix( color.rgb, texel.rgb, texel.a ), color.a); \n"
        << "} \n";

    std::string fragmentSource = buf.str();
    vp->setFunction( "osgearth_overlay_fragment", fragmentSource, ShaderComp::LOCATION_FRAGMENT_PRE_LIGHTING );
}

void
OverlayDecorator::setOverlayGraph( osg::Node* node )
{
    if ( _overlayGraph.get() != node )
    {
        if ( _overlayGraph.valid() && node == 0L )
        {
            ADJUST_UPDATE_TRAV_COUNT( this, -1 );
        }
        else if ( !_overlayGraph.valid() && node != 0L )
        {
            ADJUST_UPDATE_TRAV_COUNT( this, 1 );
        }

        _overlayGraph = node;
        reinit();
    }
}

void
OverlayDecorator::setTextureSize( int texSize )
{
    if ( texSize != _textureSize.value() )
    {
        _textureSize = texSize;
        reinit();
    }
}

void
OverlayDecorator::setTextureUnit( int texUnit )
{
    if ( texUnit != _explicitTextureUnit.value() )
    {
        _explicitTextureUnit = texUnit;
        reinit();
    }
}

void
OverlayDecorator::setMipmapping( bool value )
{
    if ( value != _mipmapping )
    {
        _mipmapping = value;
        reinit();
    }
}

void
OverlayDecorator::onInstall( TerrainEngineNode* engine )
{
    _engine = engine;

    // establish the earth's major axis:
    MapInfo info(engine->getMap());
    _isGeocentric = info.isGeocentric();
    _ellipsoid = info.getProfile()->getSRS()->getEllipsoid();

    // the maximum extent (for projected maps only)
    if ( !_isGeocentric )
    {
        const GeoExtent& extent = info.getProfile()->getExtent();
        _maxProjectedMapExtent = osg::maximum( extent.width(), extent.height() );
    }

    // see whether we want shader support:
    // TODO: this is not stricty correct; you might still want to use shader overlays
    // in multipass mode, AND you might want FFP overlays in multitexture-FFP mode.
    _useShaders = engine->getTextureCompositor()->usesShaderComposition();

    if ( !_textureSize.isSet() )
    {
        int maxSize = Registry::instance()->getCapabilities().getMaxTextureSize();
        _textureSize.init( osg::minimum( 4096, maxSize ) );

        OE_INFO << LC << "Using texture size = " << *_textureSize << std::endl;
    }

    // rebuild dynamic elements.
    reinit();
}

void
OverlayDecorator::onUninstall( TerrainEngineNode* engine )
{
    if ( _reservedTextureUnit )
    {
        _engine->getTextureCompositor()->releaseTextureImageUnit( *_textureUnit );
        _textureUnit.unset();
        _reservedTextureUnit = false;
    }

    _engine = 0L;
}

void
OverlayDecorator::updateRTTCamera( osg::NodeVisitor& nv )
{
    // configure the RTT camera:
    _rttCamera->setViewMatrix( _rttViewMatrix );
    _rttCamera->setProjectionMatrix( _rttProjMatrix );

    // configure the Projector camera:
    osg::Matrix MVP = _projectorViewMatrix * _projectorProjMatrix;
    osg::Matrix MVPT = MVP * osg::Matrix::translate(1.0,1.0,1.0) * osg::Matrix::scale(0.5,0.5,0.5);
    _texGenNode->getTexGen()->setMode( osg::TexGen::EYE_LINEAR );
    _texGenNode->getTexGen()->setPlanesFromMatrix( MVPT );
    
    // uniform update:
    if ( _useShaders )
    {
        _texGenUniform->set( MVPT );
        if ( _useWarping )
            _warpUniform->set( _warp );
    }
}

static int s_frame = 1;

void
OverlayDecorator::cull( osgUtil::CullVisitor* cv )
{
    osg::Vec3 eye = cv->getEyePoint();

    double eyeLen;
    osg::Vec3d worldUp;

    // height above sea level
    double hasl;

    // weight of the HASL value when calculating extent compensation
    double haslWeight;

    // approximate distance to the visible horizon
    double horizonDistance; 

    // distance to the horizon, projected into the RTT camera's tangent plane.
    double horizonDistanceInRTTPlane;

    if ( _isGeocentric )
    {
        double lat, lon;
        _ellipsoid->convertXYZToLatLongHeight( eye.x(), eye.y(), eye.z(), lat, lon, hasl );
        hasl = osg::maximum( hasl, 100.0 );

        worldUp = _ellipsoid->computeLocalUpVector(eye.x(), eye.y(), eye.z());

        eyeLen = eye.length();

        // radius of the earth under the eyepoint
        double radius = eyeLen - hasl; 
        horizonDistance = sqrt( 2.0 * radius * hasl ); 
    
        // calculate the distance to the horizon, projected into the RTT camera plane.
        // This is the maximum limit of eMax since there is no point in drawing overlay
        // data beyond the visible horizon.
        double pitchAngleOfHorizon_rad = acos( horizonDistance/eyeLen );
        horizonDistanceInRTTPlane = horizonDistance * sin( pitchAngleOfHorizon_rad );

        _rttViewMatrix = osg::Matrixd::lookAt( eye, osg::Vec3(0,0,0), osg::Vec3(0,0,1) );
    }
    else // projected map
    {
        hasl = eye.z();
        hasl = osg::maximum( hasl, 100.0 );
        worldUp.set( 0.0, 0.0, 1.0 );
        eyeLen = hasl * 2.0;

        // there is no maximum horizon distance in a projected map
        horizonDistance = DBL_MAX;
        horizonDistanceInRTTPlane = DBL_MAX;

        _rttViewMatrix = osg::Matrixd::lookAt( eye, eye-worldUp*hasl, osg::Vec3(0,1,0) );
    }

    // create a "weighting" that weights HASL against the camera's pitch.
    osg::Vec3d lookVector = cv->getLookVectorLocal();
    haslWeight = osg::absolute(worldUp * lookVector);

    // unit look-vector of the eye:
    osg::Vec3d from, to, up;
    const osg::Matrix& mvMatrix = *cv->getModelViewMatrix();
    mvMatrix.getLookAt( from, to, up, eyeLen);
    osg::Vec3 camLookVec = to-from;
    camLookVec.normalize();

    // unit look-vector of the RTT camera:
    osg::Vec3d rttLookVec = -worldUp;

    // the minimum and maximum extents of the overlay ortho projector:
    double eMin = 0.1;
    double eMax = DBL_MAX;

    // cull the subgraph here. This doubles as the subgraph's official cull traversal
    // and a gathering of its clip planes.
    cv->pushStateSet( _subgraphStateSet.get() );
    osg::Group::traverse( *cv );
    cv->popStateSet();
    //_subgraphContainer->accept( *cv );

    cv->computeNearPlane();

    // --- FIRST PASS ------------------------

    // First, intersect the view frustum with the overlay geometry. This will provide
    // a maximum required extent for our ortho RTT camera. Depending on the layout of
    // the geometry in the overlay graph, this may or may not be optimal ... we will
    // work to refine it in later passes if necessary.

    double znear = cv->getCalculatedNearPlane();
    double zfar  = cv->getCalculatedFarPlane();
    osg::Matrixd projMatrix = *cv->getProjectionMatrix();
    cv->clampProjectionMatrixImplementation( projMatrix, znear, zfar );

    // collect the bounds of overlay geometry that intersects the view frustum.
    MyConvexPolyhedron viewPT;
    viewPT.setToUnitFrustum( true, true );
    osg::Matrixd viewMVP = (*cv->getModelViewMatrix()) * projMatrix;
    viewPT.transform( osg::Matrix::inverse(viewMVP), viewMVP );

    osg::BoundingBox viewbbox;
    CoarsePolytopeIntersector cpi( viewPT, viewbbox );
    _overlayGraph->accept( cpi );

    //TODO: sometimes this viewbbox goes invalid even though there's clearly goemetry
    //      in view. Happens when you zoom in really close. Need to investigate -gw
    //OE_INFO << LC << "OV radius = " << viewbbox.radius() << std::endl;
    if ( viewbbox.valid() )
    {
        getMinMaxExtentInSilhouette( from, rttLookVec, viewbbox, eMin, eMax );
        eMax = osg::minimum( eMax, horizonDistanceInRTTPlane ); 
    }

    if ( !_isGeocentric )
        eyeLen = zfar;

#if 0
    if ( s_frame++ % 100 == 0 )
    {
        osgShadow::ConvexPolyhedron tempPH;
        tempPH.setToUnitFrustum(true, true);
        tempPH.transform(osg::Matrix::inverse(viewMVP), viewMVP);
        tempPH.dumpGeometry();
    }
#endif

    // simple test...TODO
    bool needSecondPass = true;

    // --- SECOND PASS: --------------------------

    // If the calculated eMax isn't quite good enough, go on to calculate a better one
    if ( needSecondPass )
    {
        // Remake the projection matrix with better hueristic far clipping plane.
        // (Jason's method)
        //osg::Matrixd projMatrix = *cv->getProjectionMatrix();
        double fovy, aspectRatio, zfar, znear;
        cv->getProjectionMatrix()->getPerspective( fovy, aspectRatio, znear, zfar );
        double maxDistance = (1.0 - haslWeight)  * horizonDistance  + haslWeight * hasl;
        maxDistance *= 1.5;
        if (zfar - znear >= maxDistance)
            zfar = znear + maxDistance;
        projMatrix.makePerspective( fovy, aspectRatio, znear, zfar );
       
        // contruct the polyhedron representing the viewing frustum.
        osgShadow::ConvexPolyhedron frustumPH;
        frustumPH.setToUnitFrustum( true, true );
        osg::Matrixd MVP = *cv->getModelViewMatrix() * projMatrix;
        osg::Matrixd inverseMVP;
        inverseMVP.invert(MVP);
        frustumPH.transform( inverseMVP, MVP );

        // make a polyhedron representing the viewing frustum of the overlay, and cut it to
        // intersect the viewing frustum:
        osgShadow::ConvexPolyhedron visiblePH;

        //const osg::BoundingSphere& bs = _subgraphContainer->getBound();
        const osg::BoundingSphere& bs = osg::Group::getBound();

        // get the bounds of the model. 
        osg::ComputeBoundsVisitor cbbv(osg::NodeVisitor::TRAVERSE_ACTIVE_CHILDREN);
        //_subgraphContainer->accept(cbbv);
        this->accept(cbbv);
        visiblePH.setToBoundingBox(cbbv.getBoundingBox());

        // this intersects the viewing frustum with the subgraph's bounding box, basically giving us
        // a "minimal" polyhedron containing all potentially visible geometry. (It can't be truly 
        // minimal without clipping at the geometry level, but that would probably be too expensive.)
        visiblePH.cut( frustumPH );

#if 0
        // dumps a copy of the PH to disk...handy
        if ( s_frame++ % 100 == 0 )
        {
            visiblePH.dumpGeometry();
            OE_INFO << "DUMP" << std::endl;
        }
#endif

        // calculate the extents for our orthographic RTT camera (clamping it to the
        // visible horizon)
        std::vector<osg::Vec3d> verts;
        visiblePH.getPoints( verts );

        double new_eMax;
        getMinMaxExtentInSilhouette( from, rttLookVec, verts, eMin, new_eMax );
        eMax = osg::minimum( eMax, new_eMax );
        //eMax = osg::minimum( eMax, horizonDistanceInRTTPlane ); // already done in first pass -gw
    }

    _rttProjMatrix = osg::Matrix::ortho( -eMax, eMax, -eMax, eMax, -eyeLen, eyeLen );

    if ( _useWarping )
    {
        // calculate the warping paramaters. This uses shaders to warp the verts and
        // tex coords to favor data closer to the camera when necessary.

    #define WARP_LIMIT 3.0

        double pitchStrength = ( camLookVec * rttLookVec ); // eye pitch relative to rtt pitch
        double devStrength = 1.0 - (pitchStrength*pitchStrength);
        double haslStrength = 1.0 - osg::clampBetween( hasl/1e6, 0.0, 1.0 );

        _warp = 1.0 + devStrength * haslStrength * WARP_LIMIT;

        if ( _visualizeWarp )
            _warp = 4.0;

#if 0
        OE_INFO << LC << std::fixed
            << "hasl=" << hasl
            << ", eMin=" << eMin
            << ", eMax=" << eMax
            << ", eyeLen=" << eyeLen
            //<< ", ratio=" << ratio
            //<< ", dev=" << devStrength
            //<< ", has=" << haeStrength
            << ", warp=" << _warp
            << std::endl;
#endif
    }

#if 0
    if ( s_frame++ % 100 == 0 )
    {
        osgShadow::ConvexPolyhedron rttPH;
        rttPH.setToUnitFrustum( true, true );
        osg::Matrixd MVP = _rttViewMatrix * _rttProjMatrix;
        osg::Matrixd inverseMVP;
        inverseMVP.invert(MVP);
        rttPH.transform( inverseMVP, MVP );
        rttPH.dumpGeometry();
    }
#endif

    // projector matrices are the same as for the RTT camera. Tim was right.
    _projectorViewMatrix = _rttViewMatrix;
    _projectorProjMatrix = _rttProjMatrix;
}

void
OverlayDecorator::traverse( osg::NodeVisitor& nv )
{
    bool isCull = nv.getVisitorType() == osg::NodeVisitor::CULL_VISITOR;

    if ( _overlayGraph.valid() && _textureUnit.isSet() )
    {
        if ( isCull )
        {
            osgUtil::CullVisitor* cv = dynamic_cast<osgUtil::CullVisitor*>( &nv );
            if ( cv )
            {
                cull( cv );
            }
            _rttCamera->accept( nv );
            
            // note: texgennode doesn't need a cull, and the subgraph
            // is traversed in cull().
        }

        else
        {
            if ( nv.getVisitorType() == osg::NodeVisitor::UPDATE_VISITOR )
            {
                updateRTTCamera( nv );
            }
            _rttCamera->accept( nv );
            _texGenNode->accept( nv );

            //_subgraphContainer->accept( nv );
            osg::Group::traverse( nv );
        }    
    }
    else
    {
        osgUtil::CullVisitor* cv = 0L;
        if ( isCull )
            cv = dynamic_cast<osgUtil::CullVisitor*>( &nv );

        if ( cv )
            cv->pushStateSet( _subgraphStateSet.get() );

        osg::Group::traverse( nv );

        if ( cv )
            cv->popStateSet();
        //_subgraphContainer->accept( nv );
    }
}


#if 0
/** Override all the osg::Group methods: */

bool 
OverlayDecorator::addChild( Node *child ) {
    if ( !child ) return false;
    dirtyBound();
    return _subgraphContainer->addChild( child );
}
bool 
OverlayDecorator::insertChild( unsigned int index, Node *child ) {
    if ( !child ) return false;
    dirtyBound();
    return _subgraphContainer->insertChild( index, child );
}
bool 
OverlayDecorator::removeChildren(unsigned int pos,unsigned int numChildrenToRemove) {
    dirtyBound();
    return _subgraphContainer->removeChildren( pos, numChildrenToRemove );
}
bool 
OverlayDecorator::replaceChild( Node *origChild, Node* newChild ) {
    dirtyBound();
    return _subgraphContainer->replaceChild( origChild, newChild );
}
bool 
OverlayDecorator::setChild( unsigned  int i, Node* node ) {
    dirtyBound();
    return _subgraphContainer->setChild( i, node );
}

osg::BoundingSphere
OverlayDecorator::computeBound() const {
    return _subgraphContainer->computeBound();
}
#endif<|MERGE_RESOLUTION|>--- conflicted
+++ resolved
@@ -186,11 +186,7 @@
 _mipmapping( true )
 {
     // force an update traversal:
-<<<<<<< HEAD
-//    ADJUST_UPDATE_TRAV_COUNT( this, 1 );
-=======
     //ADJUST_UPDATE_TRAV_COUNT( this, 1 );
->>>>>>> e539f0fe
 
     // points to children of this group. We will override the traverse to route through
     // this container. That way we can assign a stateset to the children without 
