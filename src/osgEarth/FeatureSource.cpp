--- conflicted
+++ resolved
@@ -375,13 +375,8 @@
 
             UnorderedSet<TileKey> featureKeys;
             for (int i = 0; i < intersectingKeys.size(); ++i)
-<<<<<<< HEAD
-            {        
+            {
                 if (_featureProfile->getMaxLevel() >= 0 && (int)intersectingKeys[i].getLOD() > _featureProfile->getMaxLevel())
-=======
-            {
-                if (_featureProfile->getMaxLevel() >= 0 && intersectingKeys[i].getLOD() > (int)_featureProfile->getMaxLevel())
->>>>>>> 2003b6a6
                     featureKeys.insert(intersectingKeys[i].createAncestorKey(_featureProfile->getMaxLevel()));
                 else
                     featureKeys.insert(intersectingKeys[i]);
