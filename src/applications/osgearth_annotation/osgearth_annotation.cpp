--- conflicted
+++ resolved
@@ -173,7 +173,6 @@
     {
         osg::Image* pushpin = osgDB::readImageFile( "../data/placemark32.png" );
 
-<<<<<<< HEAD
         labelGroup->addChild( new PlaceNode(mapNode,  -74.00, 40.71, pushpin, "New York",       placeStyle) );
         labelGroup->addChild( new PlaceNode(mapNode,  -77.04, 38.85, pushpin, "Washington, DC", placeStyle) );
         labelGroup->addChild( new PlaceNode(mapNode,  -87.65, 41.90, pushpin, "Chicago",        placeStyle) );
@@ -183,18 +182,7 @@
         labelGroup->addChild( new PlaceNode(mapNode,  139.75, 35.68, pushpin, "Tokyo",          placeStyle) );
         labelGroup->addChild( new PlaceNode(mapNode,  -90.25, 29.98, pushpin, "New Orleans",    placeStyle) );
         labelGroup->addChild( new PlaceNode(mapNode,  -80.28, 25.82, pushpin, "Miami",          placeStyle) );
-=======
-        labelGroup->addChild( new PlaceNode(mapNode,  -74.00, 40.71,    pushpin, "New York",       placeStyle) );
-        labelGroup->addChild( new PlaceNode(mapNode,  -77.04, 38.85,    pushpin, "Washington, DC", placeStyle) );
-        labelGroup->addChild( new PlaceNode(mapNode,  -87.65, 41.90,    pushpin, "Chicago",        placeStyle) );
-        labelGroup->addChild( new PlaceNode(mapNode, -118.40, 33.93,    pushpin, "Los Angeles",    placeStyle) );
-        labelGroup->addChild( new PlaceNode(mapNode,  -71.03, 42.37,    pushpin, "Boston",         placeStyle) );
-        labelGroup->addChild( new PlaceNode(mapNode, -157.93, 21.35,    pushpin, "Honolulu",       placeStyle) );
-        labelGroup->addChild( new PlaceNode(mapNode,  138.75, 35.68,    pushpin, "Tokyo",          placeStyle) );
-        labelGroup->addChild( new PlaceNode(mapNode,  -90.25, 29.98,    pushpin, "New Orleans",    placeStyle) );
-        labelGroup->addChild( new PlaceNode(mapNode,  -80.28, 25.82,    pushpin, "Miami",          placeStyle) );
-        labelGroup->addChild( new PlaceNode(mapNode,  -117.172, 32.721, pushpin, "San Diego",      placeStyle) );
->>>>>>> b98274f9
+        labelGroup->addChild( new PlaceNode(mapNode, -117.17, 32.72, pushpin, "San Diego",      placeStyle) );
     }
 
     //--------------------------------------------------------------------
@@ -301,7 +289,7 @@
         rectStyle.getOrCreate<PolygonSymbol>()->fill()->color() = Color(Color::Green, 0.5);
         RectangleNode* rect = new RectangleNode(
             mapNode, 
-            osg::Vec3d( -117.172, 32.721, 0 ),
+            GeoPoint(geoSRS, -117.172, 32.721, 0 ),
             Linear(300, Units::KILOMETERS ),
             Linear(600, Units::KILOMETERS ),
             rectStyle,
