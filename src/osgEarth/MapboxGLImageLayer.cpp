--- conflicted
+++ resolved
@@ -1148,16 +1148,6 @@
                     {
                         style.getOrCreateSymbol<TextSymbol>()->fill()->color() = Color(layer.paint().textColor().get());
                     }
-<<<<<<< HEAD
-
-                    std::shared_ptr<FeatureImageRenderer::UserData> userdata;
-
-                    if (layer.type() == "fill")
-                    {
-                        Style style;
-                        style.getOrCreateSymbol<PolygonSymbol>()->fill() = Color(layer.paint().fillColor().get());
-                        featureImage->renderFeaturesForStyle(session.get(), style, features, key.getExtent(), image, userdata, nullptr);
-=======
                     if (layer.paint().textHaloColor().isSet())
                     {
                         style.getOrCreateSymbol<TextSymbol>()->halo()->color() = Color(layer.paint().textHaloColor().get());
@@ -1165,22 +1155,13 @@
                     if (layer.paint().textSize().isSet())
                     {
                         style.getOrCreateSymbol<TextSymbol>()->size()->setLiteral(layer.paint().textSize().get());
->>>>>>> 44582ec8
                     }
 
                     if (layer.paint().iconImage().isSet())
                     {
-<<<<<<< HEAD
-                        Style style;
-                        style.getOrCreateSymbol<LineSymbol>()->stroke()->color() = Color(layer.paint().lineColor().get());
-                        style.getOrCreateSymbol<LineSymbol>()->stroke()->width() = layer.paint().lineWidth().get();
-                        style.getOrCreateSymbol<LineSymbol>()->stroke()->widthUnits() = Units::PIXELS;
-                        featureImage->renderFeaturesForStyle(session.get(), style, features, key.getExtent(), image, userdata, nullptr);
-=======
                         style.getOrCreateSymbol<SkinSymbol>()->library() = "mapbox";
                         style.getOrCreateSymbol<SkinSymbol>()->name() = StringExpression(layer.paint().iconImage().get());
 
->>>>>>> 44582ec8
                     }
 
                     featureRasterizer.render(session.get(), style, featureSource->getFeatureProfile(), features);
