--- conflicted
+++ resolved
@@ -53,15 +53,6 @@
 #ifdef TIME_RTT_CAMERA
 namespace
 {
-<<<<<<< HEAD
-    //osg::Group* s_providerImpl(MapNode* mapNode)
-    //{
-    //    return mapNode ? mapNode->getOverlayDecorator()->getGroup<ClampingTechnique>() : 0L;
-    //}
-
-#ifdef TIME_RTT_CAMERA
-=======
->>>>>>> ad55cea1
     static osg::Timer_t t0, t1;
     struct RttIn : public osg::Camera::DrawCallback {
         void operator()(osg::RenderInfo& r) const {
@@ -75,12 +66,7 @@
         }
     };
 }
-<<<<<<< HEAD
-
-//ClampingTechnique::TechniqueProvider ClampingTechnique::Provider = s_providerImpl;
-=======
-#endif
->>>>>>> ad55cea1
+#endif
 
 //---------------------------------------------------------------------------
 
