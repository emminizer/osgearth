--- conflicted
+++ resolved
@@ -81,19 +81,6 @@
             return false;
         }
     }
-<<<<<<< HEAD
-
-    else
-    {
-        // This can happen if the parent tile was expired while this task was in the middle of
-        // trying to build a tile.
-        if ( ((int)key.getLOD())-1 > _firstLOD )
-        {
-            OE_DEBUG << LC << "No parent HF for " << key.str() << "\n";
-        }
-    }
-=======
->>>>>>> 73567868
     
 
     if ( !out_hf.valid() )
