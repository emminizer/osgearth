/* -*-c++-*- */
/* osgEarth - Dynamic map generation toolkit for OpenSceneGraph
* Copyright 2008-2013 Pelican Mapping
* http://osgearth.org
*
* osgEarth is free software; you can redistribute it and/or modify
* it under the terms of the GNU Lesser General Public License as published by
* the Free Software Foundation; either version 2 of the License, or
* (at your option) any later version.
*
* This program is distributed in the hope that it will be useful,
* but WITHOUT ANY WARRANTY; without even the implied warranty of
* MERCHANTABILITY or FITNESS FOR A PARTICULAR PURPOSE.  See the
* GNU Lesser General Public License for more details.
*
* You should have received a copy of the GNU Lesser General Public License
* along with this program.  If not, see <http://www.gnu.org/licenses/>
*/

#include <osgEarthAnnotation/LabelNode>
#include <osgEarthAnnotation/AnnotationUtils>
#include <osgEarthAnnotation/AnnotationRegistry>
#include <osgEarthSymbology/Color>
#include <osgEarth/Registry>
#include <osgEarth/ShaderGenerator>
#include <osgText/Text>
#include <osg/Depth>
#include <osgUtil/IntersectionVisitor>
#include <osgUtil/LineSegmentIntersector>

#define LC "[LabelNode] "

using namespace osgEarth;
using namespace osgEarth::Annotation;
using namespace osgEarth::Symbology;


//-------------------------------------------------------------------

LabelNode::LabelNode(MapNode*            mapNode,
                     const GeoPoint&     position,
                     const std::string&  text,
                     const Style&        style ) :

OrthoNode( mapNode, position ),
_text    ( text )
{
    init( style );
}

LabelNode::LabelNode(MapNode*            mapNode,
                     const GeoPoint&     position,
                     const std::string&  text,
                     const TextSymbol*   symbol ) :

OrthoNode( mapNode, position ),
_text    ( text )
{
    Style style;
    style.add( const_cast<TextSymbol*>(symbol) );
    init( style );
}

LabelNode::LabelNode(const std::string&  text,
                     const Style&        style ) :
OrthoNode(),
_text    ( text )
{
    init( style );
}

LabelNode::LabelNode(MapNode*            mapNode,
                     const GeoPoint&     position,
                     const Style&        style ) :
OrthoNode( mapNode, position )
{
    init( style );
}

LabelNode::LabelNode(MapNode*            mapNode,
                     const Style&        style ) :
OrthoNode( mapNode, GeoPoint::INVALID )
{
    init( style );
}

void
LabelNode::init( const Style& style )
{
    _geode = new osg::Geode();
    getAttachPoint()->addChild( _geode.get() );

    osg::StateSet* stateSet = _geode->getOrCreateStateSet();
    stateSet->setAttributeAndModes( new osg::Depth(osg::Depth::ALWAYS, 0, 1, false), 1 );

    setStyle( style );
}

void
LabelNode::setText( const std::string& text )
{
    if ( !_dynamic && getNumParents() > 0 )
    {
        OE_WARN << LC << "Illegal state: cannot change a LabelNode that is not dynamic" << std::endl;
        return;
    }

    osgText::Text* d = dynamic_cast<osgText::Text*>(_geode->getDrawable(0));
    if ( d )
    {
        d->setText( text );
        d->dirtyDisplayList();
        _text = text;
    }
}

void
LabelNode::setStyle( const Style& style )
{
    if ( !_dynamic && getNumParents() > 0 )
    {
        OE_WARN << LC << "Illegal state: cannot change a LabelNode that is not dynamic" << std::endl;
        return;
    }
    
    this->clearDecoration();

    _geode->removeDrawables( 0, _geode->getNumDrawables() );

    _style = style;

    const TextSymbol* symbol = _style.get<TextSymbol>();

    if ( _text.empty() )
        _text = symbol->content()->eval();

    osg::Drawable* t = AnnotationUtils::createTextDrawable( _text, symbol, osg::Vec3(0,0,0) );
    _geode->addDrawable(t);

    applyStyle( _style );

    setLightingIfNotSet( false );

<<<<<<< HEAD
    ShaderGenerator gen;
    gen.setProgramName( "osgEarth.LabelNode" );
    gen.run( this, Registry::stateSetCache() );
=======
    Registry::shaderGenerator().run(
        this,
        "osgEarth.LabelNode",
        Registry::stateSetCache() );
>>>>>>> c9426661
}

void
LabelNode::setAnnotationData( AnnotationData* data )
{
    OrthoNode::setAnnotationData( data );

    // override this method so we can attach the anno data to the drawables.
    for(unsigned i=0; i<_geode->getNumDrawables(); ++i)
    {
        _geode->getDrawable(i)->setUserData( data );
    }
}

void
LabelNode::setDynamic( bool dynamic )
{
    OrthoNode::setDynamic( dynamic );

    osgText::Text* d = dynamic_cast<osgText::Text*>(_geode->getDrawable(0));
    if ( d )
    {
        d->setDataVariance( dynamic ? osg::Object::DYNAMIC : osg::Object::STATIC );
    }    
}



//-------------------------------------------------------------------

OSGEARTH_REGISTER_ANNOTATION( label, osgEarth::Annotation::LabelNode );


LabelNode::LabelNode(MapNode*               mapNode,
                     const Config&         conf,
                     const osgDB::Options* dbOptions ) :
OrthoNode( mapNode, GeoPoint::INVALID )
{
    optional<Style> style;

    conf.getObjIfSet( "style", style );
    conf.getIfSet   ( "text",  _text );

    init( *style );

    if ( conf.hasChild("position") )
        setPosition( GeoPoint(conf.child("position")) );
}

Config
LabelNode::getConfig() const
{
    Config conf( "label" );
    conf.add   ( "text",   _text );
    conf.addObj( "style",  _style );
    conf.addObj( "position", getPosition() );

    return conf;
}<|MERGE_RESOLUTION|>--- conflicted
+++ resolved
@@ -141,16 +141,10 @@
 
     setLightingIfNotSet( false );
 
-<<<<<<< HEAD
-    ShaderGenerator gen;
-    gen.setProgramName( "osgEarth.LabelNode" );
-    gen.run( this, Registry::stateSetCache() );
-=======
     Registry::shaderGenerator().run(
         this,
         "osgEarth.LabelNode",
         Registry::stateSetCache() );
->>>>>>> c9426661
 }
 
 void
