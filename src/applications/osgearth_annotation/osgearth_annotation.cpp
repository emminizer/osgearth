--- conflicted
+++ resolved
@@ -270,13 +270,8 @@
         ellipseStyle.getOrCreate<PolygonSymbol>()->fill()->color() = Color(Color::Orange, 0.75);
         EllipseNode* ellipse = new EllipseNode(
             mapNode, 
-<<<<<<< HEAD
             GeoPoint(geoSRS, -80.28, 25.82),
-            Linear(200, Units::MILES),
-=======
-            osg::Vec3d(-80.28,25.82,0), 
             Linear(500, Units::MILES),
->>>>>>> 763f735d
             Linear(100, Units::MILES),
             Angular(0, Units::DEGREES),
             ellipseStyle,
