/* -*-c++-*- */
/* osgEarth - Dynamic map generation toolkit for OpenSceneGraph
* Copyright 2008-2014 Pelican Mapping
* http://osgearth.org
*
* osgEarth is free software; you can redistribute it and/or modify
* it under the terms of the GNU Lesser General Public License as published by
* the Free Software Foundation; either version 2 of the License, or
* (at your option) any later version.
*
* This program is distributed in the hope that it will be useful,
* but WITHOUT ANY WARRANTY; without even the implied warranty of
* MERCHANTABILITY or FITNESS FOR A PARTICULAR PURPOSE.  See the
* GNU Lesser General Public License for more details.
*
* You should have received a copy of the GNU Lesser General Public License
* along with this program.  If not, see <http://www.gnu.org/licenses/>
*/
#include <osgEarth/Decluttering>
#include <osgEarth/ThreadingUtils>
#include <osgEarth/Utils>
#include <osgEarth/VirtualProgram>
#include <osgUtil/RenderBin>
#include <osgUtil/StateGraph>
#include <osgText/Text>
#include <osg/UserDataContainer>
#include <set>
#include <algorithm>

#define LC "[Declutter] "

#define FADE_UNIFORM_NAME "oe_declutter_fade"

using namespace osgEarth;

//----------------------------------------------------------------------------

namespace
{
    // Sort wrapper to satisfy the template processor.
    struct SortContainer
    {
        SortContainer( DeclutterSortFunctor& f ) : _f(f) { }
        const DeclutterSortFunctor& _f;
        bool operator()( const osgUtil::RenderLeaf* lhs, const osgUtil::RenderLeaf* rhs ) const 
        {
            return _f(lhs, rhs);
        }
    };

    // Custom sorting functor that sorts drawables front-to-back, and when drawables share the
    // same parent Geode, sorts them in traversal order.
    struct SortFrontToBackPreservingGeodeTraversalOrder
    {
        bool operator()( const osgUtil::RenderLeaf* lhs, const osgUtil::RenderLeaf* rhs ) const
        {
            const osg::Node* lhsParentNode = lhs->getDrawable()->getParent(0);
            if ( lhsParentNode == rhs->getDrawable()->getParent(0) )
            {
                const osg::Geode* geode = static_cast<const osg::Geode*>(lhsParentNode);
                return geode->getDrawableIndex(lhs->getDrawable()) > geode->getDrawableIndex(rhs->getDrawable());
            }
            else
            {
                return ( lhs->_depth < rhs->_depth );
            }
        }
    };

    // Data structure shared across entire decluttering system.
    struct DeclutterContext : public osg::Referenced
    {
        DeclutteringOptions _options;
    };

    // records information about each drawable.
    // TODO: a way to clear out this list when drawables go away
    struct DrawableInfo
    {
        DrawableInfo() : _lastAlpha(1.0), _lastScale(1.0) { }
        float _lastAlpha, _lastScale;
    };

    typedef std::map<const osg::Drawable*, DrawableInfo> DrawableMemory;
    
    typedef std::pair<const osg::Node*, osg::BoundingBox> RenderLeafBox;

    // Data structure stored one-per-View.
    struct PerCamInfo
    {
        PerCamInfo() : _firstFrame(true) { }

        // remembers the state of each drawable from the previous pass
        DrawableMemory _memory;
        
        // re-usable structures (to avoid unnecessary re-allocation)
        osgUtil::RenderBin::RenderLeafList _passed;
        osgUtil::RenderBin::RenderLeafList _failed;
        std::vector<RenderLeafBox>         _used;

        // time stamp of the previous pass, for calculating animation speed
        //double _lastTimeStamp;
        osg::Timer_t _lastTimeStamp;
        bool _firstFrame;
    };

    static bool s_enabledGlobally = true;

    static char* s_faderFS =
        "#version " GLSL_VERSION_STR "\n"
        GLSL_DEFAULT_PRECISION_FLOAT "\n"
        "uniform float " FADE_UNIFORM_NAME ";\n"
        "void oe_declutter_apply_fade(inout vec4 color) { \n"
        "    color.a *= " FADE_UNIFORM_NAME ";\n"
        "}\n";
}

//----------------------------------------------------------------------------

void
DeclutteringOptions::fromConfig( const Config& conf )
{
    conf.getIfSet( "min_animation_scale", _minAnimScale );
    conf.getIfSet( "min_animation_alpha", _minAnimAlpha );
    conf.getIfSet( "in_animation_time",   _inAnimTime );
    conf.getIfSet( "out_animation_time",  _outAnimTime );
    conf.getIfSet( "sort_by_priority",    _sortByPriority );
    conf.getIfSet( "max_objects",         _maxObjects );
}

Config
DeclutteringOptions::getConfig() const
{
    Config conf;
    conf.addIfSet( "min_animation_scale", _minAnimScale );
    conf.addIfSet( "min_animation_alpha", _minAnimAlpha );
    conf.addIfSet( "in_animation_time",   _inAnimTime );
    conf.addIfSet( "out_animation_time",  _outAnimTime );
    conf.addIfSet( "sort_by_priority",    _sortByPriority );
    conf.addIfSet( "max_objects",         _maxObjects );
    return conf;
}

//----------------------------------------------------------------------------

/**
 * A custom RenderLeaf sorting algorithm for decluttering objects.
 *
 * First we sort the leaves front-to-back so that objects closer to the camera
 * get higher priority. If you have installed a custom sorting functor,
 * this is used instead.
 *
 * Next, we go though all the drawables and remove any that try to occupy
 * already-occupied real estate in the 2D viewport. Objects that fail the test
 * go on a "failed" list and are either completely removed from the display
 * or transitioned to a secondary visual state (scaled down, alpha'd down)
 * dependeing on the options setup.
 *
 * Drawables with the same parent (i.e., Geode) are treated as a group. As
 * soon as one passes the occlusion test, all its siblings will automatically
 * pass as well.
 */
struct /*internal*/ DeclutterSort : public osgUtil::RenderBin::SortCallback
{
    DeclutterSortFunctor* _customSortFunctor;
    DeclutterContext*     _context;

    Threading::PerObjectMap<osg::Camera*, PerCamInfo> _perCam;

    /**
     * Constructs the new sorter.
     * @param f Custom declutter sorting predicate. Pass NULL to use the 
     *          default sorter (sort by distance-to-camera).
     */
    DeclutterSort( DeclutterContext* context, DeclutterSortFunctor* f = 0L )
        : _context(context), _customSortFunctor(f)
    {
        //nop
    }

    // override.
    // Sorts the bin. This runs in the CULL thread after the CULL traversal has completed.
    void sortImplementation(osgUtil::RenderBin* bin)
    {
        osgUtil::RenderBin::RenderLeafList& leaves = bin->getRenderLeafList();

        // first, sort the leaves:
        if ( _customSortFunctor && s_enabledGlobally )
        {
            // if there's a custom sorting function installed
            bin->copyLeavesFromStateGraphListToRenderLeafList();
            std::sort( leaves.begin(), leaves.end(), SortContainer( *_customSortFunctor ) );
        }
        else
        {
            // default behavior:
            bin->copyLeavesFromStateGraphListToRenderLeafList();
            std::sort( leaves.begin(), leaves.end(), SortFrontToBackPreservingGeodeTraversalOrder() );
        }

        // nothing to sort? bail out
        if ( leaves.size() == 0 )
            return;

        // access the view-specific persistent data:
        osg::Camera* cam   = bin->getStage()->getCamera();                
        PerCamInfo& local = _perCam.get( cam );

        osg::Timer_t now = osg::Timer::instance()->tick();
        if (local._firstFrame)
        {            
            local._firstFrame = false;
            local._lastTimeStamp = now;
        }

        // calculate the elapsed time since the previous pass; we'll use this for
        // the animations                
        float elapsedSeconds = osg::Timer::instance()->delta_s(local._lastTimeStamp, now);
        local._lastTimeStamp = now;

        // Reset the local re-usable containers
        local._passed.clear();          // drawables that pass occlusion test
        local._failed.clear();          // drawables that fail occlusion test
        local._used.clear();            // list of occupied bounding boxes in screen space

        // compute a window matrix so we can do window-space culling:
        const osg::Viewport* vp = cam->getViewport();
        osg::Matrix windowMatrix = vp->computeWindowMatrix();

        // Track the parent nodes of drawables that are obscured (and culled). Drawables
        // with the same parent node (typically a Geode) are considered to be grouped and
        // will be culled as a group.
        std::set<const osg::Node*> culledParents;

        const DeclutteringOptions& options = _context->_options;
        unsigned limit = *options.maxObjects();

        // Go through each leaf and test for visibility.
        // Enforce the "max objects" limit along the way.
        for(osgUtil::RenderBin::RenderLeafList::iterator i = leaves.begin(); 
            i != leaves.end() && local._passed.size() < limit; 
            ++i )
        {
            bool visible = true;

            osgUtil::RenderLeaf* leaf = *i;
            const osg::Drawable* drawable = leaf->getDrawable();
            const osg::Node*     drawableParent = drawable->getParent(0);

            // transform the bounding box of the drawable into window-space.
            osg::BoundingBox box = Utils::getBoundingBox(drawable);

            static osg::Vec4d s_zero_w(0,0,0,1);
            osg::Vec4d clip = s_zero_w * (*leaf->_modelview.get()) * (*leaf->_projection.get());
            osg::Vec3d clip_ndc( clip.x()/clip.w(), clip.y()/clip.w(), clip.z()/clip.w() );
            osg::Vec3f winPos = clip_ndc * windowMatrix;
            osg::Vec2f offset( -box.xMin(), -box.yMin() );
            box.set(
                winPos.x() + box.xMin(),
                winPos.y() + box.yMin(),
                winPos.z(),
                winPos.x() + box.xMax(),
                winPos.y() + box.yMax(),
                winPos.z() );

            // if this leaf is already in a culled group, skip it.
            if ( s_enabledGlobally )
            {
                if ( culledParents.find(drawableParent) != culledParents.end() )
                {
                    visible = false;
                }
                else
                {
                    // weed out any drawables that are obscured by closer drawables.
                    // TODO: think about a more efficient algorithm - right now we are just using
                    // brute force to compare all bbox's
                    for( std::vector<RenderLeafBox>::const_iterator j = local._used.begin(); j != local._used.end(); ++j )
                    {
                        // only need a 2D test since we're in clip space
                        bool isClear =
                            box.xMin() > j->second.xMax() ||
                            box.xMax() < j->second.xMin() ||
                            box.yMin() > j->second.yMax() ||
                            box.yMax() < j->second.yMin();

                        // if there's an overlap (and the conflict isn't from the same drawable
                        // parent, which is acceptable), then the leaf is culled.
                        if ( !isClear && drawableParent != j->first )
                        {
                            visible = false;
                            break;
                        }
                    }
                }
            }

            if ( visible )
            {
                // passed the test, so add the leaf's bbox to the "used" list, and add the leaf
                // to the final draw list.
                local._used.push_back( std::make_pair(drawableParent, box) );
                local._passed.push_back( leaf );
            }

            else
            {
                // culled, so put the parent in the parents list so that any future leaves
                // with the same parent will be trivially rejected
                culledParents.insert( drawable->getParent(0) );
                local._failed.push_back( leaf );
            }

            // modify the leaf's modelview matrix to correctly position it in the 2D ortho
            // projection when it's drawn later. We'll also preserve the scale.
            osg::Matrix newModelView;
            newModelView.makeTranslate( box.xMin() + offset.x(), box.yMin() + offset.y(), 0 );
            newModelView.preMultScale( leaf->_modelview->getScale() );
            
            // Leaf modelview matrixes are shared (by objects in the traversal stack) so we 
            // cannot just replace it unfortunately. Have to make a new one. Perhaps a nice
            // allocation pool is in order here
            leaf->_modelview = new osg::RefMatrix( newModelView );
        }

        // copy the final draw list back into the bin, rejecting any leaves whose parents
        // are in the cull list.

        if ( s_enabledGlobally )
        {
            leaves.clear();
            for( osgUtil::RenderBin::RenderLeafList::const_iterator i=local._passed.begin(); i != local._passed.end(); ++i )
            {
                osgUtil::RenderLeaf* leaf     = *i;
                const osg::Drawable* drawable = leaf->getDrawable();

                if ( culledParents.find( drawable->getParent(0) ) == culledParents.end() )
                {
                    DrawableInfo& info = local._memory[drawable];

                    bool fullyIn = true;

                    // scale in until at full scale:
                    if ( info._lastScale != 1.0f )
                    {
                        fullyIn = false;
                        info._lastScale += elapsedSeconds / std::max(*options.inAnimationTime(), 0.001f);
                        if ( info._lastScale > 1.0f )
                            info._lastScale = 1.0f;
                    }

                    if ( info._lastScale != 1.0f )
                        leaf->_modelview->preMult( osg::Matrix::scale(info._lastScale,info._lastScale,1) );
                    
                    // fade in until at full alpha:
                    if ( info._lastAlpha != 1.0f )
                    {
                        fullyIn = false;
                        info._lastAlpha += elapsedSeconds / std::max(*options.inAnimationTime(), 0.001f);
                        if ( info._lastAlpha > 1.0f )
                            info._lastAlpha = 1.0f;
                    }

                    leaf->_depth = info._lastAlpha;
                    leaves.push_back( leaf );                
                }
                else
                {
                    local._failed.push_back(leaf);
                }
            }

            // next, go through the FAILED list and sort them into failure bins so we can draw
            // them using a different technique if necessary.
            for( osgUtil::RenderBin::RenderLeafList::const_iterator i=local._failed.begin(); i != local._failed.end(); ++i )
            {
                osgUtil::RenderLeaf* leaf =     *i;
                const osg::Drawable* drawable = leaf->getDrawable();

                DrawableInfo& info = local._memory[drawable];

                bool isText = dynamic_cast<const osgText::Text*>(drawable) != 0L;
                bool fullyOut = true;

                if ( info._lastScale != *options.minAnimationScale() )
                {
                    fullyOut = false;
                    info._lastScale -= elapsedSeconds / std::max(*options.outAnimationTime(), 0.001f);
                    if ( info._lastScale < *options.minAnimationScale() )
                        info._lastScale = *options.minAnimationScale();
                }

                if ( info._lastAlpha != *options.minAnimationAlpha() )
                {
                    fullyOut = false;
                    info._lastAlpha -= elapsedSeconds / std::max(*options.outAnimationTime(), 0.001f);
                    if ( info._lastAlpha < *options.minAnimationAlpha() )
                        info._lastAlpha = *options.minAnimationAlpha();
                }

                leaf->_depth = info._lastAlpha;

                if ( !isText || !fullyOut )
                {
                    if ( info._lastAlpha > 0.01f && info._lastScale >= 0.0f )
                    {
                        leaves.push_back( leaf );

                        // scale it:
                        if ( info._lastScale != 1.0f )
                            leaf->_modelview->preMult( osg::Matrix::scale(info._lastScale,info._lastScale,1) );
                    }
                }
            }
        }
    }
};

/**
 * Custom draw routine for our declutter render bin.
 */
struct DeclutterDraw : public osgUtil::RenderBin::DrawCallback
{
    DeclutterContext*                                    _context;
    Threading::PerThread< osg::ref_ptr<osg::RefMatrix> > _ortho2D;
    osg::ref_ptr<osg::Uniform> _fade;

    /**
     * Constructs the decluttering draw callback.
     * @param context A shared context among all decluttering objects.
     */
    DeclutterDraw( DeclutterContext* context )
        : _context( context )
    {
        // create the fade uniform.
        _fade = new osg::Uniform( osg::Uniform::FLOAT, FADE_UNIFORM_NAME );
        _fade->set( 1.0f );
    }

    /**
     * Draws a bin. Most of this code is copied from osgUtil::RenderBin::drawImplementation.
     * The modifications are (a) skipping code to render child bins, (b) setting a bin-global
     * projection matrix in orthographic space, and (c) calling our custom "renderLeaf()" method 
     * instead of RenderLeaf::render()
     */
    void drawImplementation( osgUtil::RenderBin* bin, osg::RenderInfo& renderInfo, osgUtil::RenderLeaf*& previous )
    {
        osg::State& state = *renderInfo.getState();

        unsigned int numToPop = (previous ? osgUtil::StateGraph::numToPop(previous->_parent) : 0);
        if (numToPop>1) --numToPop;
        unsigned int insertStateSetPosition = state.getStateSetStackSize() - numToPop;

        if (bin->getStateSet())
        {
            state.insertStateSet(insertStateSetPosition, bin->getStateSet());
        }

        // apply a window-space projection matrix.
        const osg::Viewport* vp = renderInfo.getCurrentCamera()->getViewport();
        if ( vp )
        {
            //TODO see which is faster

            osg::ref_ptr<osg::RefMatrix>& m = _ortho2D.get();
            if ( !m.valid() )
                m = new osg::RefMatrix();

            m->makeOrtho2D( vp->x(), vp->x()+vp->width()-1, vp->y(), vp->y()+vp->height()-1 );
            state.applyProjectionMatrix( m.get() );

            //osg::ref_ptr<osg::RefMatrix> rm = new osg::RefMatrix( osg::Matrix::ortho2D(
            //    vp->x(), vp->x()+vp->width()-1,
            //    vp->y(), vp->y()+vp->height()-1 ) );
            //state.applyProjectionMatrix( rm.get() );
        }

        // render the list
        osgUtil::RenderBin::RenderLeafList& leaves = bin->getRenderLeafList();
        for(osgUtil::RenderBin::RenderLeafList::reverse_iterator rlitr = leaves.rbegin();
            rlitr!= leaves.rend();
            ++rlitr)
        {
            osgUtil::RenderLeaf* rl = *rlitr;
            renderLeaf( rl, renderInfo, previous );
            previous = rl;
        }

        if ( bin->getStateSet() )
        {
            state.removeStateSet(insertStateSetPosition);
        }
    }

    /**
     * Renders a single leaf. We already applied the projection matrix, so here we only
     * need to apply a modelview matrix that specifies the ortho offset of the drawable.
     *
     * Most of this code is copied from RenderLeaf::draw() -- but I removed all the code
     * dealing with nested bins, since decluttering does not support them.
     */
    void renderLeaf( osgUtil::RenderLeaf* leaf, osg::RenderInfo& renderInfo, osgUtil::RenderLeaf*& previous )
    {
        osg::State& state = *renderInfo.getState();

        // don't draw this leaf if the abort rendering flag has been set.
        if (state.getAbortRendering())
        {
            //cout << "early abort"<<endl;
            return;
        }

        state.applyModelViewMatrix( leaf->_modelview.get() );

        if (previous)
        {
            // apply state if required.
            osgUtil::StateGraph* prev_rg = previous->_parent;
            osgUtil::StateGraph* prev_rg_parent = prev_rg->_parent;
            osgUtil::StateGraph* rg = leaf->_parent;
            if (prev_rg_parent!=rg->_parent)
            {
                osgUtil::StateGraph::moveStateGraph(state,prev_rg_parent,rg->_parent);

                // send state changes and matrix changes to OpenGL.
                state.apply(rg->getStateSet());

            }
            else if (rg!=prev_rg)
            {
                // send state changes and matrix changes to OpenGL.
                state.apply(rg->getStateSet());
            }
        }
        else
        {
            // apply state if required.
            osgUtil::StateGraph::moveStateGraph(state,NULL,leaf->_parent->_parent);

            state.apply(leaf->_parent->getStateSet());
        }

        // if we are using osg::Program which requires OSG's generated uniforms to track
        // modelview and projection matrices then apply them now.
        if (state.getUseModelViewAndProjectionUniforms()) 
            state.applyModelViewAndProjectionUniformsIfRequired();
        
        // apply the fading uniform
        const osg::Program::PerContextProgram* pcp = state.getLastAppliedProgramObject();
        if ( pcp )
        {
            // todo: find a way to optimize this..?
            _fade->set( s_enabledGlobally ? leaf->_depth : 1.0f );
            pcp->apply( *_fade.get() );
        }
    
        // draw the drawable
        leaf->_drawable->draw(renderInfo);
        
        if (leaf->_dynamic)
        {
            state.decrementDynamicObjectCount();
        }
    }
};

//----------------------------------------------------------------------------

/**
 * The actual custom render bin
 * This wants to be in the global scope for the dynamic registration to work,
 * hence the annoyinging long class name
 */
class osgEarthDeclutterRenderBin : public osgUtil::RenderBin
{
public:
    osgEarthDeclutterRenderBin()
    {
        this->setName( OSGEARTH_DECLUTTER_BIN );
        _context = new DeclutterContext();
        clearSortingFunctor();
        setDrawCallback( new DeclutterDraw(_context.get()) );

        // needs its own state set for special magic.
        osg::StateSet* stateSet = new osg::StateSet();
        this->setStateSet( stateSet );

        // set up a VP to do fading.
        VirtualProgram* vp = VirtualProgram::getOrCreate(stateSet);
<<<<<<< HEAD
        vp->setFunction( "oe_declutter_apply_fade", s_faderFS, ShaderComp::LOCATION_FRAGMENT_COLORING );
=======
        vp->setFunction( "oe_declutter_apply_fade", s_faderFS, ShaderComp::LOCATION_FRAGMENT_COLORING, 0.5f );
>>>>>>> 083a7a1b
    }

    void setSortingFunctor( DeclutterSortFunctor* f )
    {
        _f = f;
        setSortCallback( new DeclutterSort(_context.get(), f) );
    }

    void clearSortingFunctor()
    {
        setSortCallback( new DeclutterSort(_context.get()) );
    }

    osg::ref_ptr<DeclutterSortFunctor> _f;
    osg::ref_ptr<DeclutterContext>     _context;
};

//----------------------------------------------------------------------------

//static

#define STATESET_ID "osgEarth::Decluttering::prevStateSet"

void
Decluttering::setEnabled( osg::StateSet* stateSet, bool enable, int binNum )
{
    // note: even though we're fiddling with the StateSet, I don't think we need
    // to mark it as DYNAMIC .... but we'll see
    if ( stateSet )
    {
        if ( enable )
        {
            osg::StateSet* prevStateSet = 0L;
            osg::UserDataContainer* udc = stateSet->getOrCreateUserDataContainer();
            unsigned index = udc->getUserObjectIndex( STATESET_ID );
            if ( index < udc->getNumUserObjects() )
            {
                prevStateSet = dynamic_cast<osg::StateSet*>( udc->getUserObject(index) );
            }

            if ( !prevStateSet )
            {
                prevStateSet = new osg::StateSet();
                prevStateSet->setName( STATESET_ID );
                prevStateSet->setBinName( stateSet->getBinName() );
                prevStateSet->setBinNumber( stateSet->getBinNumber() );
                prevStateSet->setRenderBinMode( stateSet->getRenderBinMode() );
                prevStateSet->setNestRenderBins( stateSet->getNestRenderBins() );
                udc->addUserObject( prevStateSet );
            }

            // the OVERRIDE prevents subsequent statesets from disabling the decluttering bin,
            // I guess. This wasn't needed in OSG 3.1.4 but now it is.
            stateSet->setRenderBinDetails(
                binNum,
                OSGEARTH_DECLUTTER_BIN,
                osg::StateSet::OVERRIDE_RENDERBIN_DETAILS);

            // Force a single shared decluttering bin per render stage
            stateSet->setNestRenderBins( false );
        }
        else
        {
            osg::UserDataContainer* udc = stateSet->getOrCreateUserDataContainer();
            unsigned index = udc->getUserObjectIndex( STATESET_ID );
            if ( index < udc->getNumUserObjects() )
            {
                osg::StateSet* prevStateSet = dynamic_cast<osg::StateSet*>( udc->getUserObject(index) );
                stateSet->setBinName( prevStateSet->getBinName() );
                stateSet->setBinNumber( prevStateSet->getBinNumber() );
                stateSet->setRenderBinMode( prevStateSet->getRenderBinMode() );
                stateSet->setNestRenderBins( prevStateSet->getNestRenderBins() );
                udc->removeUserObject( index );
            }
        }
    }
}

void
Decluttering::setEnabled( bool enabled )
{
    s_enabledGlobally = enabled;
}

void
Decluttering::setSortFunctor( DeclutterSortFunctor* functor )
{
    // pull our prototype
    osgEarthDeclutterRenderBin* bin = dynamic_cast<osgEarthDeclutterRenderBin*>(
        osgUtil::RenderBin::getRenderBinPrototype( OSGEARTH_DECLUTTER_BIN ) );

    if ( bin )
    {
        bin->setSortingFunctor( functor );
    }
}

void
Decluttering::clearSortFunctor()
{
    // pull our prototype
    osgEarthDeclutterRenderBin* bin = dynamic_cast<osgEarthDeclutterRenderBin*>(
        osgUtil::RenderBin::getRenderBinPrototype( OSGEARTH_DECLUTTER_BIN ) );

    if ( bin )
    {
        bin->clearSortingFunctor();
    }
}

void
Decluttering::setOptions( const DeclutteringOptions& options )
{
    // pull our prototype
    osgEarthDeclutterRenderBin* bin = dynamic_cast<osgEarthDeclutterRenderBin*>(
        osgUtil::RenderBin::getRenderBinPrototype( OSGEARTH_DECLUTTER_BIN ) );

    if ( bin )
    {
        // activate priority-sorting through the options.
        if ( options.sortByPriority().isSetTo( true ) &&
             bin->_context->_options.sortByPriority() == false )
        {
            Decluttering::setSortFunctor(new DeclutterByPriority());
        }
        
        // communicate the new options on the shared context.
        bin->_context->_options = options;
    }
}

const DeclutteringOptions&
Decluttering::getOptions()
{
    static DeclutteringOptions s_defaultOptions;

    // pull our prototype
    osgEarthDeclutterRenderBin* bin = dynamic_cast<osgEarthDeclutterRenderBin*>(
        osgUtil::RenderBin::getRenderBinPrototype( OSGEARTH_DECLUTTER_BIN ) );

    if ( bin )
    {
        return bin->_context->_options;
    }
    else
    {
        return s_defaultOptions;
    }
}

//----------------------------------------------------------------------------

bool
DeclutterByPriority::operator()(const osgUtil::RenderLeaf* lhs, const osgUtil::RenderLeaf* rhs ) const
{
    float diff = 0.0f;
    const PriorityProvider* lhsData = dynamic_cast<const PriorityProvider*>(lhs->getDrawable()->getUserData());
    if ( lhsData )
    {
        const PriorityProvider* rhsData = dynamic_cast<const PriorityProvider*>(rhs->getDrawable()->getUserData());
        if ( rhsData )
        {
            diff = lhsData->getPriority() - rhsData->getPriority();
        }
    }

    if ( diff != 0.0f )
        return diff > 0.0f;

    // first fallback on depth:
    diff = lhs->_depth - rhs->_depth;
    if ( diff != 0.0f )
        return diff < 0.0f;

    // then fallback on traversal order.
    diff = float(lhs->_traversalNumber) - float(rhs->_traversalNumber);
    return diff < 0.0f;
}

//----------------------------------------------------------------------------

/** the actual registration. */
extern "C" void osgEarth_declutter(void) {}
static osgEarthRegisterRenderBinProxy<osgEarthDeclutterRenderBin> s_regbin(OSGEARTH_DECLUTTER_BIN);<|MERGE_RESOLUTION|>--- conflicted
+++ resolved
@@ -587,11 +587,7 @@
 
         // set up a VP to do fading.
         VirtualProgram* vp = VirtualProgram::getOrCreate(stateSet);
-<<<<<<< HEAD
-        vp->setFunction( "oe_declutter_apply_fade", s_faderFS, ShaderComp::LOCATION_FRAGMENT_COLORING );
-=======
         vp->setFunction( "oe_declutter_apply_fade", s_faderFS, ShaderComp::LOCATION_FRAGMENT_COLORING, 0.5f );
->>>>>>> 083a7a1b
     }
 
     void setSortingFunctor( DeclutterSortFunctor* f )
