--- conflicted
+++ resolved
@@ -135,12 +135,6 @@
         static const VirtualProgram* get(const osg::StateSet* on);
 
         /**
-<<<<<<< HEAD
-        * Clones the VP on a stateset, or creates a new one
-        */
-        static VirtualProgram* cloneOrCreate(const osg::StateSet* src, osg::StateSet* dest);
-
-=======
         * Creates a new VP on the stateset, cloning an existing one if found.
         */
         static VirtualProgram* cloneOrCreate(osg::StateSet* stateset);
@@ -150,7 +144,6 @@
         * on the "src" stateset, or otherwise just constructing a new one.
         */
         static VirtualProgram* cloneOrCreate(const osg::StateSet* src, osg::StateSet* dest);
->>>>>>> c9426661
 
     public:
         /**
@@ -159,15 +152,6 @@
          * Call this method (rather than setShader directly) to inject "user" functions into the
          * shader program.
          *
-<<<<<<< HEAD
-         * name:     Name of the function. This should be the actual function name in the shader source.
-         * source:   The shader source code.
-         * location: Function location relative to the built-ins.
-         * priority: Lets you control the order of functions that you inject at the same location.
-         *           The default priority is 1.0. Note that many of osgEarth's built-in shaders (like
-         *           those that render the terrain) use priority 0.0 so that by default they run before
-         *           user-injected functions.
-=======
          * name:      Name of the function. This should be the actual function name in the shader source.
          * source:    The shader source code.
          * location:  Function location relative to the built-ins.
@@ -175,7 +159,6 @@
          *            The default order is 1.0. Note that many of osgEarth's built-in shaders (like
          *            those that render the terrain) use order=0.0 so that by default they run before
          *            user-injected functions by default.
->>>>>>> c9426661
          */
         void setFunction( 
             const std::string&           name,
@@ -285,9 +268,6 @@
         typedef std::vector< osg::ref_ptr<osg::Shader> > ShaderVector;
 
     public:
-<<<<<<< HEAD
-        typedef std::pair< osg::ref_ptr<osg::Shader>, osg::StateAttribute::OverrideValue > ShaderEntry;
-=======
         struct ShaderEntry
         {
             ShaderEntry();
@@ -298,7 +278,6 @@
             bool operator < (const ShaderEntry& rhs) const;
         };
 
->>>>>>> c9426661
         typedef std::map< std::string, ShaderEntry > ShaderMap;
         typedef std::map< ShaderVector, osg::ref_ptr<osg::Program> > ProgramMap;
         typedef std::map< std::string, std::string > AttribAliasMap;
@@ -306,8 +285,6 @@
         typedef std::vector< AttribAlias > AttribAliasVector;
 
     public:
-<<<<<<< HEAD
-=======
         /**
          * Populates the output collection with all the osg::Shader objects that
          * are applicable for the given State.
@@ -317,7 +294,6 @@
             std::vector<osg::ref_ptr<osg::Shader> >& output);
 
     protected:
->>>>>>> c9426661
         // thread-safe functions map getter
         void getFunctions( ShaderComp::FunctionLocationMap& out ) const;
 
@@ -354,10 +330,6 @@
         bool _inheritSet;
 
         bool hasLocalFunctions() const;
-<<<<<<< HEAD
-        void accumulateFunctions( const osg::State& state, ShaderComp::FunctionLocationMap& result ) const;
-        const AttribAliasMap& getAttribAliases() const { return _attribAliases; }
-=======
 
         void accumulateFunctions(            const osg::State&                state,
             ShaderComp::FunctionLocationMap& result ) const;
@@ -371,7 +343,6 @@
             ShaderMap&         accumShaderMap,
             AttribBindingList& accumAttribBindings,
             AttribAliasMap&    accumAttribAliases);
->>>>>>> c9426661
     };
 
 } // namespace osgEarth
