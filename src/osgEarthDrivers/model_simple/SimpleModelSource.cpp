/* -*-c++-*- */
/* osgEarth - Dynamic map generation toolkit for OpenSceneGraph
 * Copyright 2008-2013 Pelican Mapping
 * http://osgearth.org
 *
 * osgEarth is free software; you can redistribute it and/or modify
 * it under the terms of the GNU Lesser General Public License as published by
 * the Free Software Foundation; either version 2 of the License, or
 * (at your option) any later version.
 *
 * This program is distributed in the hope that it will be useful,
 * but WITHOUT ANY WARRANTY; without even the implied warranty of
 * MERCHANTABILITY or FITNESS FOR A PARTICULAR PURPOSE.  See the
 * GNU Lesser General Public License for more details.
 *
 * You should have received a copy of the GNU Lesser General Public License
 * along with this program.  If not, see <http://www.gnu.org/licenses/>
 */

#include "SimpleModelOptions"
#include <osgEarth/ModelSource>
#include <osgEarth/Registry>
#include <osgEarth/Map>
#include <osgEarth/ShaderGenerator>
#include <osgEarth/FileUtils>
#include <osgEarth/StateSetCache>
#include <osg/CullStack>
#include <osg/LOD>
#include <osg/ProxyNode>
#include <osg/Notify>
#include <osg/MatrixTransform>
#include <osg/io_utils>
#include <osgDB/FileNameUtils>

using namespace osgEarth;
using namespace osgEarth::Drivers;

//--------------------------------------------------------------------------

namespace
{
    class LODScaleOverrideNode : public osg::Group
    {
    public:
        LODScaleOverrideNode() : m_lodScale(1.0f) {}
        virtual ~LODScaleOverrideNode() {}
    public:
        void setLODScale(float scale) { m_lodScale = scale; }
        float getLODScale() const { return m_lodScale; }

        virtual void traverse(osg::NodeVisitor& nv)
        {
            if(nv.getVisitorType() == osg::NodeVisitor::CULL_VISITOR)
            {
                osg::CullStack* cullStack = dynamic_cast<osg::CullStack*>(&nv);
                if(cullStack)
                {
                    float oldLODScale = cullStack->getLODScale();
                    cullStack->setLODScale(oldLODScale * m_lodScale);
                    osg::Group::traverse(nv);
                    cullStack->setLODScale(oldLODScale);
                }
                else
                    osg::Group::traverse(nv);
            }
            else
                osg::Group::traverse(nv);
        }

    private:
        float m_lodScale;
    };

    class SetLoadPriorityVisitor : public osg::NodeVisitor
    {
    public:
        SetLoadPriorityVisitor(float scale=1.0f, float offset=0.0f)
            : osg::NodeVisitor(osg::NodeVisitor::TRAVERSE_ALL_CHILDREN)
            , m_scale(scale)
            , m_offset(offset)
        {}

        virtual void apply(osg::PagedLOD& node)
        {
            for(unsigned n = 0; n < node.getNumFileNames(); n++)
            {
                float old;
                old = node.getPriorityScale(n);
                node.setPriorityScale(n, old * m_scale);
                old = node.getPriorityOffset(n);
                node.setPriorityOffset(n, old + m_offset);
            }
            traverse(node);
        }

    private:
        float m_scale;
        float m_offset;
    };
}

//--------------------------------------------------------------------------

class SimpleModelSource : public ModelSource
{
public:
    SimpleModelSource( const ModelSourceOptions& options )
        : ModelSource( options ), _options(options) { }

    //override
    void initialize( const osgDB::Options* dbOptions )
    {
        ModelSource::initialize( dbOptions );
    }

    // override
    osg::Node* createNodeImplementation(const Map* map, const osgDB::Options* dbOptions, ProgressCallback* progress )
    {
        osg::ref_ptr<osg::Node> result;
        
        // Only support paging if they've enabled it and provided a min/max range
        bool usePagedLOD = *_options.paged() &&
                          (_options.minRange().isSet() || _options.maxRange().isSet());
        
        if (_options.node() != NULL)
        {
            result = _options.node();
        }
        else
        {
            // Only load the model if it's not paged or we don't have a location set.
            if (!usePagedLOD || !_options.location().isSet())
            {
                // required if the model includes local refs, like PagedLOD or ProxyNode:
                osg::ref_ptr<osgDB::Options> localOptions = 
                    Registry::instance()->cloneOrCreateOptions( dbOptions );

                localOptions->getDatabasePathList().push_back( osgDB::getFilePath(_options.url()->full()) );

                result = _options.url()->getNode( localOptions.get(), progress );                
            }
        }

        // Always create a matrix transform
        osg::MatrixTransform* mt = new osg::MatrixTransform;        

        if (_options.location().isSet() && map != 0L)
        {
            GeoPoint geoPoint(
                map->getProfile()->getSRS(), 
                (*_options.location()).x(), 
                (*_options.location()).y(), 
                (*_options.location()).z(),
                ALTMODE_ABSOLUTE );
            
            osg::Matrixd matrix;
            geoPoint.createLocalToWorld( matrix );

            if (_options.orientation().isSet())
            {
                //Apply the rotation
                osg::Matrix rot_mat;
                rot_mat.makeRotate( 
                    osg::DegreesToRadians((*_options.orientation()).y()), osg::Vec3(1,0,0),
                    osg::DegreesToRadians((*_options.orientation()).x()), osg::Vec3(0,0,1),
                    osg::DegreesToRadians((*_options.orientation()).z()), osg::Vec3(0,1,0) );
                matrix.preMult(rot_mat);
            }            
            mt->setMatrix( matrix );            
        }

        if ( _options.minRange().isSet() || _options.maxRange().isSet() )
        {                
            float minRange = _options.minRange().isSet() ? (*_options.minRange()) : 0.0f;
            float maxRange = _options.maxRange().isSet() ? (*_options.maxRange()) : FLT_MAX;

            osg::LOD* lod = 0;

            if (!usePagedLOD)
            {
                // Just use a regular LOD
                lod = new osg::LOD();                
                lod->addChild(result.release(), minRange, maxRange);                                           
            }
            else
            {
                // Use a PagedLOD
                osg::PagedLOD* plod =new osg::PagedLOD();                
                plod->setFileName(0, _options.url()->full());     

<<<<<<< HEAD
=======
                // If they want the model to be paged but haven't given us a location we have to load
                // up the node up front and figure out what it's center and radius are or it won't page in.
                if (!_options.location().isSet() && result.valid())
                {                    
                    osg::Vec3d center = result->getBound().center();
                    OE_DEBUG << "Radius=" << result->getBound().radius() << " center=" << center.x() << "," << center.y() << "," << center.z() << std::endl;                    
                    plod->setCenter(result->getBound().center());
                    plod->setRadius(result->getBound().radius());                    
                }
                lod = plod;
            }   
            lod->setRange(0, minRange, maxRange);                
            mt->addChild(lod);                
        }
        else
        {
            // Simply add the node to the matrix transform
            if (result.valid())
            {            
                mt->addChild( result.get() );
            }            
        }

        result = mt;

>>>>>>> c9426661
        // generate a shader program to render the model.
        if ( result.valid() )
        {
            if(_options.loadingPriorityScale().isSet() || _options.loadingPriorityOffset().isSet())
            {
                SetLoadPriorityVisitor slpv(_options.loadingPriorityScale().value(), _options.loadingPriorityOffset().value());
                result->accept(slpv);
            }
    
            if(_options.lodScale().isSet())
            {
                LODScaleOverrideNode * node = new LODScaleOverrideNode;
                node->setLODScale(_options.lodScale().value());
                node->addChild(result.release());
                result = node;
            }

            if ( _options.shaderPolicy() == SHADERPOLICY_GENERATE )
            {
<<<<<<< HEAD
                ShaderGenerator gen;
                gen.setProgramName( "osgEarth.SimpleModelSource" );
                gen.run( result );
=======
                osg::ref_ptr<StateSetCache> cache = new StateSetCache();

                Registry::shaderGenerator().run(
                    result,
                    _options.url()->base(),
                    cache.get() );
>>>>>>> c9426661
            }
            else if ( _options.shaderPolicy() == SHADERPOLICY_DISABLE )
            {
                result->getOrCreateStateSet()->setAttributeAndModes(
                    new osg::Program(),
                    osg::StateAttribute::OFF | osg::StateAttribute::OVERRIDE );
            }
        }


        return result.release();
    }

protected:

    const SimpleModelOptions _options;
};


class SimpleModelSourceFactory : public ModelSourceDriver
{
public:
    SimpleModelSourceFactory()
    {
        supportsExtension( "osgearth_model_simple", "osgEarth simple model plugin" );
    }

    virtual const char* className()
    {
        return "osgEarth Simple Model Plugin";
    }

    virtual ReadResult readObject(const std::string& file_name, const Options* options) const
    {
        if ( !acceptsExtension(osgDB::getLowerCaseFileExtension( file_name )))
            return ReadResult::FILE_NOT_HANDLED;

        return ReadResult( new SimpleModelSource( getModelSourceOptions(options) ) );
    }
};

REGISTER_OSGPLUGIN(osgearth_model_simple, SimpleModelSourceFactory) <|MERGE_RESOLUTION|>--- conflicted
+++ resolved
@@ -188,8 +188,6 @@
                 osg::PagedLOD* plod =new osg::PagedLOD();                
                 plod->setFileName(0, _options.url()->full());     
 
-<<<<<<< HEAD
-=======
                 // If they want the model to be paged but haven't given us a location we have to load
                 // up the node up front and figure out what it's center and radius are or it won't page in.
                 if (!_options.location().isSet() && result.valid())
@@ -215,7 +213,6 @@
 
         result = mt;
 
->>>>>>> c9426661
         // generate a shader program to render the model.
         if ( result.valid() )
         {
@@ -235,18 +232,12 @@
 
             if ( _options.shaderPolicy() == SHADERPOLICY_GENERATE )
             {
-<<<<<<< HEAD
-                ShaderGenerator gen;
-                gen.setProgramName( "osgEarth.SimpleModelSource" );
-                gen.run( result );
-=======
                 osg::ref_ptr<StateSetCache> cache = new StateSetCache();
 
                 Registry::shaderGenerator().run(
                     result,
                     _options.url()->base(),
                     cache.get() );
->>>>>>> c9426661
             }
             else if ( _options.shaderPolicy() == SHADERPOLICY_DISABLE )
             {
