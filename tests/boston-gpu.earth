<!--
osgEarth Sample.

Demonstrates the use of a Resource Library in order to apply "typical" textures
to extruded buildings.
-->

<map name="Boston Demo" type="geocentric" version="2">
    
    <TMSImage name="Imagery">
        <url>http://readymap.org/readymap/tiles/1.0.0/22/</url>
    </TMSImage>
    
    <xi:include href="readymap_elevation.xml"/>
      
    <FeatureModel name="Buildings" max_range="20000">
         
        <OGRFeatures name="buildings">
            <url>../data/boston_buildings_utm19.shp</url>
			<resample min_length="2.5"/>
        </OGRFeatures>
        
        <!--
           The "layout" element activates tiling and paging of the feature set. If you
           omit the layout element, the entire feature set will render as one pre-loaded
           model (no tiling or paging).
           
           Each "level" is a level of detail for features, and should select a style
              to use for that level. It also can specify min and max camera ranges,
              in meters.
              
           The "tile size factor" controls how a feature is tiled. The higher this factor,
              the smaller the tile size, and the more tiles will be used to render a given
              level of detail. The default is 15. tile size = max range / tile size factor.
        -->
        
        <layout>
            <tile_size>500</tile_size>
            <paged>true</paged>
            <level name="default" max_range="20000" style="buildings"/>
        </layout>
        
        <styles>            
            <library name="us_resources">
                <url>../data/resources/textures_us/catalog.xml</url>
            </library>
            
            <style type="text/css">
                buildings {
                    extrusion-height:        3.5 * max([story_ht_], 1);
                    extrusion-flatten:       true;
                    extrusion-wall-style:    building-wall;
                    extrusion-wall-gradient: 0.5;
                    extrusion-roof-style:    building-rooftop;
                    altitude-clamping:       terrain-gpu;
                }            
                building-wall {
                    skin-library:     us_resources;
                    skin-tags:        building;
                    skin-random-seed: 1;
                }
                building-rooftop {
                    skin-library:     us_resources;
                    skin-tags:        rooftop;
                    skin-tiled:       true;
                    skin-random-seed: 1;
                }
            </style>
        </styles>   
    </FeatureModel>
    
    
    <FeatureModel name="Streets" features="streets-data">        
        <layout crop_features="true" tile_size="1000">
            <level max_range="5000"/>
        </layout>        
        <styles>
            <style type="text/css">
                default {
                    stroke:                       #ffff7f7f;
                    stroke-width:                 7.5m;
                    altitude-clamping:            terrain;
                    render-depth-offset-min-bias: 3.6;
                    render-transparent:           true;
                }
            </style>
        </styles>        
    </FeatureModel>
	
	
	<FeatureModel name="streetlamps" features="streets-data">
        <layout tile_size="1000" crop_features="true">
            <level max_range="1000" style="default"/>
        </layout>
        
        <styles>
            <style type="text/css">
                default {
                    model:             "../data/streetlight.osgb";
                    model-script:      positionAlongSegments();
					model-heading:     feature.properties.heading;
                    altitude-clamping: terrain;
                }
            </style>
            <script language="javascript" profile="full">
				<url>../data/scripts/createLineOffsetPoints.js</url>
			</script>
        </styles>   
    </FeatureModel>
    
    
    <FeatureModel name="Parks" enabled="true">
        <OGRFeatures name="parks">
            <url>../data/boston-parks.shp</url>
        </OGRFeatures>        
        
        <layout tile_size="1000">
            <level max_range="2000"/>
        </layout>
        
        <feature_indexing enabled="false"/>
        
        <styles>
            <style type="text/css">
                default {
                   model:                  "../data/loopix/tree4.osgb";
				   model-scale:            0.15 + 0.1*Math.random();
                   model-placement:        random;
                   model-density:          3000;
				   model-heading:          Math.random() * 360.0;
                   altitude-clamping:      terrain;
<<<<<<< HEAD
                   render-transparent:     true;
=======
				   render-transparent:     true;
>>>>>>> 6053a6ff
				   render-min-alpha:       0.15;
                }
            </style>
        </styles>        
    </FeatureModel>
        
    <viewpoints>
        <viewpoint name="Boston Overview" heading="24.261" height="0" lat="42.34425" long="-71.076262" pitch="-21.6" range="3450"/>
        <viewpoint name="Boston Downtown 1" heading="117" lat="42.3568" long="-71.0585" height="0" pitch="-20.4" range="1500" />
        <viewpoint name="Boston Downtown 2" heading="-128.5" lat="42.3582" long="-71.0546" height="0" pitch="-19" range="1620" />
        <viewpoint name="Boston Street Level" heading="-145.64081" lat="42.364015" long="-71.054149" pitch="-9.701" range="144.95"/>
    </viewpoints>
  
</map><|MERGE_RESOLUTION|>--- conflicted
+++ resolved
@@ -129,11 +129,7 @@
                    model-density:          3000;
 				   model-heading:          Math.random() * 360.0;
                    altitude-clamping:      terrain;
-<<<<<<< HEAD
-                   render-transparent:     true;
-=======
 				   render-transparent:     true;
->>>>>>> 6053a6ff
 				   render-min-alpha:       0.15;
                 }
             </style>
