/* -*-c++-*- */
/* osgEarth - Dynamic map generation toolkit for OpenSceneGraph
* Copyright 2008-2013 Pelican Mapping
* http://osgearth.org
*
* osgEarth is free software; you can redistribute it and/or modify
* it under the terms of the GNU Lesser General Public License as published by
* the Free Software Foundation; either version 2 of the License, or
* (at your option) any later version.
*
* This program is distributed in the hope that it will be useful,
* but WITHOUT ANY WARRANTY; without even the implied warranty of
* MERCHANTABILITY or FITNESS FOR A PARTICULAR PURPOSE.  See the
* GNU Lesser General Public License for more details.
*
* You should have received a copy of the GNU Lesser General Public License
* along with this program.  If not, see <http://www.gnu.org/licenses/>
*/
#include <osgEarth/MapNode>
#include <osgEarth/Capabilities>
#include <osgEarth/ClampableNode>
#include <osgEarth/ClampingTechnique>
#include <osgEarth/CullingUtils>
#include <osgEarth/DrapeableNode>
#include <osgEarth/DrapingTechnique>
#include <osgEarth/MapNodeObserver>
#include <osgEarth/MaskNode>
#include <osgEarth/NodeUtils>
#include <osgEarth/Registry>
#include <osgEarth/ShaderFactory>
#include <osgEarth/TraversalData>
#include <osgEarth/VirtualProgram>
#include <osgEarth/OverlayDecorator>
#include <osgEarth/TerrainEngineNode>
#include <osgEarth/TextureCompositor>
#include <osgEarth/ShaderGenerator>
#include <osgEarth/URI>
#include <osg/ArgumentParser>
#include <osg/PagedLOD>

using namespace osgEarth;

#define LC "[MapNode] "

//---------------------------------------------------------------------------

namespace 
{
    // adapter that lets MapNode listen to Map events
    struct MapNodeMapCallbackProxy : public MapCallback
    {
        MapNodeMapCallbackProxy(MapNode* node) : _node(node) { }

        void onModelLayerAdded( ModelLayer* layer, unsigned int index ) {
            _node->onModelLayerAdded( layer, index );
        }
        void onModelLayerRemoved( ModelLayer* layer ) {
            _node->onModelLayerRemoved( layer );
        }
        void onModelLayerMoved( ModelLayer* layer, unsigned int oldIndex, unsigned int newIndex ) {
            _node->onModelLayerMoved( layer, oldIndex, newIndex);
        }

        osg::observer_ptr<MapNode> _node;
    };

    // callback that will run the MapNode installer on model layers so that
    // MapNodeObservers can have MapNode access
    struct MapNodeObserverInstaller : public NodeOperation
    {
        MapNodeObserverInstaller( MapNode* mapNode ) : _mapNode( mapNode ) { }

        void operator()( osg::Node* node )
        {
            if ( _mapNode.valid() && node )
            {
                MapNodeReplacer replacer( _mapNode.get() );
                node->accept( replacer );
            }
        }

        osg::observer_ptr<MapNode> _mapNode;
    };
}

//---------------------------------------------------------------------------

class RemoveBlacklistedFilenamesVisitor : public osg::NodeVisitor
{
public:
    RemoveBlacklistedFilenamesVisitor():
      osg::NodeVisitor(osg::NodeVisitor::TRAVERSE_ALL_CHILDREN),
          _numRemoved(0)
      {
      }

      virtual void apply(osg::PagedLOD& node)
      {        
          //The PagedLOD node will contain two filenames, the first is empty and is the actual geometry of the          
          //tile and the second is the filename of the next tile.
          if (node.getNumFileNames() > 1)
          {
              //Get the child filename
              const std::string &filename = node.getFileName(1);              
              if (osgEarth::Registry::instance()->isBlacklisted(filename))
              {
                  //If the tile is blacklisted, we set the actual geometry, child 0, to always display
                  //and the second child to never display
                  node.setRange(0, 0, FLT_MAX);
                  node.setRange(1, FLT_MAX, FLT_MAX);
              }
              else
              {
                  //If the child is not blacklisted, it is possible that it could have been blacklisted previously so reset the
                  //ranges of both the first and second children.  This gives the second child another
                  //chance to be traversed in case a layer was added that might have data.
                  osg::ref_ptr< MapNode::TileRangeData > ranges = static_cast< MapNode::TileRangeData* >(node.getUserData());
                  if (ranges)
                  {
                      if (node.getRangeMode() == osg::LOD::PIXEL_SIZE_ON_SCREEN)
                      {
                          node.setRange( 0, ranges->_minRange, ranges->_maxRange );
                          node.setRange( 1, ranges->_maxRange, FLT_MAX );                          
                      }
                      else
                      {                          
                          node.setRange(0, ranges->_minRange, ranges->_maxRange);
                          node.setRange(1, 0, ranges->_minRange);
                      }
                  }                  
              }
              
          }
          traverse(node);
      }

      unsigned int _numRemoved;
};

//---------------------------------------------------------------------------

MapNode*
MapNode::load(osg::ArgumentParser& args)
{
    for( int i=1; i<args.argc(); ++i )
    {
        if ( args[i] && endsWith(args[i], ".earth") )
        {
            ReadResult r = URI(args[i]).readNode();
            if ( r.succeeded() )
            {
                return r.release<MapNode>();
            }
        }
    }    
    return 0L;
}

//---------------------------------------------------------------------------

MapNode::MapNode() :
_map( new Map() )
{
    init();
}

MapNode::MapNode( Map* map ) :
_map( map )
{
    init();
}

MapNode::MapNode( const MapNodeOptions& options ) :
_map( new Map() ),
_mapNodeOptions( options )
{
    init();
}

MapNode::MapNode( Map* map, const MapNodeOptions& options ) :
_map( map? map : new Map() ),
_mapNodeOptions( options )
{
    init();
}

MapNode::MapNode( Map* map, const MapNodeOptions& options, bool autoInit ) :
_map( map? map : new Map() ),
_mapNodeOptions( options )
{
    if ( autoInit )
    {
        init();
    }
}


void
MapNode::init()
{
    // Take a reference to this object so that it doesn't get inadvertently
    // deleting during startup. It is possible that during startup, a driver
    // will load that will take a reference to the MapNode (like in a
    // ModelSource node operation) and we don't want that deleting the MapNode
    // out from under us. 
    // This is paired by an unref_nodelete() at the end of this method.
    this->ref();

    // Protect the MapNode from the Optimizer
    setDataVariance(osg::Object::DYNAMIC);

    // Protect the MapNode from the ShaderGenerator
    ShaderGenerator::setIgnoreHint(this, true);

    // initialize 0Ls
    _terrainEngine          = 0L;
    _terrainEngineContainer = 0L;
    _overlayDecorator       = 0L;

    setName( "osgEarth::MapNode" );

    _maskLayerNode = 0L;
    _lastNumBlacklistedFilenames = 0;

    // Set the global proxy settings
    // TODO: this should probably happen elsewhere, like in the registry?
    if ( _mapNodeOptions.proxySettings().isSet() )
    {
        HTTPClient::setProxySettings( _mapNodeOptions.proxySettings().get() );
    }

    // establish global driver options. These are OSG reader-writer options that
    // will make their way to any read* calls down the pipe
    const osgDB::Options* global_options = _map->getGlobalOptions();

    osg::ref_ptr<osgDB::Options> local_options = global_options ? 
        Registry::instance()->cloneOrCreateOptions( global_options ) :
        NULL;

    if ( local_options.valid() )
    {
        OE_INFO << LC
            << "Options string = " 
            << (local_options.valid()? local_options->getOptionString() : "<empty>")
            << std::endl;
    }

    // TODO: not sure why we call this here
    _map->setGlobalOptions( local_options.get() );

    // load and attach the terrain engine, but don't initialize it until we need it
    const TerrainOptions& terrainOptions = _mapNodeOptions.getTerrainOptions();

    _terrainEngine = TerrainEngineNodeFactory::create( _map.get(), terrainOptions );
    _terrainEngineInitialized = false;

    // the engine needs a container so we can set lighting state on the container and
    // not on the terrain engine itself. Setting the dynamic variance will prevent
    // an optimizer from collapsing the empty group node.
    _terrainEngineContainer = new osg::Group();
    _terrainEngineContainer->setDataVariance( osg::Object::DYNAMIC );
    this->addChild( _terrainEngineContainer );

    // initialize terrain-level lighting:
    if ( terrainOptions.enableLighting().isSet() )
    {
<<<<<<< HEAD
        //_terrainEngineContainer->getOrCreateStateSet()->setMode( 
        //    GL_LIGHTING, 
        //    terrainOptions.enableLighting().value() ? 1 : 0 );

        _terrainEngineContainer->getOrCreateStateSet()->addUniform(
            Registry::shaderFactory()->createUniformForGLMode(GL_LIGHTING, *terrainOptions.enableLighting()) );
=======
        _terrainEngineContainer->getOrCreateStateSet()->addUniform(
            Registry::shaderFactory()->createUniformForGLMode(GL_LIGHTING, *terrainOptions.enableLighting()) );

        _terrainEngineContainer->getOrCreateStateSet()->setMode( 
            GL_LIGHTING, 
            terrainOptions.enableLighting().value() ? 1 : 0 );
>>>>>>> c9426661
    }

    if ( _terrainEngine )
    {
        // inform the terrain engine of the map information now so that it can properly
        // initialize it's CoordinateSystemNode. This is necessary in order to support
        // manipulators and to set up the texture compositor prior to frame-loop 
        // initialization.
        _terrainEngine->preInitialize( _map.get(), terrainOptions );
        _terrainEngineContainer->addChild( _terrainEngine );
    }
    else
    {
        OE_WARN << "FAILED to create a terrain engine for this map" << std::endl;
    }

    // make a group for the model layers.
    // NOTE: for now, we are going to nullify any shader programs that occur above the model
    // group, since it does not YET support shader composition. Programs defined INSIDE a
    // model layer will still work OK though.
    _models = new osg::Group();
    _models->setName( "osgEarth::MapNode.modelsGroup" );
    addChild( _models.get() );

    // a decorator for overlay models:
    _overlayDecorator = new OverlayDecorator();
    _overlayDecorator->setOverlayGraphTraversalMask( terrainOptions.secondaryTraversalMask().value() );

    // install the Draping technique for overlays:
    {
        DrapingTechnique* draping = new DrapingTechnique();

        const char* envOverlayTextureSize = ::getenv("OSGEARTH_OVERLAY_TEXTURE_SIZE");

        if ( _mapNodeOptions.overlayBlending().isSet() )
            draping->setOverlayBlending( *_mapNodeOptions.overlayBlending() );
        if ( envOverlayTextureSize )
            draping->setTextureSize( as<int>(envOverlayTextureSize, 1024) );
        else if ( _mapNodeOptions.overlayTextureSize().isSet() )
            draping->setTextureSize( *_mapNodeOptions.overlayTextureSize() );
        if ( _mapNodeOptions.overlayMipMapping().isSet() )
            draping->setMipMapping( *_mapNodeOptions.overlayMipMapping() );
        if ( _mapNodeOptions.overlayAttachStencil().isSet() )
            draping->setAttachStencil( *_mapNodeOptions.overlayAttachStencil() );
        if ( _mapNodeOptions.overlayResolutionRatio().isSet() )
            draping->setResolutionRatio( *_mapNodeOptions.overlayResolutionRatio() );

        _overlayDecorator->addTechnique( draping );
    }

    // install the Clamping technique for overlays:
    {
        _overlayDecorator->addTechnique( new ClampingTechnique() );
    }


    addTerrainDecorator( _overlayDecorator );

    // install any pre-existing model layers:
    ModelLayerVector modelLayers;
    _map->getModelLayers( modelLayers );
    int modelLayerIndex = 0;
    for( ModelLayerVector::const_iterator k = modelLayers.begin(); k != modelLayers.end(); k++, modelLayerIndex++ )
    {
        onModelLayerAdded( k->get(), modelLayerIndex );
    }

    _mapCallback = new MapNodeMapCallbackProxy(this);
    // install a layer callback for processing further map actions:
    _map->addMapCallback( _mapCallback.get()  );

    osg::StateSet* stateset = getOrCreateStateSet();
    if ( _mapNodeOptions.enableLighting().isSet() )
    {
<<<<<<< HEAD
=======
        stateset->addUniform(Registry::shaderFactory()->createUniformForGLMode(
            GL_LIGHTING, 
            _mapNodeOptions.enableLighting().value() ? 1 : 0));

>>>>>>> c9426661
        stateset->setMode( 
            GL_LIGHTING, 
            _mapNodeOptions.enableLighting().value() ? 1 : 0);
    }

    dirtyBound();

<<<<<<< HEAD
    // Install a default lighting shader program.
    if ( Registry::capabilities().supportsGLSL() )
    {
        VirtualProgram* vp = VirtualProgram::getOrCreate( stateset );
        vp->setName( "osgEarth::MapNode" );

        Registry::shaderFactory()->installLightingShaders( vp );
    }

=======
>>>>>>> c9426661
    // register for event traversals so we can deal with blacklisted filenames
    ADJUST_EVENT_TRAV_COUNT( this, 1 );

    // remove the temporary reference.
    this->unref_nodelete();
}

MapNode::~MapNode()
{
    _map->removeMapCallback( _mapCallback.get() );

    ModelLayerVector modelLayers;
    _map->getModelLayers( modelLayers );
    //Remove our model callback from any of the model layers in the map    
    for (osgEarth::ModelLayerVector::iterator itr = modelLayers.begin(); itr != modelLayers.end(); ++itr)
    {
        this->onModelLayerRemoved( itr->get() );
    }
}

osg::BoundingSphere
MapNode::computeBound() const
{
    osg::BoundingSphere bs;
    if ( getTerrainEngine() )
    {
        bs.expandBy(  getTerrainEngine()->getBound() );
    }
    if ( _models.valid() )
        bs.expandBy( _models->getBound() );
    return bs;
}

Map*
MapNode::getMap()
{
    return _map.get();
}

const Map*
MapNode::getMap() const
{
    return _map.get();
}

const SpatialReference*
MapNode::getMapSRS() const
{
    return getMap()->getProfile()->getSRS();
}

Terrain*
MapNode::getTerrain()
{
    return getTerrainEngine()->getTerrain();
}

const Terrain*
MapNode::getTerrain() const
{
    return getTerrainEngine()->getTerrain();
}

TerrainEngineNode*
MapNode::getTerrainEngine() const
{
    if ( !_terrainEngineInitialized && _terrainEngine )
    {
        _terrainEngine->postInitialize( _map.get(), getMapNodeOptions().getTerrainOptions() );
        MapNode* me = const_cast< MapNode* >(this);
        me->_terrainEngineInitialized = true;
        me->dirtyBound();
    }
    return _terrainEngine;
}

osg::Group*
MapNode::getModelLayerGroup() const
{
    return _models.get();
}

osg::Node*
MapNode::getModelLayerNode( ModelLayer* layer ) const
{
    ModelLayerNodeMap::const_iterator i = _modelLayerNodes.find( layer );
    return i != _modelLayerNodes.end() ? i->second : 0L;
}

const MapNodeOptions&
MapNode::getMapNodeOptions() const
{
    return _mapNodeOptions;
}

MapNode*
MapNode::findMapNode( osg::Node* graph, unsigned travmask )
{
    return findRelativeNodeOfType<MapNode>( graph, travmask );
}

bool
MapNode::isGeocentric() const
{
    return _map->isGeocentric();
}

void
MapNode::onModelLayerAdded( ModelLayer* layer, unsigned int index )
{
    if ( !layer->getEnabled() )
        return;
    
    // install a noe operation that will associate this mapnode with
    // any MapNodeObservers loaded by the model layer:
    ModelSource* modelSource = layer->getModelSource();
    if ( modelSource )
    {
        // install a post-processing callback on the ModelLayer's source 
        // so we can update the MapNode on new data that comes in:
        modelSource->addPostMergeOperation( new MapNodeObserverInstaller(this) );
    }

    // create the scene graph:
    osg::Node* node = layer->createSceneGraph( _map.get(), _map->getDBOptions(), 0L );

    if ( node )
    {
        if ( _modelLayerNodes.find( layer ) != _modelLayerNodes.end() )
        {
            OE_WARN
                << "Illegal: tried to add the name model layer more than once: " 
                << layer->getName()
                << std::endl;
        }
        else
        {
            if ( dynamic_cast<TerrainDecorator*>(node) )
            {
                OE_INFO << LC << "Installing overlay node" << std::endl;
                addTerrainDecorator( node->asGroup() );
            }
            else
            {
                _models->insertChild( index, node );
            }

            ModelSource* ms = layer->getModelSource();

            if ( ms )
            {
                // enfore a rendering bin if necessary:
                if ( ms->getOptions().renderOrder().isSet() )
                {
                    node->getOrCreateStateSet()->setRenderBinDetails(
                        ms->getOptions().renderOrder().value(), "RenderBin" );
                }
            }

            _modelLayerNodes[ layer ] = node;
        }

        dirtyBound();
    }
}

void
MapNode::onModelLayerRemoved( ModelLayer* layer )
{
    if ( layer )
    {
        // look up the node associated with this model layer.
        ModelLayerNodeMap::iterator i = _modelLayerNodes.find( layer );
        if ( i != _modelLayerNodes.end() )
        {
            osg::Node* node = i->second;

            if ( dynamic_cast<TerrainDecorator*>( node ) )
            {
                removeTerrainDecorator( node->asGroup() );
            }
            else
            {
                _models->removeChild( node );
            }
            
            _modelLayerNodes.erase( i );
        }
        
        dirtyBound();
    }
}

void
MapNode::onModelLayerMoved( ModelLayer* layer, unsigned int oldIndex, unsigned int newIndex )
{
    if ( layer )
    {
        // look up the node associated with this model layer.
        ModelLayerNodeMap::iterator i = _modelLayerNodes.find( layer );
        if ( i != _modelLayerNodes.end() )
        {
            osg::ref_ptr<osg::Node> node = i->second;

            _models->removeChild( node.get() );
            _models->insertChild( newIndex, node.get() );
        }
        
        dirtyBound();
    }
}

namespace
{
    struct MaskNodeFinder : public osg::NodeVisitor {
        MaskNodeFinder() : osg::NodeVisitor( osg::NodeVisitor::TRAVERSE_ALL_CHILDREN ) { }
        void apply( osg::Group& group ) {
            if ( dynamic_cast<MaskNode*>( &group ) ) {
                _groups.push_back( &group );
            }
            traverse(group);
        }
        std::list< osg::Group* > _groups;
    };
}

void
MapNode::addTerrainDecorator(osg::Group* decorator)
{    
    if ( _terrainEngine )
    {
        decorator->addChild( _terrainEngine );
        _terrainEngine->getParent(0)->replaceChild( _terrainEngine, decorator );
        dirtyBound();

        TerrainDecorator* td = dynamic_cast<TerrainDecorator*>( decorator );
        if ( td )
            td->onInstall( _terrainEngine );
    }
}

void
MapNode::removeTerrainDecorator(osg::Group* decorator)
{
    if ( _terrainEngine )
    {
        TerrainDecorator* td = dynamic_cast<TerrainDecorator*>( decorator );
        if ( td )
            td->onUninstall( _terrainEngine );

        osg::ref_ptr<osg::Node> child = _terrainEngine;
        for( osg::Group* g = child->getParent(0); g != _terrainEngineContainer; )
        {
            if ( g == decorator )
            {
                g->getParent(0)->replaceChild( g, child );
                g->removeChild( child );
                break;
            }
            child = g;
            g = g->getParent(0);
        }
        dirtyBound();
    }
}

void
MapNode::traverse( osg::NodeVisitor& nv )
{
    if ( nv.getVisitorType() == nv.EVENT_VISITOR )
    {
        unsigned int numBlacklist = Registry::instance()->getNumBlacklistedFilenames();
        if (numBlacklist != _lastNumBlacklistedFilenames)
        {
            //Only remove the blacklisted filenames if new filenames have been added since last time.
            _lastNumBlacklistedFilenames = numBlacklist;
            RemoveBlacklistedFilenamesVisitor v;
            _terrainEngine->accept( v );
        }

        // traverse:
        std::for_each( _children.begin(), _children.end(), osg::NodeAcceptOp(nv) );
    }

    else if ( nv.getVisitorType() == nv.CULL_VISITOR )
    {
        // update the light model uniforms.
        _updateLightingUniformsHelper.cullTraverse( this, &nv );

        osgUtil::CullVisitor* cv = Culling::asCullVisitor(nv);
        if ( cv )
        {
            // insert traversal data for this camera:
            osg::ref_ptr<osg::Referenced> oldUserData = cv->getUserData();
            MapNodeCullData* cullData = getCullData( cv->getCurrentCamera() );
            cv->setUserData( cullData );

            cullData->_mapNode = this;

            // calculate altitude:
            osg::Vec3d eye = cv->getViewPoint();
            const SpatialReference* srs = getMapSRS();
            if ( srs && !srs->isProjected() )
            {
                GeoPoint ecef;
                ecef.fromWorld( srs, eye );
                cullData->_cameraAltitude = ecef.alt();
            }
            else
            {
                cullData->_cameraAltitude = eye.z();
            }

<<<<<<< HEAD
            // window scale matrix:
            osg::Matrix  m4 = cv->getWindowMatrix();
            osg::Matrix3 m3( m4(0,0), m4(1,0), m4(2,0),
                             m4(0,1), m4(1,1), m4(2,1),
                             m4(0,2), m4(1,2), m4(2,2) );
            cullData->_windowScaleMatrixUniform->set( m3 );
=======
            // window matrix:
            cullData->_windowMatrixUniform->set( cv->getWindowMatrix() );
>>>>>>> c9426661

            // traverse:
            cv->pushStateSet( cullData->_stateSet.get() );
            std::for_each( _children.begin(), _children.end(), osg::NodeAcceptOp(nv) );
            cv->popStateSet();

            // restore:
            cv->setUserData( oldUserData.get() );
        }
    }

    else
    {
        osg::Group::traverse( nv );
    }
}

MapNodeCullData*
MapNode::getCullData(osg::Camera* key) const
{
    // first look it up:
    {
        Threading::ScopedReadLock shared( _cullDataMutex );
        CullDataMap::const_iterator i = _cullData.find( key );
        if ( i != _cullData.end() )
            return i->second.get();
    }
    // if it's not there, make it, but double-check.
    {
        Threading::ScopedWriteLock exclusive( _cullDataMutex );
        
        CullDataMap::const_iterator i = _cullData.find( key );
        if ( i != _cullData.end() )
            return i->second.get();

        MapNodeCullData* cullData = new MapNodeCullData();
        _cullData[key] = cullData;
        return cullData;
    }
}<|MERGE_RESOLUTION|>--- conflicted
+++ resolved
@@ -264,21 +264,12 @@
     // initialize terrain-level lighting:
     if ( terrainOptions.enableLighting().isSet() )
     {
-<<<<<<< HEAD
-        //_terrainEngineContainer->getOrCreateStateSet()->setMode( 
-        //    GL_LIGHTING, 
-        //    terrainOptions.enableLighting().value() ? 1 : 0 );
-
-        _terrainEngineContainer->getOrCreateStateSet()->addUniform(
-            Registry::shaderFactory()->createUniformForGLMode(GL_LIGHTING, *terrainOptions.enableLighting()) );
-=======
         _terrainEngineContainer->getOrCreateStateSet()->addUniform(
             Registry::shaderFactory()->createUniformForGLMode(GL_LIGHTING, *terrainOptions.enableLighting()) );
 
         _terrainEngineContainer->getOrCreateStateSet()->setMode( 
             GL_LIGHTING, 
             terrainOptions.enableLighting().value() ? 1 : 0 );
->>>>>>> c9426661
     }
 
     if ( _terrainEngine )
@@ -353,13 +344,10 @@
     osg::StateSet* stateset = getOrCreateStateSet();
     if ( _mapNodeOptions.enableLighting().isSet() )
     {
-<<<<<<< HEAD
-=======
         stateset->addUniform(Registry::shaderFactory()->createUniformForGLMode(
             GL_LIGHTING, 
             _mapNodeOptions.enableLighting().value() ? 1 : 0));
 
->>>>>>> c9426661
         stateset->setMode( 
             GL_LIGHTING, 
             _mapNodeOptions.enableLighting().value() ? 1 : 0);
@@ -367,18 +355,6 @@
 
     dirtyBound();
 
-<<<<<<< HEAD
-    // Install a default lighting shader program.
-    if ( Registry::capabilities().supportsGLSL() )
-    {
-        VirtualProgram* vp = VirtualProgram::getOrCreate( stateset );
-        vp->setName( "osgEarth::MapNode" );
-
-        Registry::shaderFactory()->installLightingShaders( vp );
-    }
-
-=======
->>>>>>> c9426661
     // register for event traversals so we can deal with blacklisted filenames
     ADJUST_EVENT_TRAV_COUNT( this, 1 );
 
@@ -665,9 +641,6 @@
 
     else if ( nv.getVisitorType() == nv.CULL_VISITOR )
     {
-        // update the light model uniforms.
-        _updateLightingUniformsHelper.cullTraverse( this, &nv );
-
         osgUtil::CullVisitor* cv = Culling::asCullVisitor(nv);
         if ( cv )
         {
@@ -692,17 +665,8 @@
                 cullData->_cameraAltitude = eye.z();
             }
 
-<<<<<<< HEAD
-            // window scale matrix:
-            osg::Matrix  m4 = cv->getWindowMatrix();
-            osg::Matrix3 m3( m4(0,0), m4(1,0), m4(2,0),
-                             m4(0,1), m4(1,1), m4(2,1),
-                             m4(0,2), m4(1,2), m4(2,2) );
-            cullData->_windowScaleMatrixUniform->set( m3 );
-=======
             // window matrix:
             cullData->_windowMatrixUniform->set( cv->getWindowMatrix() );
->>>>>>> c9426661
 
             // traverse:
             cv->pushStateSet( cullData->_stateSet.get() );
