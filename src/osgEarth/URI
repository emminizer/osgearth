--- conflicted
+++ resolved
@@ -155,15 +155,12 @@
         URI append( const std::string& suffix ) const;
 
     public:
-<<<<<<< HEAD
         
         bool operator == ( const URI& rhs ) const;
 
         bool operator != ( const URI& rhs ) const;
-=======
-
+        
         bool operator < ( const URI& rhs ) const { return _fullURI < rhs._fullURI; }
->>>>>>> 67af066b
 
     public: // convenience reader methods
 
