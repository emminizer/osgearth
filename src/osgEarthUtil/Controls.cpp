/* -*-c++-*- */
/* osgEarth - Dynamic map generation toolkit for OpenSceneGraph
 * Copyright 2008-2013 Pelican Mapping
 * http://osgearth.org
 *
 * osgEarth is free software; you can redistribute it and/or modify
 * it under the terms of the GNU Lesser General Public License as published by
 * the Free Software Foundation; either version 2 of the License, or
 * (at your option) any later version.
 *
 * This program is distributed in the hope that it will be useful,
 * but WITHOUT ANY WARRANTY; without even the implied warranty of
 * MERCHANTABILITY or FITNESS FOR A PARTICULAR PURPOSE.  See the
 * GNU Lesser General Public License for more details.
 *
 * You should have received a copy of the GNU Lesser General Public License
 * along with this program.  If not, see <http://www.gnu.org/licenses/>
 */
#include <osgEarthUtil/Controls>
#include <osgEarth/NodeUtils>
#include <osg/Geometry>
#include <osg/NodeCallback>
#include <osg/Depth>
#include <osg/TextureRectangle>
#include <osgGA/GUIEventHandler>
#include <osgText/Text>
#include <osgUtil/RenderBin>
#include <osgEarthSymbology/Style>
#include <osgEarthSymbology/Geometry>
#include <osgEarthSymbology/GeometryRasterizer>
#include <osgEarthFeatures/PolygonizeLines>
#include <osg/Version>
#include <osgEarth/Common>
#include <osgEarth/Registry>
#include <osgEarth/Capabilities>
#include <osgEarth/Utils>
#include <osgEarth/CullingUtils>
#include <osgEarth/ShaderGenerator>
#include <osgEarth/VirtualProgram>

using namespace osgEarth;
using namespace osgEarth::Features;
using namespace osgEarth::Symbology;
using namespace osgEarth::Util;
using namespace osgEarth::Util::Controls;

#define LC "[Controls] "

// ---------------------------------------------------------------------------

namespace
{
    void calculateRotatedSize( float w, float h, float angle_rad, float& out_w, float& out_h )
    {
        float x1 = -w/2, x2 = w/2, x3 =  w/2, x4 = -w/2;
        float y1 =  h/2, y2 = h/2, y3 = -h/2, y4 = -h/2;

        float cosa = cos(angle_rad);
        float sina = sin(angle_rad);

        float
            x11 =  x1*cosa + y1*sina,
            y11 = -x1*sina + y1*cosa,
            x21 =  x2*cosa + y2*sina,
            y21 = -x2*sina + y2*cosa,
            x31 =  x3*cosa + y3*sina,
            y31 = -x3*sina + y3*cosa,
            x41 =  x4*cosa + y4*sina,
            y41 = -x4*sina + y3*cosa;

        float xmin = std::min(x11, std::min(x21, std::min(x31, x41)));
        float ymin = std::min(y11, std::min(y21, std::min(y31, y41)));

        float xmax = std::max(x11, std::max(x21, std::max(x31, x41)));
        float ymax = std::max(y11, std::max(y21, std::max(y31, y41)));

        out_w = xmax-xmin;
        out_h = ymax-ymin;
    }

    void rot( float x, float y, const osg::Vec2f& c, float angle_rad, osg::Vec3f& out )
    {
        float cosa = cos(angle_rad);
        float sina = sin(angle_rad);
        out.x() = (c.x()-x)*cosa - (c.y()-y)*sina + c.x();
        out.y() = (c.y()-y)*cosa + (c.x()-x)*sina + c.y();
        out.z() = 0.0f;
    }

    // Convenience method to create safe Control geometry.
    // Since Control geometry can change, we need to always set it
    // to DYNAMIC data variance.
    osg::Geometry* newGeometry()
    {
        osg::Geometry* geom = new osg::Geometry();
        geom->setUseVertexBufferObjects( true );
        geom->setUseDisplayList( false );
        geom->setDataVariance( osg::Object::DYNAMIC );
        return geom;
    }
}

// ---------------------------------------------------------------------------

float
UVec2f::x( const osg::Vec2f& size ) const
{
    if ( _xunits == UNITS_PIXELS )
        return _v[0];
    else if ( _xunits == UNITS_FRACTION )
        return _v[0] * size.x();
    else // UNITS_INSET_PIXELS
        return size.x() - _v[0] - 1.0f;
}

float
UVec2f::x( const ControlContext& cx ) const
{
    return cx._vp ? x( osg::Vec2f(cx._vp->width(), cx._vp->height()) ) : _v[0];
}

float
UVec2f::y( const osg::Vec2f& size ) const
{
    if ( _yunits == UNITS_PIXELS )
        return _v[1];
    else if ( _yunits == UNITS_FRACTION )
        return _v[1] * size.y();
    else // UNITS_INSET_PIXELS
        return size.y() - _v[1] - 1.0f;
}

float
UVec2f::y( const ControlContext& cx ) const
{
    return cx._vp ? y( osg::Vec2f(cx._vp->width(), cx._vp->height()) ) : _v[1];
}

UVec2f
UVec2f::asPixels( const osg::Vec2f& size ) const
{
    return UVec2f( x(size), y(size), UNITS_PIXELS, UNITS_PIXELS );
}

UVec2f
UVec2f::asPixels( const ControlContext& cx ) const
{
    return UVec2f( x(cx), y(cx), UNITS_PIXELS, UNITS_PIXELS );
}


// ---------------------------------------------------------------------------

Control::Control()
{
    init();
}

Control::Control( const Alignment& halign, const Alignment& valign, const Gutter& padding )
{
    init();

    setHorizAlign( halign );
    setVertAlign( valign );
    setPadding( padding );
}

void
Control::init()
{
    _x.init(0);
    _y.init(0);
    _width.init(1);
    _height.init(1);
    _valign.init( ALIGN_NONE );
    _halign.init( ALIGN_NONE );
    _backColor.init( osg::Vec4(0,0,0,0) );
    _foreColor.init( osg::Vec4(1,1,1,1) );
    _activeColor.init( osg::Vec4(.4,.4,.4,1) );

    _margin = Gutter(0);
    _padding = Gutter(2);
    _hfill = false;
    _vfill = false;    
    _visible = true;
    _active = false;
    _absorbEvents = true;
    _dirty = true;
    _borderWidth = 1.0f;

    _geode = new osg::Geode();
    this->addChild( _geode );

    _alphaEffect = new AlphaEffect(this->getOrCreateStateSet());
}

void
Control::setVisible( bool value ) {
    if ( value != _visible ) {
        _visible = value;
        dirty();
    }
}

void
Control::setX( float value ) {
    if ( value != _x.value() ) {
        _x = value;
        dirty();
    }
}

void
Control::setY( float value ) {
    if ( value != _y.value() ) {
        _y = value;
        dirty();
    }
}

void
Control::setPosition( float x, float y ) {
    setX( x );
    setY( y );
}

void
Control::setWidth( float value ) {
    if ( value != _width.value() ) {
        _width = value;
        dirty();
    }
}

void 
Control::setHeight( float value ) {
    if ( value != _height.value() ) {
        _height = value;
        dirty();
    }
}

void
Control::setSize( float w, float h ) {
    setWidth( w );
    setHeight( h );
}

void
Control::setMargin( const Gutter& value ) {
    if ( value != _margin ) {
        _margin = value;
        dirty();
    }
}

void
Control::setMargin( Side side, float value ) {
    switch(side) {
        case SIDE_TOP:
            if ( _margin.top() != value ) {
                _margin.top() = value;
                dirty();
            }
            break;
        case SIDE_BOTTOM:
            if ( _margin.bottom() != value ) {
                _margin.bottom() = value;
                dirty();
            }
            break;
        case SIDE_LEFT:
            if ( _margin.left() != value ) {
                _margin.left() = value;
                dirty();
            }
            break;
        case SIDE_RIGHT:
            if ( _margin.right() != value ) {
                _margin.right() = value;
                dirty();
            }
            break;
    }
}

void
Control::setPadding( const Gutter& value )
{
    if ( value != _padding ) {
        _padding = value;
        dirty();
    }
}

void
Control::setPadding( float value ) {
    Gutter g(value);
    if ( g != _padding ) {
        _padding = g;
        dirty();
    }
}

void
Control::setPadding( Side side, float value ) {
    switch(side) {
        case SIDE_TOP:
            if ( _padding.top() != value ) {
                _padding.top() = value;
                dirty();
            }
            break;
        case SIDE_BOTTOM:
            if ( _padding.bottom() != value ) {
                _padding.bottom() = value;
                dirty();
            }
            break;
        case SIDE_LEFT:
            if ( _padding.left() != value ) {
                _padding.left() = value;
                dirty();
            }
            break;
        case SIDE_RIGHT:
            if ( _padding.right() != value ) {
                _padding.right() = value;
                dirty();
            }
            break;
    }
}

void
Control::setHorizAlign( const Alignment& value ) {
    if ( !_halign.isSetTo( value ) ) {
        _halign = value;
        _x.unset();  // horiz align is mutex with abs positioning
        dirty();
    }
}

void
Control::setVertAlign( const Alignment& value ) {
    if ( !_valign.isSetTo( value ) ) {
        _valign = value;
        _y.unset(); // vert align is mutex with abs positioning
        dirty();
    }
}

void
Control::setHorizFill( bool hfill, float minWidth ) {
    if ( hfill != _hfill || !_width.isSetTo(minWidth) ) { //minWidth != _width.value() ) {
        _hfill = hfill;
        if ( hfill )
            setWidth( minWidth );
        else
            _width.unset();
        dirty();
    }
}

void
Control::setVertFill( bool vfill, float minHeight ) {
    if ( vfill != _hfill || minHeight != _height.value() ) {
        _vfill = vfill;
        if ( vfill )
            setHeight( minHeight );
        else
            _height.unset();
        dirty();
    }
}

bool 
Control::parentIsVisible() const
{
    bool visible = true;

    // ------------------------------------------------------------------------
    // -- If visible through any parent, consider it visible and return true --
    // -- Also visible if the parent is not a control (is a top-level)       --
    // ------------------------------------------------------------------------
    for( unsigned i=0; i<getNumParents(); ++i )
    {
        const Control* c = dynamic_cast<const Control*>( getParent(i) );

        // ----------------------------------------
        // -- Parent not a control, keep looking --
        // ----------------------------------------
        if( c == NULL )
            continue;
        
        // -----------------------------------------
        // -- If this path is visible, we're done --
        // -----------------------------------------
        if( c->visible() && c->parentIsVisible() )
        {
            return true;
        }
        else
        {
            // ---------------------------------------------
            // -- If their is a parent control, but it's  --
            // -- not visible, change our assumption but  --
            // -- keep looking at other parent controls   --
            // ---------------------------------------------            
            visible = false;
        }
    }

    return visible;
}


void
Control::setForeColor( const osg::Vec4f& value ) {
    if ( value != _foreColor.value() ) {
        _foreColor = value;
        dirty();
    }
}

void
Control::setBackColor( const osg::Vec4f& value ) {
    if ( value != _backColor.value() ) {
        _backColor = value;
        dirty();
    }
}

void
Control::setActiveColor( const osg::Vec4f& value ) {
    if ( value != _activeColor.value() ) {
        _activeColor = value;
        if ( _active )
            dirty();
    }
}

void
Control::setBorderColor( const osg::Vec4f& value ) {
    if ( value != _borderColor.value() ) {
        _borderColor = value;
        dirty();
    }
}

void
Control::addEventHandler( ControlEventHandler* handler, bool fire )
{
    _eventHandlers.push_back( handler );
    if ( fire )
        fireValueChanged( handler );
}

void
Control::setActive( bool value ) {
    if ( value != _active ) {
        _active = value;
        if ( _activeColor.isSet() )
            dirty();
    }
}

void
Control::setBorderWidth( float value ) {
    if ( value != _borderWidth ) {
        _borderWidth = value;
        dirty();
    }
}

namespace
{
    void dirtyParent(osg::Group* p)
    {
        if ( p )
        {
            Control* c = dynamic_cast<Control*>( p );
            if ( c )
            {
                c->dirty();
            }
            else if ( dynamic_cast<ControlCanvas*>( p ) )
            {
                return;
            }
            else
            {
                for( unsigned i=0; i<p->getNumParents(); ++i )
                {
                    dirtyParent( p->getParent(i) );
                }
            }
        }
    }
}

void
Control::dirty()
{
    _dirty = true;
    for(unsigned i=0; i<getNumParents(); ++i)
    {
        dirtyParent( getParent(i) );
    }
}

void
Control::calcSize(const ControlContext& cx, osg::Vec2f& out_size)
{
    if ( visible() == true )
    {
        _renderSize.set( 
            width().value()  + padding().x(),
            height().value() + padding().y() );

        out_size.set(
            _renderSize.x() + margin().x(),
            _renderSize.y() + margin().y() );
    }
    else
    {
        out_size.set(0,0);
    }
}

void
Control::calcPos(const ControlContext& cx, const osg::Vec2f& cursor, const osg::Vec2f& parentSize)
{
    if ( _x.isSet() )
    {
        _renderPos.x() = cursor.x() + margin().left() + padding().left() + *x();
    }
    else
    {
        if ( _halign == ALIGN_CENTER )
        {
            _renderPos.x() = cursor.x() + 0.5*(parentSize.x() - _renderSize.x());
        }
        else if ( _halign == ALIGN_RIGHT )
        {
            _renderPos.x() = cursor.x() + parentSize.x() - margin().right() - _renderSize.x() + padding().left();
        }
        else
        {
            _renderPos.x() = cursor.x() + margin().left() + padding().left();
        }
    }

    if ( _y.isSet() )
    {
        _renderPos.y() = cursor.y() + margin().top() + padding().top() + *y();
    }
    else
    {
        if ( _valign == ALIGN_CENTER )
        {
            _renderPos.y() = cursor.y() + 0.5*parentSize.y() - 0.5*(_renderSize.y() - padding().y());
        }
        else if ( _valign == ALIGN_BOTTOM )
        {
            _renderPos.y() = cursor.y() + parentSize.y() - margin().bottom() - _renderSize.y() + padding().top();
        }
        else
        {
            _renderPos.y() = cursor.y() + margin().top() + padding().top();
        }
    }
}
        
bool
Control::intersects( float x, float y ) const
{
    return
        x >= _renderPos.x() - padding().left() && x <= _renderPos.x() - padding().left() + _renderSize.x() &&
        y >= _renderPos.y() - padding().top() && y <= _renderPos.y() - padding().top() + _renderSize.y();
}

void
Control::draw(const ControlContext& cx)
{
    clearGeode();

    // by default, rendering a Control directly results in a colored quad. Usually however
    // you will not render a Control directly, but rather one of its subclasses.
    if ( visible()  && parentIsVisible() )
    {
        if ( !(_backColor.isSet() && _backColor->a() == 0) && _renderSize.x() > 0 && _renderSize.y() > 0 )
        {
            float vph = cx._vp->height();

            // draw the background poly:
            {
                _geom = newGeometry();

                float rx = _renderPos.x() - padding().left();
                float ry = _renderPos.y() - padding().top();

                osg::Vec3Array* verts = new osg::Vec3Array(4);
                _geom->setVertexArray( verts );
                (*verts)[0].set( rx, vph - ry, 0 );
                (*verts)[1].set( rx, vph - ry - _renderSize.y(), 0 );
                (*verts)[2].set( rx + _renderSize.x(), vph - ry - _renderSize.y(), 0 );
                (*verts)[3].set( rx + _renderSize.x(), vph - ry, 0 );
                _geom->addPrimitiveSet( new osg::DrawArrays( GL_QUADS, 0, 4 ) );

                osg::Vec4Array* colors = new osg::Vec4Array(1);
                (*colors)[0] = _active && _activeColor.isSet() ? _activeColor.value() : _backColor.value();
                _geom->setColorArray( colors );
                _geom->setColorBinding( osg::Geometry::BIND_OVERALL );

                getGeode()->addDrawable( _geom.get() );
            }

            // draw the border:
            if ( _borderColor.isSet() && _borderWidth > 0.0f )
            {
                float rx = _renderPos.x() - padding().left();
                float ry = _renderPos.y() - padding().top();

                osg::ref_ptr<osg::Vec3Array> verts = new osg::Vec3Array(5);
                (*verts)[0].set( rx, vph - ry, 0 );
                (*verts)[1].set( rx, vph - ry - _renderSize.y(), 0 );
                (*verts)[2].set( rx + _renderSize.x(), vph - ry - _renderSize.y(), 0 );
                (*verts)[3].set( rx + _renderSize.x(), vph - ry, 0 );
                (*verts)[4].set( rx, vph - ry, 0 );

                Stroke stroke;
                stroke.color() = *_borderColor;
                stroke.width() = _borderWidth;
                stroke.lineCap() = Stroke::LINECAP_SQUARE;
                stroke.lineJoin() = Stroke::LINEJOIN_MITRE;

                PolygonizeLinesOperator makeBorder(stroke);
                osg::Geometry* geom = makeBorder( verts.get(), 0L );

                getGeode()->addDrawable( geom );
            }
        }

        _dirty = false;
    }
}

bool
Control::handle( const osgGA::GUIEventAdapter& ea, osgGA::GUIActionAdapter& aa, ControlContext& cx )
{
    bool handled = false;

    if( !visible() || !parentIsVisible() )
        return false;

    if ( _eventHandlers.size() > 0 )
    {    
        handled = true;

        if ( !_active )
        {
            if ( ea.getEventType() == osgGA::GUIEventAdapter::MOVE )
            {
                cx._active.push( this );
            }
        }
        else 
        {            
            if ( ea.getEventType() == osgGA::GUIEventAdapter::RELEASE )
            {
                for( ControlEventHandlerList::const_iterator i = _eventHandlers.begin(); i != _eventHandlers.end(); ++i )
                {
                    osg::Vec2f relXY( ea.getX() - _renderPos.x(), cx._vp->height() - ea.getY() - _renderPos.y() );
                    i->get()->onClick( this, relXY, ea.getButtonMask() );
                    aa.requestRedraw();
                }
            }
        }
    }

    return handled || _absorbEvents;
}

// ---------------------------------------------------------------------------

namespace
{
    // override osg Text to get at some of the internal properties
    struct LabelText : public osgText::Text
    {
        LabelText() : osgText::Text() { setDataVariance(osg::Object::DYNAMIC); }
        const osg::BoundingBox& getTextBB() const { return _textBB; }
        const osg::Matrix& getATMatrix(int contextID) const { return _autoTransformCache[contextID]._matrix; }
    };

    // writes a value to a label
    struct ValueLabelHandler : public ControlEventHandler
    {
        osg::observer_ptr<LabelControl> _label;
        ValueLabelHandler( LabelControl* label ) : _label(label) { }
        void onValueChanged( class Control* control, bool value ) { 
            if ( _label.valid() ) _label->setText( Stringify() << value ); }
        void onValueChanged( class Control* control, double value ) {
            if ( _label.valid() ) _label->setText( Stringify() << std::setprecision(16) << value ); }
        void onValueChanged( class Control* control, float value ) {
            if ( _label.valid() ) _label->setText( Stringify() << value ); }
        void onValueChanged( class Control* control, int value ) {
            if ( _label.valid() ) _label->setText( Stringify() << value ); }
        void onValueChanged( class Control* control, const osg::Vec3f& value ) {
            if ( _label.valid() ) _label->setText( Stringify() << std::setprecision(8) << value.x() << ", " << value.y() << ", " << value.z() ); }
        void onValueChanged( class Control* control, const osg::Vec2f& value ) {
            if ( _label.valid() ) _label->setText( Stringify() << std::setprecision(8) << value.x() << ", " << value.y() ); }
        void onValueChanged( class Control* control, const osg::Vec3d& value ) {
            if ( _label.valid() ) _label->setText( Stringify() << std::setprecision(16) << value.x() << ", " << value.y() << ", " << value.z() ); }
        void onValueChanged( class Control* control, const osg::Vec2d& value ) {
            if ( _label.valid() ) _label->setText( Stringify() << std::setprecision(16) << value.x() << ", " << value.y() ); }
        void onValueChanged( class Control* control, const std::string& value ) {
            if ( _label.valid() ) _label->setText( value ); }
    };
}

LabelControl::LabelControl(const std::string& text,
                           float              fontSize,
                           const osg::Vec4f&  foreColor):
_text    ( text ),
_fontSize( fontSize ),
_encoding( osgText::String::ENCODING_UNDEFINED ),
_backdropType( osgText::Text::OUTLINE ),
_backdropImpl( osgText::Text::NO_DEPTH_BUFFER ),
_backdropOffset( 0.03f )
{    
    setFont( Registry::instance()->getDefaultFont() );    
    setForeColor( foreColor );
    setBackColor( osg::Vec4f(0,0,0,0) );
}

LabelControl::LabelControl(const std::string& text,
                           const osg::Vec4f&  foreColor,
                           float              fontSize ):
_text    ( text ),
_fontSize( fontSize ),
_encoding( osgText::String::ENCODING_UNDEFINED ),
_backdropType( osgText::Text::OUTLINE ),
_backdropImpl( osgText::Text::NO_DEPTH_BUFFER ),
_backdropOffset( 0.03f )
{    	
    setFont( Registry::instance()->getDefaultFont() );   
    setForeColor( foreColor );
    setBackColor( osg::Vec4f(0,0,0,0) );
}

LabelControl::LabelControl(Control*           valueControl,
                           float              fontSize,
                           const osg::Vec4f&  foreColor):
_fontSize( fontSize ),
_encoding( osgText::String::ENCODING_UNDEFINED ),
_backdropType( osgText::Text::OUTLINE ),
_backdropImpl( osgText::Text::NO_DEPTH_BUFFER ),
_backdropOffset( 0.03f )
{
    setFont( Registry::instance()->getDefaultFont() );    
    setForeColor( foreColor );
    setBackColor( osg::Vec4f(0,0,0,0) );

    if ( valueControl )
        valueControl->addEventHandler( new ValueLabelHandler(this), true );
}

LabelControl::LabelControl(Control*           valueControl,
                           const osg::Vec4f&  foreColor,
                           float              fontSize ):
_fontSize( fontSize ),
_encoding( osgText::String::ENCODING_UNDEFINED ),
_backdropType( osgText::Text::OUTLINE ),
_backdropImpl( osgText::Text::NO_DEPTH_BUFFER ),
_backdropOffset( 0.03f )
{    	
    setFont( Registry::instance()->getDefaultFont() );   
    setForeColor( foreColor );
    setBackColor( osg::Vec4f(0,0,0,0) );

    if ( valueControl )
        valueControl->addEventHandler( new ValueLabelHandler(this), true );
}


void
LabelControl::setText( const std::string& value )
{
    if ( value != _text ) {
        _text = value;
        dirty();
    }
}

void
LabelControl::setEncoding( osgText::String::Encoding value )
{
    if ( value != _encoding ) {
        _encoding = value;
        dirty();
    }
}

void
LabelControl::setFont( osgText::Font* value )
{
    if ( value != _font.get() ) {
        _font = value;
        dirty();
    }
}

void
LabelControl::setFontSize( float value )
{
    if ( value != _fontSize ) {
        _fontSize = value;
        dirty();
    }
}

void
LabelControl::setHaloColor( const osg::Vec4f& value )
{
    if ( !_haloColor.isSet() || *_haloColor != value ) {
        _haloColor = value;
        dirty();
    }
}

void
LabelControl::setTextBackdropImplementation(osgText::Text::BackdropImplementation value)
{
    if( _backdropImpl != value ) {
        _backdropImpl = value;
        dirty();
    }
}

void
LabelControl::setTextBackdropType(osgText::Text::BackdropType value)
{
    if( _backdropType != value ) {
        _backdropType = value;
        dirty();
    }
}

void 
LabelControl::setTextBackdropOffset(float offsetValue) 
{
    if ( offsetValue != _backdropOffset ) {
        _backdropOffset = offsetValue;
        dirty();
    }
}

void
LabelControl::calcSize(const ControlContext& cx, osg::Vec2f& out_size)
{
    if ( visible() == true )
    {
        // we have to create the drawable during the layout pass so we can calculate its size.
        LabelText* t = new LabelText();

        t->setText( _text, _encoding );
        // yes, object coords. screen coords won't work because the bounding box will be wrong.
        t->setCharacterSizeMode( osgText::Text::OBJECT_COORDS );
        t->setCharacterSize( _fontSize );

        // always align to top. layout alignment gets calculated layer in Control::calcPos().
        t->setAlignment( osgText::Text::LEFT_TOP ); 
        t->setColor( foreColor().value() );

        // set up the font. When you do this, OSG automatically tries to put the text object
        // in the transparent render bin. We do not want that, so we will set it back to
        // INHERIT.
        if ( _font.valid() )
            t->setFont( _font.get() );

        if ( t->getStateSet() )
            t->getStateSet()->setRenderBinToInherit();

        // set up the backdrop halo:
        if ( haloColor().isSet() )
        {
            t->setBackdropType( _backdropType );
            t->setBackdropImplementation( _backdropImpl );
            t->setBackdropOffset( _backdropOffset );
            t->setBackdropColor( haloColor().value() );
        }

        osg::BoundingBox bbox = t->getTextBB();
        if ( cx._viewContextID != ~0u )
        {
            //the Text's autoTransformCache matrix puts some mojo on the bounding box
            osg::Matrix m = t->getATMatrix( cx._viewContextID );
            _bmin = osg::Vec3( bbox.xMin(), bbox.yMin(), bbox.zMin() ) * m;
            _bmax = osg::Vec3( bbox.xMax(), bbox.yMax(), bbox.zMax() ) * m;
        }
        else
        {
            _bmin = osg::Vec3( bbox.xMin(), bbox.yMin(), bbox.zMin() );
            _bmax = osg::Vec3( bbox.xMax(), bbox.yMax(), bbox.zMax() );
        }

        _renderSize.set(
            (_bmax.x() - _bmin.x()) + padding().x(),
            (_bmax.y() - _bmin.y()) + padding().y() );

        // If width explicitly set and > measured width of label text - use it.
        if (width().isSet() && width().get() > _renderSize.x()) _renderSize.x() = width().get();

        _drawable = t;

        out_size.set(
            margin().x() + _renderSize.x(),
            margin().y() + _renderSize.y() );
    }
    else
    {
        out_size.set(0,0);
    }
}

void
LabelControl::draw( const ControlContext& cx )
{
    Control::draw( cx );

    if ( _drawable.valid() && visible() && parentIsVisible() )
    {
        float vph = cx._vp->height();

        LabelText* t = static_cast<LabelText*>( _drawable.get() );
        osg::BoundingBox bbox = t->getTextBB();
        t->setPosition( osg::Vec3( _renderPos.x(), vph - _renderPos.y(), 0 ) );
        getGeode()->addDrawable( _drawable.get() );
    }
}

// ---------------------------------------------------------------------------

ButtonControl::ButtonControl(const std::string&   text,
                             float                fontSize,
                             const osg::Vec4f&    foreColor,
                             const osg::Vec4f&    backColor,
                             const osg::Vec4f&    activeColor,
                             ControlEventHandler* handler) :
LabelControl(text, fontSize, foreColor)
{
    setBackColor( backColor );
    setActiveColor( activeColor );
    setPadding( 6.0f );
    if ( handler )
        this->addEventHandler( handler );
}

ButtonControl::ButtonControl(const std::string&   text,
                             const osg::Vec4f&    foreColor,
                             const osg::Vec4f&    backColor,
                             const osg::Vec4f&    activeColor,
                             float                fontSize,
                             ControlEventHandler* handler) :
LabelControl(text, foreColor, fontSize)
{
    setBackColor( backColor );
    setActiveColor( activeColor );
    setPadding( 6.0f );
    if ( handler )
        this->addEventHandler( handler );
}

ButtonControl::ButtonControl(const std::string&   text,
                             ControlEventHandler* handler) :
LabelControl(text)
{
    setForeColor( Color::White );
    setBackColor( Color::DarkGray );
    setActiveColor( Color::Blue );
    setPadding( 6.0f );
    if ( handler )
        this->addEventHandler( handler );
}

// ---------------------------------------------------------------------------

ImageControl::ImageControl( osg::Image* image ) :
_rotation     ( 0.0, Units::RADIANS ),
_fixSizeForRot( false ),
_opacity      ( 1.0f )
{
    setImage( image );
}

void
ImageControl::setImage( osg::Image* image )
{
    if ( image != _image.get() ) {
        _image = image;
        dirty();
    }
}

void
ImageControl::setRotation( const Angular& angle )
{
    if ( angle != _rotation ) {
        _rotation = angle;
        dirty();
    }
}

void
ImageControl::setFixSizeForRotation( bool value ) 
{
    if ( _fixSizeForRot != value ) {
        _fixSizeForRot = value;
        dirty();
    }
}

void
ImageControl::calcSize(const ControlContext& cx, osg::Vec2f& out_size)
{
    if ( visible() == true )
    {
        _renderSize.set( 0, 0 );

        //First try the explicit settings
        if (width().isSet() && height().isSet())
        {
            _renderSize.set(width().value(), height().value());
        }
        //Second try the size of the image itself
        else if (_image.valid())
        {
            _renderSize.set( _image->s(), _image->t() );
        }
        //Lastly just use the default values for width and height
        else
        {
            _renderSize.set( width().value(), height().value());
        }

        //if there's a rotation angle, rotate
        float rot = _fixSizeForRot ? osg::PI_4 : _rotation.as(Units::RADIANS);
        if ( rot != 0.0f )
        {
            calculateRotatedSize( 
                _renderSize.x(), _renderSize.y(), 
                rot,
                _renderSize.x(), _renderSize.y() );
        }
        
        out_size.set(
            margin().left() + margin().right() + _renderSize.x(),
            margin().top() + margin().bottom() + _renderSize.y() );

        //_dirty = false;
    }
    else
    {
        out_size.set(0,0);
    }
}

#undef IMAGECONTROL_TEXRECT

void
ImageControl::draw( const ControlContext& cx )
{
    Control::draw( cx );

    if ( visible() && parentIsVisible() && _image.valid() )
    {
        //TODO: this is not precisely correct..images get deformed slightly..
        osg::Geometry* g = newGeometry();

        float rx = osg::round( _renderPos.x() );
        float ry = osg::round( _renderPos.y() );
        float vph = cx._vp->height();

        osg::Vec3Array* verts = new osg::Vec3Array(4);
        g->setVertexArray( verts );

        if ( _rotation.as(Units::RADIANS) != 0.0f || _fixSizeForRot == true )
        {
            osg::Vec2f rc( rx+_renderSize.x()/2, (vph-ry)-_renderSize.y()/2 );
            float ra = osg::PI - _rotation.as(Units::RADIANS);

            rx += 0.5*_renderSize.x() - 0.5*(float)_image->s();
            ry += 0.5*_renderSize.y() - 0.5*(float)_image->t();

            rot( rx, vph-ry, rc, ra, (*verts)[0] );
            rot( rx, vph-ry-_image->t(), rc, ra, (*verts)[1] );
            rot( rx+_image->s(), vph-ry-_image->t(), rc, ra, (*verts)[2] );
            rot( rx+_image->s(), vph-ry, rc, ra, (*verts)[3] );
        }
        else
        {
            (*verts)[0].set( rx, vph - ry, 0 );
            (*verts)[1].set( rx, vph - ry - _renderSize.y(), 0 );
            (*verts)[2].set( rx + _renderSize.x(), vph - ry - _renderSize.y(), 0 );
            (*verts)[3].set( rx + _renderSize.x(), vph - ry, 0 );
        }

        g->addPrimitiveSet( new osg::DrawArrays( GL_QUADS, 0, 4 ) );

        osg::Vec4Array* c = new osg::Vec4Array(1);
        (*c)[0] = osg::Vec4f(1,1,1,1);
        g->setColorArray( c );
        g->setColorBinding( osg::Geometry::BIND_OVERALL );

        bool flip = _image->getOrigin()==osg::Image::TOP_LEFT;

        osg::Vec2Array* t = new osg::Vec2Array(4);

#ifdef IMAGECONTROL_TEXRECT

        (*t)[0].set( 0, flip? 0: _image->t()-1 );
        (*t)[1].set( 0, flip? _image->t()-1: 0 );
        (*t)[2].set( _image->s()-1, flip? _image->t()-1: 0 );
        (*t)[3].set( _image->s()-1, flip? 0: _image->t()-1 );
        osg::TextureRectangle* tex = new osg::TextureRectangle( _image.get() );

#else

        (*t)[0].set( 0, flip? 0 : 1 );
        (*t)[1].set( 0, flip? 1 : 0 );
        (*t)[2].set( 1, flip? 1 : 0 );
        (*t)[3].set( 1, flip? 0 : 1 );
        osg::Texture2D* tex = new osg::Texture2D( _image.get() );
#endif

        g->setTexCoordArray( 0, t );

        tex->setResizeNonPowerOfTwoHint(false);

        tex->setFilter( osg::Texture::MIN_FILTER, osg::Texture::LINEAR );
        tex->setFilter( osg::Texture::MAG_FILTER, osg::Texture::LINEAR );
        g->getOrCreateStateSet()->setTextureAttributeAndModes( 0, tex, osg::StateAttribute::ON );

        osg::TexEnv* texenv = new osg::TexEnv( osg::TexEnv::MODULATE );
        g->getStateSet()->setTextureAttributeAndModes( 0, texenv, osg::StateAttribute::ON );

        getGeode()->addDrawable( g );

        _dirty = false;
    }
}

// ---------------------------------------------------------------------------

HSliderControl::HSliderControl( float min, float max, float value, ControlEventHandler* handler) :
_min(min),
_max(max),
_value(value)
{
    setHorizFill( true );
    setVertAlign( ALIGN_CENTER );
    setHeight( 20.0f );

    if ( handler )
        addEventHandler( handler );
}

void
HSliderControl::fireValueChanged( ControlEventHandler* oneHandler )
{
    if ( oneHandler )
    {
        oneHandler->onValueChanged( this, _value );
    }
    else
    {
        for( ControlEventHandlerList::const_iterator i = _eventHandlers.begin(); i != _eventHandlers.end(); ++i )
        {
            i->get()->onValueChanged( this, _value );
        }
    }
}

void
HSliderControl::setValue( float value, bool notify )
{
    if ( value != _value )
    {
        _value = value;
        if ( notify )
            fireValueChanged();
        dirty();
    }
}

void
HSliderControl::setMin( float min, bool notify )
{
    if ( min != _min )
    {
        _min = min;
        if ( _min >= _max )
            _max = _min+1.0f;

        if ( _value < _min || _value > _max ) 
        {
            _value = _min;
            if ( notify )
                fireValueChanged();
        }
        dirty();
    }
}

void
HSliderControl::setMax( float max, bool notify )
{
    if ( max != _max )
    {
        _max = max;
        if ( _max <= _min )
            _max = _min+1.0f;

        if ( _value < _min || _value > _max )
        {
            _value = _max;
            if ( notify )
                fireValueChanged();
        }
        dirty();
    }
}

void
HSliderControl::draw( const ControlContext& cx )
{
    Control::draw( cx );

    if ( visible() == true && parentIsVisible())
    {
        osg::ref_ptr<osg::Geometry> g = newGeometry();

        float rx = osg::round( _renderPos.x() );
        float ry = osg::round( _renderPos.y() );
        float rw = osg::round( _renderSize.x() - padding().x() );
        float rh = osg::round( _renderSize.y() - padding().y() );

        if ( rw > 0.0f && rh > 0.0f )
        {
            float vph = cx._vp->height();

            osg::Vec3Array* verts = new osg::Vec3Array(8);
            g->setVertexArray( verts );

            (*verts)[0].set( rx, vph - ry, 0 );
            (*verts)[1].set( rx, vph - (ry + rh), 0 );
            (*verts)[2].set( rx + rw, vph - (ry + rh), 0 );
            (*verts)[3].set( rx + rw, vph - ry, 0 );
            g->addPrimitiveSet( new osg::DrawArrays( GL_LINE_LOOP, 0, 4 ) );

            float hx = rx + rw * ( (_value-_min)/(_max-_min) );

            (*verts)[4].set( hx-4, vph - ry + 3, 0 );
            (*verts)[5].set( hx-4, vph - (ry + rh + 3), 0 );
            (*verts)[6].set( hx+4, vph - (ry + rh + 3), 0 );
            (*verts)[7].set( hx+4, vph - ry + 3, 0 );
            g->addPrimitiveSet( new osg::DrawArrays( GL_QUADS, 4, 4 ) );

            osg::Vec4Array* c = new osg::Vec4Array(1);
            (*c)[0] = *foreColor();
            g->setColorArray( c );
            g->setColorBinding( osg::Geometry::BIND_OVERALL );

            getGeode()->addDrawable( g.get() );
        }
    }
}

bool
HSliderControl::handle( const osgGA::GUIEventAdapter& ea, osgGA::GUIActionAdapter& aa, ControlContext& cx )
{
    if( !visible() || !parentIsVisible() )
        return false;

    if ( ea.getEventType() == osgGA::GUIEventAdapter::DRAG )
    {
        float relX = ea.getX() - _renderPos.x();

        if ( _min < _max )
            setValue( osg::clampBetween(_min + (_max-_min) * ( relX/_renderSize.x() ), _min, _max) );
        else
            setValue( osg::clampBetween(_min - (_min-_max) * ( relX/_renderSize.x() ), _max, _min) );

        aa.requestRedraw();

        return true;
    }
    return Control::handle( ea, aa, cx );
}

// ---------------------------------------------------------------------------

CheckBoxControl::CheckBoxControl( bool value ) :
_value( value )
{
    setWidth( 16 );
    setHeight( 16 );
}

CheckBoxControl::CheckBoxControl( bool value, ControlEventHandler* handler ) :
_value( value )
{
    this->addEventHandler( handler );
    setWidth( 16 );
    setHeight( 16 );
}

void
CheckBoxControl::fireValueChanged( ControlEventHandler* oneHandler )
{
    if ( oneHandler )
    {
        oneHandler->onValueChanged( this, _value );
    }
    else
    {
        for( ControlEventHandlerList::const_iterator i = _eventHandlers.begin(); i != _eventHandlers.end(); ++i )
        {
            i->get()->onValueChanged( this, _value );
        }
    }
}

void
CheckBoxControl::setValue( bool value )
{
    if ( value != _value )
    {
        _value = value;
        fireValueChanged();
        dirty();
    }
}

void
CheckBoxControl::draw( const ControlContext& cx )
{
    Control::draw( cx );

    if ( visible() == true && parentIsVisible() )
    {
        osg::Geometry* g = newGeometry();

        float rx = osg::round( _renderPos.x() );
        float ry = osg::round( _renderPos.y() );
        float rw = _renderSize.x() - padding().x();
        float rh = _renderSize.y() - padding().y();
        float vph = cx._vp->height(); // - padding().bottom();

        osg::Vec3Array* verts = new osg::Vec3Array(4);
        g->setVertexArray( verts );

        (*verts)[0].set( rx, vph - ry, 0 );
        (*verts)[1].set( rx + rw, vph - ry, 0 );
        (*verts)[2].set( rx + rw, vph - (ry + rh), 0 );
        (*verts)[3].set( rx, vph - (ry + rh), 0 );

        g->addPrimitiveSet( new osg::DrawArrays( GL_LINE_LOOP, 0, 4 ) );

        if ( _value )
        {
            osg::DrawElementsUByte* e = new osg::DrawElementsUByte( GL_LINES );
            e->push_back( 0 );
            e->push_back( 2 );
            e->push_back( 1 );
            e->push_back( 3 );
            g->addPrimitiveSet( e );
        }

        osg::Vec4Array* c = new osg::Vec4Array(1);
        (*c)[0] = *foreColor();
        g->setColorArray( c );
        g->setColorBinding( osg::Geometry::BIND_OVERALL );

        getGeode()->addDrawable( g );
    }
}

bool
CheckBoxControl::handle( const osgGA::GUIEventAdapter& ea, osgGA::GUIActionAdapter& aa, ControlContext& cx )
{
    if( !visible() || !parentIsVisible() )
        return false;

    if ( ea.getEventType() == osgGA::GUIEventAdapter::PUSH )
    {
        setValue( !_value );
        aa.requestRedraw();
        return true;
    }
    return Control::handle( ea, aa, cx );
}

// ---------------------------------------------------------------------------

Frame::Frame()
{
    setPadding( 0 );
}

void
Frame::calcPos(const ControlContext& context, const osg::Vec2f& cursor, const osg::Vec2f& parentSize)
{
    _renderPos = cursor;
}

void
Frame::draw( const ControlContext& cx )
{
    if ( !getImage() || getImage()->s() != _renderSize.x() || getImage()->t() != _renderSize.y() )
    {
        // a simple colored border frame
        osg::ref_ptr<Geometry> geom = new Ring();
        geom->push_back( osg::Vec3d( 0, 0, 0 ) );
        geom->push_back( osg::Vec3d( _renderSize.x()-1, 0, 0 ) );
        geom->push_back( osg::Vec3d( _renderSize.x()-1, _renderSize.y()-1, 0 ) );
        geom->push_back( osg::Vec3d( 0, _renderSize.y()-1, 0 ) );

        Style style;
        LineSymbol* line = style.getOrCreate<LineSymbol>();
        line->stroke()->color() = Color::White;
        line->stroke()->width() = 2.5f;
        GeometryRasterizer ras( (int)_renderSize.x(), (int)_renderSize.y(), style );
        ras.draw( geom.get() );

        osg::Image* image = ras.finalize();
        const_cast<Frame*>(this)->setImage( image );
    }

    Control::draw( cx );       // draws the background
    ImageControl::draw( cx );  // draws the border
}

// ---------------------------------------------------------------------------

RoundedFrame::RoundedFrame()
{
    //nop
}

void
RoundedFrame::draw( const ControlContext& cx )
{
    if ( Geometry::hasBufferOperation() )
    {
        if ( !getImage() || getImage()->s() != _renderSize.x() || getImage()->t() != _renderSize.y() )
        {
            // create a rounded rectangle by buffering a rectangle. "buffer" value affects how rounded
            // the corners are.
            float buffer = Geometry::hasBufferOperation() ? 10.0f : 0.0f;

            osg::ref_ptr<Geometry> geom = new Polygon();
            geom->push_back( osg::Vec3d( buffer, buffer, 0 ) );
            geom->push_back( osg::Vec3d( _renderSize.x()-1-buffer, buffer, 0 ) );
            geom->push_back( osg::Vec3d( _renderSize.x()-1-buffer, _renderSize.y()-1-buffer, 0 ) );
            geom->push_back( osg::Vec3d( buffer, _renderSize.y()-1-buffer, 0 ) );

            BufferParameters bp;
            bp._capStyle = BufferParameters::CAP_ROUND;
            geom->buffer( buffer-1.0f, geom, bp );

            GeometryRasterizer ras( (int)_renderSize.x(), (int)_renderSize.y() );
            ras.draw( geom.get(), backColor().value() );

            osg::Image* image = ras.finalize();
            const_cast<RoundedFrame*>(this)->setImage( image );
        }

        ImageControl::draw( cx );
    }
    else
    {
        // fallback: draw a non-rounded frame.
        Frame::draw( cx );
    }
}

// ---------------------------------------------------------------------------

Container::Container() :
_spacing( 5.0f )
{
    //nop
}

Container::Container( const Alignment& halign, const Alignment& valign, const Gutter& padding, float spacing )
: Control( halign, valign, padding )
{
    this->setChildSpacing( spacing );
}

void
Container::getChildren(std::vector<Control*>& out)
{
    for(unsigned i=1; i<getNumChildren(); ++i )
    {
        Control* c = dynamic_cast<Control*>( getChild(i) );
        if ( c ) out.push_back( c );
    }
}

void
Container::setChildSpacing( float value )
{
    if ( value != _spacing ) {
        _spacing = value;
        dirty();
    }
}

void
Container::setChildHorizAlign( Alignment value )
{
    if ( !_childhalign.isSet() || _childhalign != value )
    {
        _childhalign = value;
        applyChildAligns();
    }
}

void
Container::setChildVertAlign( Alignment value )
{
    if ( !_childvalign.isSet() || _childvalign != value )
    {
        _childvalign = value;
        applyChildAligns();
    }
}

void
Container::applyChildAligns()
{
    if ( _childhalign.isSet() || _childvalign.isSet() )
    {
        std::vector<Control*> children;
        getChildren( children );
        for( std::vector<Control*>::iterator i = children.begin(); i != children.end(); ++i )
        {
            Control* child = (*i);

            if ( _childvalign.isSet() && !child->vertAlign().isSet() )
                child->setVertAlign( *_childvalign );

            if ( _childhalign.isSet() && !child->horizAlign().isSet() )
                child->setHorizAlign( *_childhalign );
        }
        dirty();
    }
}

void
Container::calcSize(const ControlContext& cx, osg::Vec2f& out_size)
{
    if ( visible() == true )
    {
        float w = width().isSet()  ? std::max( width().value(),  _renderSize.x() ) : _renderSize.x();
        float h = height().isSet() ? std::max( height().value(), _renderSize.y() ) : _renderSize.y();

        _renderSize.set(
            w + padding().x(),
            h + padding().y() );

        out_size.set(
            _renderSize.x() + margin().x(),
            _renderSize.y() + margin().y() );
    }
}

void
Container::calcFill(const ControlContext& cx)
{
    for( unsigned i=1; i<getNumChildren(); ++i )
    {
        Control* child = dynamic_cast<Control*>( getChild(i) );
        if ( child )
        {
            child->calcFill( cx );
        }
    }
}

void
Container::calcPos(const ControlContext& context, const osg::Vec2f& cursor, const osg::Vec2f& parentSize)
{
    Control::calcPos( context, cursor, parentSize );
}

void
Container::draw( const ControlContext& cx )
{
    Control::draw( cx );
}

bool
Container::handle( const osgGA::GUIEventAdapter& ea, osgGA::GUIActionAdapter& aa, ControlContext& cx )
{
    if( !visible() || !parentIsVisible() )
        return false;

    bool handled = false;
    std::vector<Control*> children;
    getChildren( children );
    //OE_NOTICE << "handling " << children.size() << std::endl;
    for( std::vector<Control*>::reverse_iterator i = children.rbegin(); i != children.rend(); ++i )
    {
        Control* child = *i;
        //Control* child = dynamic_cast<Control*>( getChild(i) );
        if ( child )
        {
            if (ea.getEventType() == osgGA::GUIEventAdapter::FRAME || child->intersects( ea.getX(), cx._vp->height() - ea.getY() ) )
                handled = child->handle( ea, aa, cx );
            if ( handled )
                break;
        }
    }

    return handled ? handled : Control::handle( ea, aa, cx );
}

void
Container::addControls( const ControlVector& controls )
{
    for( ControlVector::const_iterator i = controls.begin(); i != controls.end(); ++i )
    {
        addControl( i->get() );
    }
}

// ---------------------------------------------------------------------------

VBox::VBox()
{
    //nop
}

VBox::VBox( const Alignment& halign, const Alignment& valign, const Gutter& padding, float spacing ) :
Container( halign, valign, padding, spacing )
{
    //nop
}

Control*
VBox::addControlImpl( Control* control, int index )
{
    insertChild( index, control );
    applyChildAligns();
    dirty();
    return control;
}

void
VBox::clearControls()
{
    removeChildren( 1, getNumChildren()-1 );
    dirty();
}

void
VBox::calcSize(const ControlContext& cx, osg::Vec2f& out_size)
{
    if ( visible() == true )
    {
        _renderSize.set( 0, 0 );

        // collect all the members, growing the container size vertically
        for( unsigned i=1; i<getNumChildren(); ++i )
        {
            Control* child = dynamic_cast<Control*>( getChild(i) );
            if ( child )
            {
                osg::Vec2f childSize;
                bool first = i == 1; //_controls.begin();

                child->calcSize( cx, childSize );

                _renderSize.x() = osg::maximum( _renderSize.x(), childSize.x() );
                _renderSize.y() += first ? childSize.y() : childSpacing() + childSize.y();
            }
        }

        Container::calcSize( cx, out_size );
    }
    else
    {
        out_size.set(0,0);
    }
}

void
VBox::calcFill(const ControlContext& cx)
{
    float used_x = padding().x();
    float used_y = padding().y() - childSpacing();

    Control* hc = 0L;
    Control* vc = 0L;

    for( unsigned i=1; i<getNumChildren(); ++i )
    {
        Control* child = dynamic_cast<Control*>( getChild(i) );
        if ( child )
        {
            used_y += child->margin().y() + childSpacing();
            if ( !hc && child->horizFill() )
            {
                hc = child;
                used_x += child->margin().x();
            }

            if ( !vc && child->vertFill() )
                vc = child;
            else
                used_y += child->renderSize().y();
        }
    }

    if ( hc && renderWidth(hc) < (_renderSize.x() - used_x) )
        renderWidth(hc) = _renderSize.x() - used_x;

    if ( vc && renderHeight(vc) < (_renderSize.y() - used_y) )
        renderHeight(vc) = _renderSize.y() - used_y;
   
    Container::calcFill( cx );
}

void
VBox::calcPos(const ControlContext& cx, const osg::Vec2f& cursor, const osg::Vec2f& parentSize)
{
    Container::calcPos( cx, cursor, parentSize );

    osg::Vec2f childCursor = _renderPos;

    osg::Vec2f renderArea = _renderSize - padding().size();

    for( unsigned i=1; i<getNumChildren(); ++i )
    {
        Control* child = dynamic_cast<Control*>( getChild(i) );
        if ( child )
        {
            child->calcPos( cx, childCursor, renderArea ); // GW1
            float deltaY = child->margin().top() + child->renderSize().y() + child->margin().bottom() + childSpacing();
            childCursor.y() += deltaY;
            renderArea.y() -= deltaY;
        }
    }
}

void
VBox::draw( const ControlContext& cx )
{
    Container::draw( cx );

    for( unsigned i=1; i<getNumChildren(); ++i )
    {
        Control* c = dynamic_cast<Control*>(getChild(i));
        if ( c )
            c->draw( cx );
    }
}

// ---------------------------------------------------------------------------

HBox::HBox()
{
    //nop
}

HBox::HBox( const Alignment& halign, const Alignment& valign, const Gutter& padding, float spacing ) :
Container( halign, valign, padding, spacing )
{
    //nop
}

Control*
HBox::addControlImpl( Control* control, int index )
{
    insertChild(index, control);
    applyChildAligns();
    dirty();
    return control;
}

void
HBox::clearControls()
{
    removeChildren(1, getNumChildren()-1);
    dirty();
}

void
HBox::calcSize(const ControlContext& cx, osg::Vec2f& out_size)
{
    if ( visible() == true )
    {
        _renderSize.set( 0, 0 );

        // collect all the members, growing the container is its orientation.
        for( unsigned i=1; i<getNumChildren(); ++i )
        {
            Control* child = dynamic_cast<Control*>( getChild(i) );
            if ( child )
            {
                osg::Vec2f childSize;
                bool first = i == 1;

                child->calcSize( cx, childSize );

                _renderSize.x() += first ? childSize.x() : childSpacing() + childSize.x();
                _renderSize.y() = osg::maximum( _renderSize.y(), childSize.y() );
            }
        }
    
        // If width explicitly set and > total width of children - use it
        if (width().isSet() && width().get() > _renderSize.x()) _renderSize.x() = width().get();

        Container::calcSize( cx, out_size );
    }
}

void
HBox::calcFill(const ControlContext& cx)
{
    float used_x = padding().x() - childSpacing();
    float used_y = padding().y();

    Control* hc = 0L;
    Control* vc = 0L;

    for( unsigned i=1; i<getNumChildren(); ++i )
    {
        Control* child = dynamic_cast<Control*>( getChild(i) );
        if ( child )
        {
            used_x += child->margin().x() + childSpacing();
            if ( !hc && child->horizFill() )
                hc = child;
            else
                used_x += child->renderSize().x();

            if ( !vc && child->vertFill() )
            {
                vc = child;
                used_y += child->margin().y();
            }
        }
    }

    if ( hc && renderWidth(hc) < (_renderSize.x() - used_x) )
        renderWidth(hc) = _renderSize.x() - used_x;

    if ( vc && renderHeight(vc) < (_renderSize.y() - used_y) )
        renderHeight(vc) = _renderSize.y() - used_y;
   
    Container::calcFill( cx );
}

void
HBox::calcPos(const ControlContext& cx, const osg::Vec2f& cursor, const osg::Vec2f& parentSize)
{
    Container::calcPos( cx, cursor, parentSize );

    osg::Vec2f childCursor = _renderPos;

    osg::Vec2f renderArea = _renderSize - padding().size();

    for( unsigned i=1; i<getNumChildren(); ++i )
    {
        Control* child = dynamic_cast<Control*>( getChild(i) );
        if ( child )
        {
            child->calcPos( cx, childCursor, renderArea );
            float deltaX = child->margin().left() + child->renderSize().x() + child->margin().right() + childSpacing();
            childCursor.x() += deltaX;
            renderArea.x() -= deltaX;
        }
    }
}

void
HBox::draw( const ControlContext& cx )
{
    Container::draw( cx );

    for( unsigned i=1; i<getNumChildren(); ++i )
    {
        Control* c = dynamic_cast<Control*>(getChild(i));
        if ( c )
            c->draw( cx );
    }
}

// ---------------------------------------------------------------------------

Grid::Grid() :
Container(),
_maxCols(0)
{
    setChildHorizAlign( ALIGN_LEFT );
    setChildVertAlign( ALIGN_CENTER );
}

Grid::Grid( const Alignment& halign, const Alignment& valign, const Gutter& padding, float spacing ) :
Container( halign, valign, padding, spacing ),
_maxCols(0)
{
    //nop
}

void
Grid::getChildren(std::vector<Control*>& out)
{
    for(unsigned i=1; i<getNumChildren(); ++i )
    {
        osg::Group* row = getChild(i)->asGroup();
        if ( row )
        {
            for( unsigned j=0; j<row->getNumChildren(); ++j )
            {
                Control* c = dynamic_cast<Control*>( row->getChild(j) );
                if ( c ) out.push_back( c );
            }
        }
    }
}

unsigned
Grid::getNumRows() const
{
    return getNumChildren()-1;
}

unsigned
Grid::getNumColumns() const
{
    if ( getNumRows() == 0 )
        return 0;
    else
        return const_cast<Grid*>(this)->getRow(0)->getNumChildren();
}

osg::Group*
Grid::getRow(unsigned index)
{
    return getNumChildren() >= 2+index ? getChild(1+index)->asGroup() : 0L;
}

Control*
Grid::setControlImpl( int col, int row, Control* child )
{
    if ( child )
    {
        expandToInclude( col, row );
        osg::Group* rowGroup = getRow(row);
        rowGroup->setChild( col, child );
        applyChildAligns();

        dirty();
    }

    return child;
}

Control*
Grid::getControl(int col, int row)
{
    if ( row < (int)getNumChildren()+1 )
    {
        osg::Group* rowGroup = getRow(row);
        if ( col < (int)rowGroup->getNumChildren() )
        {
            return dynamic_cast<Control*>( rowGroup->getChild(col) );
        }
    }
    return 0L;
}

void
Grid::expandToInclude( int col, int row )
{
    // ensure all rows have sufficient columns:
    if ( col+1 > (int)_maxCols )
    {
        _maxCols = col+1;
    }

    // and that we have sufficient rows:
    unsigned maxRows = std::max( (unsigned)getNumRows(), (unsigned)(row+1) );

    // expand everything and use empty groups as placeholders
    for( unsigned r=0; r<maxRows; ++r )
    {
        osg::Group* rowGroup = getRow(r);
        if ( !rowGroup )
        {
            rowGroup = new osg::Group();
            addChild( rowGroup );
        }
        while ( rowGroup->getNumChildren() < _maxCols )
        {
            rowGroup->addChild( new osg::Group() );
        }
    }
}

Control*
Grid::addControlImpl( Control* control, int index )
{
    // creates a new row and puts the control in its first column (index is ignored)
    return setControlImpl( 0, getNumRows(), control );
}

void
Grid::addControls( const ControlVector& controls )
{
    unsigned row = getNumRows();
    unsigned col = 0;
    for( ControlVector::const_iterator i = controls.begin(); i != controls.end(); ++i, ++col )
    {
        if ( i->valid() )
        {
            setControlImpl( col, row, i->get() );
        }
    }
}

void
Grid::clearControls()
{
    removeChildren(1, getNumChildren()-1);
    dirty();
}

void
Grid::calcSize( const ControlContext& cx, osg::Vec2f& out_size )
{
    if ( visible() == true )
    {
        _renderSize.set( 0, 0 );

        int nRows = (int)getNumRows();
        int nCols = (int)getNumColumns();

        _rowHeights.assign( nRows, 0.0f );
        _colWidths.assign ( nCols, 0.0f );

        if ( nRows > 0 && nCols > 0 )
        {
            for( int r=0; r<nRows; ++r )
            { 
                for( int c=0; c<nCols; ++c )
                {
                    Control* child = getControl(c, r);
                    if ( child )
                    {
                        osg::Vec2f childSize;
                        child->calcSize( cx, childSize );

                        if ( childSize.x() > _colWidths[c] )
                            _colWidths[c] = childSize.x();
                        if ( childSize.y() > _rowHeights[r] )
                            _rowHeights[r] = childSize.y();
                    }
                }
            }

            for( int c=0; c<nCols; ++c )
                _renderSize.x() += _colWidths[c];
            _renderSize.x() += childSpacing() * (nCols-1);

            for( int r=0; r<nRows; ++r )
                _renderSize.y() += _rowHeights[r];
            _renderSize.y() += childSpacing() * (nRows-1);
        }

        Container::calcSize( cx, out_size );
    }
}

void
Grid::calcFill(const ControlContext& cx)
{
    Container::calcFill( cx );

    int nRows = (int)getNumRows();
    int nCols = (int)getNumColumns();

    for( int r=0; r<nRows; ++r )
    {
        for( int c=0; c<nCols; ++c )
        {
            Control* child = getControl(c, r);

            if ( child )
            {
                if ( child->horizFill() )
                    renderWidth(child) = _colWidths[c] - child->margin().x();
                if ( child->vertFill() )
                    renderHeight(child) = _rowHeights[r] - child->margin().y();
            }
        }
    }
}

void
Grid::calcPos( const ControlContext& cx, const osg::Vec2f& cursor, const osg::Vec2f& parentSize )
{
    Container::calcPos( cx, cursor, parentSize );

    int nRows = (int)getNumRows();
    int nCols = (int)getNumColumns();

    osg::Vec2f childCursor = _renderPos;

    for( int r=0; r<nRows; ++r )
    {
        for( int c=0; c<nCols; ++c )
        {
            Control* child = getControl(c, r);
            if ( child )
            {
                osg::Vec2f cellSize( _colWidths[c], _rowHeights[r] );
                child->calcPos( cx, childCursor, cellSize );
            }
            childCursor.x() += _colWidths[c] + childSpacing();
        }
        childCursor.x() = _renderPos.x();
        childCursor.y() += _rowHeights[r] + childSpacing();
    }
}

void
Grid::draw( const ControlContext& cx )
{
    Container::draw( cx );

    for( unsigned i=1; i<getNumChildren(); ++i )
    {
        osg::Group* rowGroup = getChild(i)->asGroup();
        if ( rowGroup )
        {
            for( unsigned j=0; j<rowGroup->getNumChildren(); ++j )
            {
                Control* c = dynamic_cast<Control*>( rowGroup->getChild(j) );
                if ( c )
                {
                    c->draw( cx );
                }
            }
        }
    }
}

// ---------------------------------------------------------------------------

ControlCanvas::EventCallback::EventCallback(ControlCanvas* canvas) : 
_canvas   ( canvas ),
_firstTime( true ),
_width    ( 0 ),
_height   ( 0 )
{
    //nop
}

// version helper.
#if OSG_VERSION_GREATER_THAN(3,3,0)
#   define AS_ADAPTER(e) e->asGUIEventAdapter()
#else
#   define AS_ADAPTER(e) e
#endif

void
ControlCanvas::EventCallback::operator()(osg::Node* node, osg::NodeVisitor* nv)
{
    osgGA::EventVisitor* ev = static_cast<osgGA::EventVisitor*>(nv);

    osg::ref_ptr<ControlCanvas> canvas;
    if ( _canvas.lock(canvas) )
    {
        if ( _firstTime )
        {
            handleResize( ev->getActionAdapter()->asView(), canvas.get() );
        }

        const osgGA::EventQueue::Events& events = ev->getEvents();
        if ( events.size() > 0 )
        {
            osg::ref_ptr<ControlCanvas> canvas;
            if ( _canvas.lock(canvas) )
            {
                osgGA::GUIActionAdapter* aa = ev->getActionAdapter();

                for(osgGA::EventQueue::Events::const_iterator e = events.begin(); e != events.end(); ++e)
                {
                    osgGA::GUIEventAdapter* ea = AS_ADAPTER(e->get());

                    if (!_firstTime && ea->getEventType() == osgGA::GUIEventAdapter::RESIZE)
                    {
                        handleResize( aa->asView(), canvas.get() );
                    }

                    if (canvas->handle( *ea, *aa ))
                    {
                        e->get()->setHandled(true);
                    }
                }
            }
        }
    }

    traverse(node,nv);
}

void 
ControlCanvas::EventCallback::handleResize(osg::View* view, ControlCanvas* canvas)
{
    osg::Camera* cam = view->getCamera();

    if ( cam && cam->getViewport() )
    {
        const osg::Viewport* vp = cam->getViewport();
        if ( _firstTime || vp->width() != _width || vp->height() != _height )
        {
            canvas->setProjectionMatrix(osg::Matrix::ortho2D( 0, vp->width()-1, 0, vp->height()-1 ) );

            ControlContext cx;
            cx._view = view;
            cx._vp = new osg::Viewport( 0, 0, vp->width(), vp->height() );

            osg::GraphicsContext* gc = view->getCamera()->getGraphicsContext();
            if ( !gc && view->getNumSlaves() > 0 )
                gc = view->getSlave(0)._camera->getGraphicsContext();

            if ( gc )
                cx._viewContextID = gc->getState()->getContextID();
            else
                cx._viewContextID = ~0u;

            canvas->setControlContext( cx );

            _width  = (int)vp->width();
            _height = (int)vp->height();
        }

        if ( vp->width() != 0 && vp->height() != 0 )
        {
            _firstTime = false;
        }
    }
}

// ---------------------------------------------------------------------------

ControlNode::ControlNode(Control* control, float priority ) :
_control ( control ),
_priority( priority )
{
    setCullingActive( false );
}

osg::BoundingSphere
ControlNode::computeBound() const
{
    return osg::BoundingSphere( osg::Vec3(0,0,0), 0.5 );
}

void
ControlNode::traverse( osg::NodeVisitor& nv )
{
    if ( nv.getVisitorType() == osg::NodeVisitor::CULL_VISITOR )
    {
        static osg::Vec3d s_zero(0,0,0);
        static osg::Vec4d s_zero_w(0,0,0,1);
        osgUtil::CullVisitor* cv = Culling::asCullVisitor(nv);

        // pull up the per-view data for this view:
        TravSpecificData& data = _travDataMap[cv->getCurrentCamera()];

        // if it's uninitialized, find the corresponding control canvas and 
        // cache a reference to its control node bin:
        if ( !data._canvas.valid() )
        {
            data._canvas = osgEarth::findTopMostNodeOfType<ControlCanvas>( cv->getCurrentCamera() );
            if ( data._canvas.valid() )
            {
                ControlNodeBin* bin = static_cast<ControlCanvas*>(data._canvas.get())->getControlNodeBin();
                bin->addNode( this );
            }
        }

        if ( data._canvas.valid() )
        {
            // calculate its screen position:
            osg::Vec4d clip = s_zero_w * (*cv->getModelViewMatrix()) * (*cv->getProjectionMatrix());
            osg::Vec3d clip_ndc( clip.x()/clip.w(), clip.y()/clip.w(), clip.z()/clip.w() );
            data._screenPos = clip_ndc * cv->getWindowMatrix();

            if ( clip_ndc.z() > 1.0 ) // node is behind the near clip plane
            {
                data._obscured = true;
            }
            else if ( data._obscured == true )
            {
                data._obscured = false;
                data._visibleTime = cv->getFrameStamp()->getReferenceTime();
            }
        }

        data._visitFrame = cv->getFrameStamp()->getFrameNumber();
    }

    // ControlNode has no children, so no point in calling traverse.
    osg::Node::traverse(nv);
}

ControlNode::TravSpecificData::TravSpecificData() :
_obscured   ( true ),
_visibleTime( 0.0 ),
_screenPos  ( 0.0, 0.0, 0.0 )
{
    //nop
}

// ---------------------------------------------------------------------------

/**
 * A custom render bin for Controls, that sorts drawables by traversal order,
 * providing an unambiguous draw order.
 */
#define OSGEARTH_CONTROLS_BIN "osgEarth::Utils::Controls::bin"

namespace
{    
    struct osgEarthControlsRenderBin : public osgUtil::RenderBin
    {
        osgEarthControlsRenderBin()
        {
            this->setName( OSGEARTH_CONTROLS_BIN );
            this->setSortMode( osgUtil::RenderBin::TRAVERSAL_ORDER );
        }
    };
}

static osgEarthRegisterRenderBinProxy<osgEarthControlsRenderBin> s_regbin( OSGEARTH_CONTROLS_BIN );

// ---------------------------------------------------------------------------

ControlNodeBin::ControlNodeBin() :
_sortingEnabled( true ),
_sortByDistance( true ),
_fading        ( true )
{
    _group = new Group();

    osg::StateSet* stateSet = _group->getOrCreateStateSet();

    //TODO: appears to be unused
    osg::Uniform* defaultOpacity = new osg::Uniform( osg::Uniform::FLOAT, "oe_controls_opacity" );
    defaultOpacity->set( 1.0f );
    stateSet->addUniform( defaultOpacity );

    osg::Uniform* defaultVisibleTime = new osg::Uniform( osg::Uniform::FLOAT, "oe_controls_visibleTime" );
    defaultVisibleTime->set( 0.0f );
    stateSet->addUniform( defaultVisibleTime );    
}

void
ControlNodeBin::setFading( bool value )
{
    _fading = value;
}

void
ControlNodeBin::draw( const ControlContext& context, bool newContext, int bin )
{
    const osg::Viewport* vp = context._vp.get();
    osg::Vec2f surfaceSize( context._vp->width(), context._vp->height() );

    // we don't really need to keep this list in the object, but that prevents it from having to
    // reallocate it each time
    _taken.clear();

    ControlNodeCollection* drawList = 0L;
    ControlNodeCollection byDepth;

    if ( _sortingEnabled && _sortByDistance )
    {
        for( ControlNodeCollection::iterator i = _controlNodes.begin(); i != _controlNodes.end(); i++) 
        {
            ControlNode* node = i->second.get();
            if ( node->getNumParents() == 0 )
            {
              _renderNodes.erase( node );
              _controlNodes.erase( i );
            }
            else
            {
                ControlNode::TravSpecificData& nodeData = node->getData( context._view->getCamera() );
                byDepth.insert( ControlNodePair(nodeData._screenPos.z(), node) );
            }
        }

        drawList = &byDepth;
    }
    else
    {
        drawList = &_controlNodes;
    }

    for( ControlNodeCollection::iterator i = drawList->begin(); i != drawList->end(); ) 
    {
        ControlNode* node = i->second.get();
        osg::MatrixTransform* xform = _renderNodes[node];

        // check to see if the node as removed
        bool nodeActive = node->getNumParents() > 0;

        if ( nodeActive )
        {
          ControlNode::TravSpecificData& nodeData = node->getData( context._view->getCamera() );
          Control* control = node->getControl();

          // if the context changed (e.g., viewport resize), we need to mark all nodes as dirty
          // even if they're obscured...that way they will regenerate properly next time
          if ( newContext )
          {
              control->dirty();
          }

          bool visible = true;

          if ( context._frameStamp->getFrameNumber() - nodeData._visitFrame > 2 )
          {
              visible = false;
          }

          else if ( nodeData._obscured == false )
          {
              const osg::Vec3f& nPos = nodeData._screenPos;
              const osg::Vec2f& size = control->renderSize();

              // calculate the rendering offset based on alignment:
              float x = 0.f, y = 0.f;

              if ( node->anchorPoint().isSet() )
              {
                  //TODO!!
              }
              else
              {
                  x =
                    control->horizAlign() == Control::ALIGN_LEFT  ? nPos.x() - size.x() :
                    control->horizAlign() == Control::ALIGN_RIGHT ? nPos.x() :
                    nPos.x() - size.x()*0.5;

                  y =
                    control->vertAlign() == Control::ALIGN_BOTTOM ? nPos.y() :
                    control->vertAlign() == Control::ALIGN_TOP    ? nPos.y() + size.y() :
                    nPos.y() + size.y()*0.5;
              }

              xform->setMatrix( osg::Matrixd::translate(x, y-context._vp->height(), 0) );

              osg::BoundingBox bbox( x, y, 0.0, x+size.x(), y+size.y(), 1.0 );
              if ( _sortingEnabled )
              {
                  // prevent overlap.
                  for( std::vector<osg::BoundingBox>::iterator u = _taken.begin(); u != _taken.end(); ++u )
                  {
                      if ( u->intersects( bbox ) )
                      {
                          nodeData._obscured = true;
                          break;
                      }
                  }
              }

              if ( nodeData._obscured == false )
              {
                  if ( _sortingEnabled )
                    _taken.push_back( bbox );

                  // the geode holding this node's geometry:
                  osg::Geode* geode = static_cast<osg::Geode*>( xform->getChild(0) );

                  // if the control changed, we need to rebuild its drawables:
                  if ( control->isDirty() )
                  {
                      // clear out the geode:
                      geode->removeDrawables( 0, geode->getNumDrawables() );

                      // calculate the size of the control in screen space:
                      osg::Vec2f dummySize;
                      control->calcSize( context, dummySize );
                      control->calcFill( context );

                      // only need to do this if the control has children ... (pos is always 0,0)
                      control->calcPos( context, osg::Vec2f(0,0), size );
                   
                      // build the drawables for the geode and insert them:
                      control->draw( context );
                  }

                  if ( _fading )
                  {
                      // update the "visible time" uniform if it's changed. this will cause the
                      // shader to "fade in" the label when it becomes visible.
                      if ( !nodeData._uniform.valid() )
                      {
                          nodeData._uniform = new osg::Uniform( osg::Uniform::FLOAT, "visibleTime" );
                          geode->getOrCreateStateSet()->addUniform( nodeData._uniform.get() );
                      }

                      float oldValue;
                      nodeData._uniform->get( oldValue );
                      if ( oldValue != nodeData._visibleTime )
                          nodeData._uniform->set( nodeData._visibleTime );
                  }
              }

              visible = !nodeData._obscured;
          }
          
          // adjust the visibility
          xform->setNodeMask( visible ? ~0 : 0 );

          ++i;
        }
        else
        {
          _renderNodes.erase( node );
          _controlNodes.erase( i++ );
        }
    }
}

void
ControlNodeBin::addNode( ControlNode* controlNode )
{
    // if we see a node with a non-zero priority, assume we're sorting
    // by priority.
    if ( controlNode->getPriority() != 0.0f )
        _sortByDistance = false;

    // record the node in priority order.
    ControlNodeCollection::iterator ptr = _controlNodes.insert(
        ControlNodePair( -controlNode->getPriority(), controlNode ) );

    // record it in the index.
    _index.insert( ControlIndexPair(controlNode->getControl(), ptr) );

    // create and cache a transform/geode pair for the node. the xform will position
    // the geode in 2D space.
    osg::MatrixTransform* xform = new osg::MatrixTransform();
    osg::Geode* geode = new osg::Geode();
    xform->addChild( geode );
    _renderNodes.insert( RenderNodePair(controlNode, xform) );

    // put it in the render graph.
    _group->addChild( xform );
}

// ---------------------------------------------------------------------------

ControlCanvas*
ControlCanvas::getOrCreate(osg::View* view)
{
    if ( !view )
        return 0L;

    if ( !view->getCamera() )
        return 0L;

    ControlCanvas* canvas = osgEarth::findTopMostNodeOfType<ControlCanvas>(view->getCamera());
    if ( canvas )
        return canvas;

    canvas = new ControlCanvas();

    // ControlCanvas does NOT work as a direct child of the View's camera.
    osg::Group* group = 0L;
    if ( view->getCamera()->getNumChildren() > 0 )
    {
        group = view->getCamera()->getChild(0)->asGroup();
        if ( !group )
        {
            group = new osg::Group();
            osgEarth::insertGroup(group, view->getCamera());
        }
    }
    else
    {
        group = new osg::Group();
        view->getCamera()->addChild(group);
    }

    group->addChild( canvas );
    return canvas;
}

ControlCanvas*
ControlCanvas::get(osg::View* view)
{
#if 1 // for now, to avoid breaking lots of code
    return getOrCreate(view);
#else
    if ( !view )
        return 0L;

    if ( !view->getCamera() )
        return 0L;

    ControlCanvas* canvas = osgEarth::findTopMostNodeOfType<ControlCanvas>(view->getCamera());
    if ( canvas )
        return canvas;

    return 0L;
#endif
}


ControlCanvas::ControlCanvas()
{
    init();
}

void
ControlCanvas::init()
{
    _contextDirty  = true;
    _updatePending = false;

    // deter the optimizer
    this->setDataVariance( osg::Object::DYNAMIC );

    this->addEventCallback( new EventCallback(this) );

    setReferenceFrame(osg::Transform::ABSOLUTE_RF);
    setViewMatrix(osg::Matrix::identity());
    setClearMask(GL_DEPTH_BUFFER_BIT);
    setRenderOrder(osg::Camera::POST_RENDER, 25000);
    setAllowEventFocus( true );
    
    // register for event traversals.
    ADJUST_EVENT_TRAV_COUNT( this, 1 );

    osg::StateSet* ss = getOrCreateStateSet();
    ss->setMode( GL_LIGHTING, osg::StateAttribute::OFF | osg::StateAttribute::OVERRIDE );
    ss->setMode( GL_BLEND, osg::StateAttribute::ON | osg::StateAttribute::OVERRIDE );
    ss->setAttributeAndModes( new osg::Depth( osg::Depth::ALWAYS, 0, 1, false ) );
    ss->setRenderBinDetails( 0, "TraversalOrderBin" );

    _controlNodeBin = new ControlNodeBin();
    this->addChild( _controlNodeBin->getControlGroup() );
   
#ifndef OSG_GLES2_AVAILABLE
    // don't use shaders unless we have to.
    this->getOrCreateStateSet()->setAttributeAndModes(
        new osg::Program(), 
        osg::StateAttribute::OFF|osg::StateAttribute::OVERRIDE);
#endif
}

ControlCanvas::~ControlCanvas()
{
    //nop
}

void
ControlCanvas::setAllowControlNodeOverlap( bool value )
{
    getControlNodeBin()->_sortingEnabled = !value;
}

Control*
ControlCanvas::addControlImpl( Control* control )
{
    control->dirty();
    this->addChild( control );
    return control;
}

void
ControlCanvas::removeControl( Control* control )
{
    removeChild( control );
}

Control*
ControlCanvas::getControlAtMouse( float x, float y )
{
    for( osg::NodeList::iterator i = _children.begin(); i != _children.end(); ++i )
    {
        Control* control = dynamic_cast<Control*>( i->get() );
        if ( control->intersects( x, _context._vp->height() - y ) )
        {
            return control;
        }
    }
    return 0L;
}

bool
ControlCanvas::handle(const osgGA::GUIEventAdapter& ea,
                      osgGA::GUIActionAdapter&      aa)
{
    if ( !_context._vp )
        return false;

    for( unsigned i=getNumChildren()-1; i>0; --i )
    {
        Control* control = static_cast<Control*>( getChild(i) );
        if ( control->isDirty() )
        {
            aa.requestRedraw();
            break;
        }
    }

    bool handled = false;

    //Send a frame event to all controls
    if ( ea.getEventType() == osgGA::GUIEventAdapter::FRAME )
    {
        for( unsigned i=1; i<getNumChildren(); ++i )
        {
            Control* control = static_cast<Control*>( getChild(i) );
            control->handle(ea, aa, _context);
        }
        return handled;
    }


    float invY = _context._vp->height() - ea.getY();

    for( unsigned i=getNumChildren()-1; i>0; --i )
    {
        Control* control = static_cast<Control*>( getChild(i) );

        if ( control->intersects( ea.getX(), invY ) )
        {
            handled = control->handle( ea, aa, _context );
            if ( handled )
                break;
        }
    }

    if ( _context._active.size() > 1 )
    {
        _context._active.front()->setActive( false );
        _context._active.pop();
    }

    if ( _context._active.size() > 0 )
    {
        bool hit = _context._active.front()->intersects( ea.getX(), invY );
        _context._active.front()->setActive( hit );
        if ( !hit )
            _context._active.pop();
    }

    return handled; //_context._active.size() > 0;
}

void
ControlCanvas::update(const osg::FrameStamp* frameStamp)
{
    _context._frameStamp = frameStamp;

    if ( !_context._vp )
        return;

    int bin = 0;
    for( unsigned i=1; i<getNumChildren(); ++i )
    {
        Control* control = static_cast<Control*>( getChild(i) );

        if ( control->isDirty() || _contextDirty )
        {
            osg::Vec2f size;
            control->calcSize( _context, size );
            control->calcFill( _context );

            osg::Vec2f surfaceSize( _context._vp->width(), _context._vp->height() );
            control->calcPos( _context, osg::Vec2f(0,0), surfaceSize );

            control->draw( _context );
        }
    }

    if ( _controlNodeBin.valid() )
    {
        _controlNodeBin->draw( _context, _contextDirty, bin );
    }

#ifdef OSG_GLES2_AVAILABLE
    // shaderize.
    // we don't really need to rebuild shaders on every dirty; we could probably
    // just do it on add/remove controls; but that's an optimization for later
<<<<<<< HEAD
    ShaderGenerator shaderGen;
    shaderGen.run( this );
=======
    Registry::shaderGenerator().run( this, "osgEarth.ControlCanvas" );
#endif
>>>>>>> c9426661

    _contextDirty = false;
}

void
ControlCanvas::traverse(osg::NodeVisitor& nv)
{
    switch( nv.getVisitorType() )
    {
        case osg::NodeVisitor::EVENT_VISITOR:
        {
            if ( !_updatePending )
            {
                bool needsUpdate = _contextDirty;
                if ( !needsUpdate )
                {
                    for( unsigned i=1; i<getNumChildren(); ++i )
                    {
                        Control* control = static_cast<Control*>( getChild(i) );
                        if ( control->isDirty() )
                        {
                            needsUpdate = true;
                            break;
                        }
                    }
                }

                if ( needsUpdate )
                {
                    _updatePending = true;
                    ADJUST_UPDATE_TRAV_COUNT( this, 1 );
                }
            }
        }
        break;

    case osg::NodeVisitor::UPDATE_VISITOR:
        {
            update( nv.getFrameStamp() );
            ADJUST_UPDATE_TRAV_COUNT( this, -1 );
            _updatePending = false;
        }
        break;

    case osg::NodeVisitor::CULL_VISITOR:
        {
        }
        break;
    }

    osg::Camera::traverse( nv );
}

void
ControlCanvas::setControlContext( const ControlContext& cx )
{
    _context = cx;
    _contextDirty = true;
}<|MERGE_RESOLUTION|>--- conflicted
+++ resolved
@@ -2809,13 +2809,8 @@
     // shaderize.
     // we don't really need to rebuild shaders on every dirty; we could probably
     // just do it on add/remove controls; but that's an optimization for later
-<<<<<<< HEAD
-    ShaderGenerator shaderGen;
-    shaderGen.run( this );
-=======
     Registry::shaderGenerator().run( this, "osgEarth.ControlCanvas" );
 #endif
->>>>>>> c9426661
 
     _contextDirty = false;
 }
