/* -*-c++-*- */
/* osgEarth - Geospatial SDK for OpenSceneGraph
 * Copyright 2020 Pelican Mapping
 * http://osgearth.org
 *
 * osgEarth is free software; you can redistribute it and/or modify
 * it under the terms of the GNU Lesser General Public License as published by
 * the Free Software Foundation; either version 2 of the License, or
 * (at your option) any later version.
 *
 * This program is distributed in the hope that it will be useful,
 * but WITHOUT ANY WARRANTY; without even the implied warranty of
 * MERCHANTABILITY or FITNESS FOR A PARTICULAR PURPOSE.  See the
 * GNU Lesser General Public License for more details.
 *
 * You should have received a copy of the GNU Lesser General Public License
 * along with this program.  If not, see <http://www.gnu.org/licenses/>
 */
#include "DecalLayer"
#include <osgEarth/Map>
#include <osgEarth/Profile>
#include <osgEarth/VirtualProgram>
#include <osgEarth/HeightFieldUtils>
#include <osgEarth/ImageToHeightFieldConverter>
#include <osg/MatrixTransform>
#include <osg/BlendFunc>
#include <osg/BlendEquation>

using namespace osgEarth;
using namespace osgEarth::Contrib;

#define LC "[DecalImageLayer] "

REGISTER_OSGEARTH_LAYER(decalimage, DecalImageLayer);

Config
DecalImageLayer::Options::getConfig() const
{
    Config conf = ImageLayer::Options::getConfig();
    return conf;
}

void
DecalImageLayer::Options::fromConfig(const Config& conf)
{
    //nop
}

//........................................................................

void
DecalImageLayer::init()
{
    ImageLayer::init();

    // Set the layer profile.
    setProfile(Profile::create("global-geodetic"));

    // Never cache decals
    layerHints().cachePolicy() = CachePolicy::NO_CACHE;
}

GeoImage
DecalImageLayer::createImageImplementation(const TileKey& key, ProgressCallback* progress) const
{
    std::vector<Decal> decals;
    std::vector<GeoExtent> outputExtentsInDecalSRS;
    std::vector<GeoExtent> intersections;

    const GeoExtent& outputExtent = key.getExtent();

    // thread-safe collection of intersecting decals
    {
        Threading::ScopedMutexLock lock(_mutex);

        for(std::list<Decal>::const_iterator i = _decalList.begin();
            i != _decalList.end();
            ++i)
        {
            const Decal& decal = *i;
            GeoExtent outputExtentInDecalSRS = outputExtent.transform(decal._extent.getSRS());
            GeoExtent intersectionExtent = decal._extent.intersectionSameSRS(outputExtentInDecalSRS);
            if (intersectionExtent.isValid())
            {
                decals.push_back(decal);
                outputExtentsInDecalSRS.push_back(outputExtentInDecalSRS);
                intersections.push_back(intersectionExtent);
            }
        }
    }

    if (decals.empty())
        return GeoImage::INVALID;

    osg::ref_ptr<osg::Image> output = new osg::Image();
    output->allocateImage(getTileSize(), getTileSize(), 1, GL_RGBA, GL_UNSIGNED_BYTE);
    output->setInternalTextureFormat(GL_RGBA8);
    ::memset(output->data(), 0, output->getTotalSizeInBytes());
    ImageUtils::PixelWriter writeOutput(output.get());
    ImageUtils::PixelReader readOutput(output.get());

    osg::Vec4 existingValue;
    osg::Vec4 value;

    for(unsigned i=0; i<decals.size(); ++i)
    {
        const Decal& decal = decals[i];
        const GeoExtent& decalExtent = decal._extent;
        ImageUtils::PixelReader readInput(decal._image.get());
        const GeoExtent& outputExtentInDecalSRS = outputExtentsInDecalSRS[i];
        const GeoExtent& intersection = intersections[i];

        for(unsigned t=0; t<(unsigned)output->t(); ++t)
        {
            double out_v = (double)t/(double)(output->t()-1);
            double out_y = outputExtentInDecalSRS.yMin() + (double)out_v * outputExtentInDecalSRS.height();

            double in_v = (out_y-decalExtent.yMin())/decalExtent.height();

            if (in_v < 0.0 || in_v > 1.0)
                continue;

            for(unsigned s=0; s<(unsigned)output->s(); ++s)
            { 
                double out_u = (double)s/(double)(output->s()-1);
                double out_x = outputExtentInDecalSRS.xMin() + (double)out_u * outputExtentInDecalSRS.width();

                double in_u = (out_x-decalExtent.xMin())/decalExtent.width();

                if (in_u < 0.0 || in_u > 1.0)
                    continue;

                readOutput(existingValue, s, t);
                readInput(value, in_u, in_v);

                value.r() = value.r()*value.a() + (existingValue.r()*(1.0-value.a()));
                value.g() = value.g()*value.a() + (existingValue.g()*(1.0-value.a()));
                value.b() = value.b()*value.a() + (existingValue.b()*(1.0-value.a()));
                value.a() = osg::maximum(value.a(), existingValue.a());

                writeOutput(value, s, t);
            }
        }
    }

    return GeoImage(output.get(), outputExtent);
}

bool
DecalImageLayer::addDecal(const std::string& id, const GeoExtent& extent, const osg::Image* image)
{
    Threading::ScopedMutexLock lock(_mutex);

    DecalIndex::iterator i = _decalIndex.find(id);
    if (i != _decalIndex.end())
        return false;

    _decalList.push_back(Decal());
    Decal& decal = _decalList.back();
    decal._extent = extent;
    decal._image = image;

    _decalIndex[id] = --_decalList.end();

    // data changed so up the revsion.
    bumpRevision();
    return true;
}

void
DecalImageLayer::removeDecal(const std::string& id)
{
    Threading::ScopedMutexLock lock(_mutex);

    DecalIndex::iterator i = _decalIndex.find(id);
    if (i != _decalIndex.end())
    {
        _decalList.erase(i->second);
        _decalIndex.erase(i);

        // data changed so up the revsion.
        bumpRevision();
    }
}

const GeoExtent&
DecalImageLayer::getDecalExtent(const std::string& id) const
{
    Threading::ScopedMutexLock lock(_mutex);
    DecalIndex::const_iterator i = _decalIndex.find(id);
    if (i != _decalIndex.end())
    {
        return i->second->_extent;
    }
    return GeoExtent::INVALID;
}

void
DecalImageLayer::clearDecals()
{
    Threading::ScopedMutexLock lock(_mutex);
    _decalIndex.clear();
    _decalList.clear();
    bumpRevision();
}

//........................................................................

#undef  LC
#define LC "[DecalElevationLayer] "

REGISTER_OSGEARTH_LAYER(decalelevation, DecalElevationLayer);


Config
DecalElevationLayer::Options::getConfig() const
{
    Config conf = ElevationLayer::Options::getConfig();
    return conf;
}

void
DecalElevationLayer::Options::fromConfig(const Config& conf)
{
    //nop
}

//........................................................................

void
DecalElevationLayer::init()
{
    ElevationLayer::init();

    // Set the layer profile.
    setProfile(Profile::create("global-geodetic"));

    // This is an offset layer (the elevation values are offsets)
    setOffset(true);

    // Never cache decals
    layerHints().cachePolicy() = CachePolicy::NO_CACHE;
}

GeoHeightField
DecalElevationLayer::createHeightFieldImplementation(const TileKey& key, ProgressCallback* progress) const
{
    std::vector<Decal> decals;
    std::vector<GeoExtent> outputExtentsInDecalSRS;
    std::vector<GeoExtent> intersections;

    const GeoExtent& outputExtent = key.getExtent();

    // thread-safe collection of intersecting decals
    {
        Threading::ScopedMutexLock lock(_mutex);

        for(std::list<Decal>::const_iterator i = _decalList.begin();
            i != _decalList.end();
            ++i)
        {
            const Decal& decal = *i;
            GeoExtent outputExtentInDecalSRS = outputExtent.transform(decal._heightfield.getExtent().getSRS());
            GeoExtent intersectionExtent = decal._heightfield.getExtent().intersectionSameSRS(outputExtentInDecalSRS);
            if (intersectionExtent.isValid())
            {
                decals.push_back(decal);
                outputExtentsInDecalSRS.push_back(outputExtentInDecalSRS);
                intersections.push_back(intersectionExtent);
            }
        }
    }

    if (decals.empty())
        return GeoHeightField::INVALID;

    osg::ref_ptr<osg::HeightField> output = new osg::HeightField();
    output->allocate(getTileSize(), getTileSize());
    output->getFloatArray()->assign(output->getFloatArray()->size(), 0.0f);

    for(unsigned i=0; i<decals.size(); ++i)
    {
        const Decal& decal = decals[i];

        const GeoExtent& decalExtent = decal._heightfield.getExtent();
        const GeoExtent& outputExtentInDecalSRS = outputExtentsInDecalSRS[i];
        const GeoExtent& intersection = intersections[i];
        const osg::HeightField* decal_hf = decal._heightfield.getHeightField();

        double xInterval = outputExtentInDecalSRS.width() / (double)(output->getNumColumns()-1);
        double yInterval = outputExtentInDecalSRS.height() / (double)(output->getNumRows()-1);

        for(unsigned row=0; row<output->getNumRows(); ++row)
        {
            double y = outputExtentInDecalSRS.yMin() + yInterval*(double)row;
            double v = (y-outputExtentInDecalSRS.yMin())/outputExtentInDecalSRS.height();

            for(unsigned col=0; col<output->getNumColumns(); ++col)
            {
                double x = outputExtentInDecalSRS.xMin() + xInterval*(double)col;
                double u = (x-outputExtentInDecalSRS.xMin())/outputExtentInDecalSRS.width();

                if (intersection.contains(x, y))
                {
                    double uu = (x-decalExtent.xMin())/decalExtent.width();
                    double vv = (y-decalExtent.yMin())/decalExtent.height();

                    float h_prev = HeightFieldUtils::getHeightAtNormalizedLocation(output.get(), u, v);

                    float h = HeightFieldUtils::getHeightAtNormalizedLocation(decal_hf, uu, vv);

                    // "blend" heights together by adding them.
                    if (h != NO_DATA_VALUE)
                    {
                        float final_h = h_prev != NO_DATA_VALUE ? h+h_prev : h;
                        output->setHeight(col, row, final_h);
                    }
                }
            }
        }
    }

    return GeoHeightField(output.get(), outputExtent);
}

bool
DecalElevationLayer::addDecal(
    const std::string& id, 
    const GeoExtent& extent,
    const osg::Image* image, 
    float scale,
    GLenum channel)
{
    if (!extent.isValid() || !image)
        return false;

    Threading::ScopedMutexLock lock(_mutex);

    DecalIndex::iterator i = _decalIndex.find(id);
    if (i != _decalIndex.end())
        return false;

    osg::HeightField* hf = new osg::HeightField();
    hf->allocate(image->s(), image->t());

    ImageUtils::PixelReader read(image);

    unsigned c =
        channel == GL_RED   ? 0u :
        channel == GL_GREEN ? 1u :
        channel == GL_BLUE  ? 2u :
        3u;
    c = osg::minimum(c, osg::Image::computeNumComponents(image->getPixelFormat())-1u);

    // scale up the values so that [0...1/2] is below ground
    // and [1/2...1] is above ground.
    osg::Vec4 value;
    for(int t=0; t<read.t(); ++t)
    {
        for(int s=0; s<read.s(); ++s)
        {
            read(value, s, t);
<<<<<<< HEAD
            float h = value.r() * scale;
=======
            float h = scale * value[c];
>>>>>>> 4eb0901b
            hf->setHeight(s, t, h);
        }
    }

    _decalList.push_back(Decal());
    Decal& decal = _decalList.back();
    decal._heightfield = GeoHeightField(hf, extent);

    _decalIndex[id] = --_decalList.end();

    // data changed so up the revsion.
    bumpRevision();
    return true;
}

bool
DecalElevationLayer::addDecal(
    const std::string& id, 
    const GeoExtent& extent, 
    const osg::Image* image, 
    float minOffset, 
    float maxOffset,
    GLenum channel)
{
    if (!extent.isValid() || !image)
        return false;

    Threading::ScopedMutexLock lock(_mutex);

    DecalIndex::iterator i = _decalIndex.find(id);
    if (i != _decalIndex.end())
        return false;

    osg::HeightField* hf = new osg::HeightField();
    hf->allocate(image->s(), image->t());

    ImageUtils::PixelReader read(image);

    unsigned c =
        channel == GL_RED   ? 0u :
        channel == GL_GREEN ? 1u :
        channel == GL_BLUE  ? 2u :
        3u;
    c = osg::maximum(c, osg::Image::computeNumComponents(image->getPixelFormat())-1u);

    osg::Vec4 value;
    for(int t=0; t<read.t(); ++t)
    {
        for(int s=0; s<read.s(); ++s)
        {
            read(value, s, t);
            float h = minOffset + (maxOffset-minOffset)*value[c];
            hf->setHeight(s, t, h);
        }
    }

    _decalList.push_back(Decal());
    Decal& decal = _decalList.back();
    decal._heightfield = GeoHeightField(hf, extent);

    _decalIndex[id] = --_decalList.end();

    // data changed so up the revsion.
    bumpRevision();
    return true;
}

void
DecalElevationLayer::removeDecal(const std::string& id)
{
    Threading::ScopedMutexLock lock(_mutex);

    DecalIndex::iterator i = _decalIndex.find(id);
    if (i != _decalIndex.end())
    {
        _decalList.erase(i->second);
        _decalIndex.erase(i);

        // data changed so up the revsion.
        bumpRevision();
    }
}

const GeoExtent&
DecalElevationLayer::getDecalExtent(const std::string& id) const
{
    Threading::ScopedMutexLock lock(_mutex);
    DecalIndex::const_iterator i = _decalIndex.find(id);
    if (i != _decalIndex.end())
    {
        return i->second->_heightfield.getExtent();
    }
    return GeoExtent::INVALID;
}

void
DecalElevationLayer::clearDecals()
{
    Threading::ScopedMutexLock lock(_mutex);
    _decalIndex.clear();
    _decalList.clear();
    bumpRevision();
}

//........................................................................


REGISTER_OSGEARTH_LAYER(decallandcover, DecalLandCoverLayer);

Config
DecalLandCoverLayer::Options::getConfig() const
{
    Config conf = ImageLayer::Options::getConfig();
    return conf;
}

void
DecalLandCoverLayer::Options::fromConfig(const Config& conf)
{
    //nop
}

//........................................................................

void
DecalLandCoverLayer::init()
{
    LandCoverLayer::init();

    // Set the layer profile.
    setProfile(Profile::create("global-geodetic"));

    // Never cache decals
    layerHints().cachePolicy() = CachePolicy::NO_CACHE;
}

Status
DecalLandCoverLayer::openImplementation()
{
    // skip LandCoverLayer::openImplementation because we're replacing it
    Status parent = ImageLayer::openImplementation();
    if (parent.isError())
        return parent;

    const Profile* profile = getProfile();
    if (!profile)
    {
        profile = Profile::create("global-geodetic");
        setProfile(profile);
    }

    return Status::NoError;
}

GeoImage
DecalLandCoverLayer::createImageImplementation(const TileKey& key, ProgressCallback* progress) const
{
    std::vector<Decal> decals;
    std::vector<GeoExtent> outputExtentsInDecalSRS;
    std::vector<GeoExtent> intersections;

    const GeoExtent& outputExtent = key.getExtent();

    // thread-safe collection of intersecting decals
    {
        Threading::ScopedMutexLock lock(_mutex);

        for(std::list<Decal>::const_iterator i = _decalList.begin();
            i != _decalList.end();
            ++i)
        {
            const Decal& decal = *i;
            const GeoExtent& decalExtent = decal._extent;
            GeoExtent outputExtentInDecalSRS = outputExtent.transform(decalExtent.getSRS());
            GeoExtent intersectionExtent = decalExtent.intersectionSameSRS(outputExtentInDecalSRS);
            if (intersectionExtent.isValid())
            {
                decals.push_back(decal);
                outputExtentsInDecalSRS.push_back(outputExtentInDecalSRS);
                intersections.push_back(intersectionExtent);
            }
        }
    }

    if (decals.empty())
        return GeoImage::INVALID;

    osg::ref_ptr<osg::Image> output = LandCover::createImage(getTileSize());
    
    // initialize to nodata
    ImageUtils::PixelWriter writeOutput(output.get());
    writeOutput.assign(Color::all(NO_DATA_VALUE));

    ImageUtils::PixelReader readOutput(output.get());
    readOutput.setBilinear(false);

    osg::Vec4 value;

    for(unsigned i=0; i<decals.size(); ++i)
    {
        const Decal& decal = decals[i];
        const GeoExtent& decalExtent = decal._extent;
        ImageUtils::PixelReader readInput(decal._image.get());
        const GeoExtent& outputExtentInDecalSRS = outputExtentsInDecalSRS[i];
        const GeoExtent& intersection = intersections[i];

        for(unsigned t=0; t<(unsigned)output->t(); ++t)
        {
            double out_v = (double)t/(double)(output->t()-1);
            double out_y = outputExtentInDecalSRS.yMin() + (double)out_v * outputExtentInDecalSRS.height();

            double in_v = (out_y-decalExtent.yMin())/decalExtent.height();

            if (in_v < 0.0 || in_v > 1.0)
                continue;

            for(unsigned s=0; s<(unsigned)output->s(); ++s)
            { 
                double out_u = (double)s/(double)(output->s()-1);
                double out_x = outputExtentInDecalSRS.xMin() + (double)out_u * outputExtentInDecalSRS.width();

                double in_u = (out_x-decalExtent.xMin())/decalExtent.width();

                if (in_u < 0.0 || in_u > 1.0)
                    continue;

                readInput(value, in_u, in_v);

                if (value.r() != NO_DATA_VALUE)
                    writeOutput(value, s, t);
            }
        }
    }

    return GeoImage(output.get(), outputExtent);
}

bool
DecalLandCoverLayer::addDecal(const std::string& id, const GeoExtent& extent, const osg::Image* image)
{
    Threading::ScopedMutexLock lock(_mutex);

    DecalIndex::iterator i = _decalIndex.find(id);
    if (i != _decalIndex.end())
        return false;

    _decalList.push_back(Decal());
    Decal& decal = _decalList.back();
    decal._extent = extent;
    decal._image = image;

    _decalIndex[id] = --_decalList.end();

    // data changed so up the revsion.
    bumpRevision();
    return true;
}

void
DecalLandCoverLayer::removeDecal(const std::string& id)
{
    Threading::ScopedMutexLock lock(_mutex);

    DecalIndex::iterator i = _decalIndex.find(id);
    if (i != _decalIndex.end())
    {
        _decalList.erase(i->second);
        _decalIndex.erase(i);

        // data changed so up the revsion.
        bumpRevision();
    }
}

const GeoExtent&
DecalLandCoverLayer::getDecalExtent(const std::string& id) const
{
    Threading::ScopedMutexLock lock(_mutex);
    DecalIndex::const_iterator i = _decalIndex.find(id);
    if (i != _decalIndex.end())
    {
        return i->second->_extent;
    }
    return GeoExtent::INVALID;
}

void
DecalLandCoverLayer::clearDecals()
{
    Threading::ScopedMutexLock lock(_mutex);
    _decalIndex.clear();
    _decalList.clear();
    bumpRevision();
}<|MERGE_RESOLUTION|>--- conflicted
+++ resolved
@@ -360,11 +360,7 @@
         for(int s=0; s<read.s(); ++s)
         {
             read(value, s, t);
-<<<<<<< HEAD
-            float h = value.r() * scale;
-=======
             float h = scale * value[c];
->>>>>>> 4eb0901b
             hf->setHeight(s, t, h);
         }
     }
