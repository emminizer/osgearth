--- conflicted
+++ resolved
@@ -7,53 +7,30 @@
 
 <map name="Feature Geometry Demo" type="geocentric" version="2">
     
-<<<<<<< HEAD
-	<options>
-        <lighting>false</lighting>
-    </options> 
-    
-	<image name="world" driver="gdal">
-=======
 	<options lighting="false">
 	</options>
 	
     <image name="world" driver="gdal">
->>>>>>> 9efd5308
         <url>../data/world.tif</url>
     </image>
     
     <model name="states" driver="feature_geom">
 
         <!-- Configure the OGR feature driver to read the shapefile -->
-<<<<<<< HEAD
-        <features name="planet_osm_roads" driver="ogr">
-            <connection>PG:dbname='gis' host='localhost' port='5432' user='arents' tables=planet_osm_roads</connection>
-            <ogr_driver>PostgreSQL</ogr_driver>
-			<profile>spherical-mercator</profile>
-        </features>
-		        
-=======
         <features name="world" driver="ogr">
             <url>../data/usa.shp</url>
         </features>
 		
->>>>>>> 9efd5308
         <!-- Ensure a vertex at least every 5 degrees -->
         <max_granularity>5.0</max_granularity>
         
         <!-- Appearance details -->
         <styles>
             <style type="text/css">
-<<<<<<< HEAD
-                planet_osm_roads {
-                   stroke: #ffff00;
-                   altitude-offset: 1000;                   
-=======
                 states {
                    stroke:          #ffff00;
                    altitude-offset: 1000;      
 				   render-lighting: false;
->>>>>>> 9efd5308
                 }                    
             </style>
         </styles>
