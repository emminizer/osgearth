/* -*-c++-*- */
/* osgEarth - Dynamic map generation toolkit for OpenSceneGraph
 * Copyright 2008-2013 Pelican Mapping
 * http://osgearth.org
 *
 * osgEarth is free software; you can redistribute it and/or modify
 * it under the terms of the GNU Lesser General Public License as published by
 * the Free Software Foundation; either version 2 of the License, or
 * (at your option) any later version.
 *
 * This program is distributed in the hope that it will be useful,
 * but WITHOUT ANY WARRANTY; without even the implied warranty of
 * MERCHANTABILITY or FITNESS FOR A PARTICULAR PURPOSE.  See the
 * GNU Lesser General Public License for more details.
 *
 * You should have received a copy of the GNU Lesser General Public License
 * along with this program.  If not, see <http://www.gnu.org/licenses/>
 */
#include <osgEarthUtil/TMSPackager>
#include <osgEarthUtil/TMS>
#include <osgEarth/ImageUtils>
#include <osgEarth/ImageToHeightFieldConverter>
#include <osgEarth/TaskService>
#include <osgEarth/CacheEstimator>
#include <osgDB/FileUtils>
#include <osgDB/FileNameUtils>
#include <osgDB/WriteFile>


#define LC "[TMSPackager] "

using namespace osgEarth::Util;
using namespace osgEarth;

// A global mutex to make sure that we're not creating directories concurrently.
// If you don't do this you will get 
static OpenThreads::Mutex s_dirLock;


namespace
{
    struct CreateImageTileTask : public TaskRequest
    {
        CreateImageTileTask(TMSPackager* packager, ImageLayer* layer, const TileKey& key, const std::string& path, const std::string& extension, osgDB::Options* imageWriteOptions, bool keepEmpties, bool verbose)
        {
          _layer = layer;
          _key = key;
          _path = path;
          _extension = extension;
          _imageWriteOptions = imageWriteOptions;
          _keepEmptyImageTiles = keepEmpties;
          _verbose = verbose;
          _packager = packager;
        }

        virtual void operator()(ProgressCallback* progress )
        {
            bool tileOK = false;

            std::stringstream message;
            GeoImage image = _layer->createImage( _key );
            if ( image.valid() )
            {
                // check for empty:
                if ( !_keepEmptyImageTiles && ImageUtils::isEmptyImage(image.getImage()) )
                {                    
                    message << "Skipping empty tile " << _key.str();
                }
                else
                {
                    // convert to RGB if necessary
                    osg::ref_ptr<osg::Image> final = image.getImage();
                    if ( _extension == "jpg" && final->getPixelFormat() != GL_RGB )
                        final = ImageUtils::convertToRGB8( image.getImage() );

                    // dump it to disk
                    {
                        OpenThreads::ScopedLock< OpenThreads::Mutex > lk( s_dirLock );
                        osgDB::makeDirectoryForFile( _path );
                    }
                    tileOK = osgDB::writeImageFile( *final.get(), _path, _imageWriteOptions);

                    if ( !tileOK )
                    {
                        std::string errMsg = "Error writing image for tile " + _key.str();

                        OE_WARN << LC << errMsg << std::endl;

                        _packager->cancel(errMsg);
                    }

                    if ( _verbose )
                    {
                        if ( tileOK ) {
                            message << "Wrote tile " << _key.str() << " (" << _key.getExtent().toString() << ")";
                        }
                        else {
                            message << "Error writing image for tile " << _key.str();
                        }
                    }                   
                }
            }
            else
            {
                std::string errMsg = "Image creation failed for tile " + _key.str();

                OE_WARN << LC << errMsg << std::endl;

                _packager->cancel(errMsg);
            }

            _packager->incrementCompleted();
            if (_verbose)
            {
                _packager->reportProgress( message.str() );
            }
        }

    private:
        osg::ref_ptr<ImageLayer> _layer;
        TileKey _key;
        std::string _path;
        std::string _extension;
        osg::ref_ptr<osgDB::Options> _imageWriteOptions;
        bool _keepEmptyImageTiles;
        bool _verbose;
        TMSPackager* _packager;
    };


    struct CreateElevationTileTask : public TaskRequest
    {        
        CreateElevationTileTask(TMSPackager* packager, ElevationLayer* layer, const TileKey& key, const std::string& path, osgDB::Options* elevationWriteOptions, bool verbose)
        {
          _layer = layer;
          _key = key;
          _path = path;
          _elevationWriteOptions = elevationWriteOptions;
          _verbose = verbose;
          _packager = packager;
        }

        virtual void operator()(ProgressCallback* progress )
        {
            bool tileOK = false;


            std::stringstream message;

            GeoHeightField hf = _layer->createHeightField( _key );
            if ( hf.valid() )
            {
                // convert the HF to an image
                ImageToHeightFieldConverter conv;
                osg::ref_ptr<osg::Image> image = conv.convert( hf.getHeightField(), _packager->getElevationPixelDepth() );

                // dump it to disk
                // attempt to create the output folder:
                {
                    OpenThreads::ScopedLock< OpenThreads::Mutex > lk( s_dirLock );
                    osgDB::makeDirectoryForFile( _path );
                }
				tileOK = osgDB::writeImageFile(*image.get(), _path, _elevationWriteOptions);

                if ( _verbose )
                {
                    if ( tileOK ) {
                        message << "Wrote tile " << _key.str() << " (" << _key.getExtent().toString() << ")";
                    }
                    else
                    {
                        message << "Error write tile " << _key.str();
                    }
                }              
            }
            _packager->incrementCompleted();
            if (_verbose)
            {
                _packager->reportProgress( message.str() );
            }
        }        

    private:
        osg::ref_ptr<ElevationLayer> _layer;
        TileKey _key;
        std::string _path;
		osg::ref_ptr<osgDB::Options> _elevationWriteOptions;
		bool _verbose;
        TMSPackager* _packager;
    };    
}


TMSPackager::TMSPackager(const Profile* outProfile, osgDB::Options* writeOptions) :
_outProfile         ( outProfile ),
_maxLevel           ( 99 ),
_verbose            ( false ),
_overwrite          ( false ),
_keepEmptyImageTiles( false ),
_subdivideSingleColorImageTiles ( false ),
_elevationPixelDepth(32),
_abortOnError       ( true ),
_writeOptions  (writeOptions),
_numAdded           ( 0 ),
_total              ( 0 ),
_completed          ( 0 ),
_errorMessage       ("")
{
    // Pre-load some extensions since the getReaderWriterForExtension function isn't threadsafe and can cause tiles to not be written.
    osgDB::Registry::instance()->getReaderWriterForExtension("png");
    osgDB::Registry::instance()->getReaderWriterForExtension("jpg");
    osgDB::Registry::instance()->getReaderWriterForExtension("tiff");

    unsigned num = 2 * OpenThreads::GetNumberOfProcessors();
    _taskService = new osgEarth::TaskService("TMS Packager", num);
}


void
TMSPackager::addExtent( const GeoExtent& extent )
{
    _extents.push_back(extent);
}


bool
TMSPackager::shouldPackageKey( const TileKey& key ) const
{
    // if there are no extent filters, or we're at a sufficiently low level, 
    // always package the key.
    if ( _extents.size() == 0 || key.getLevelOfDetail() <= 1 )
        return true;

    // check for intersection with one of the filter extents.
    for( std::vector<GeoExtent>::const_iterator i = _extents.begin(); i != _extents.end(); ++i )
    {
        if ( i->intersects( key.getExtent() ) )
            return true;
    }

    return false;
}


void
TMSPackager::packageImageTile(ImageLayer*                  layer,
                              const TileKey&               key,
                              const std::string&           rootDir,
                              const std::string&           extension,
                              TaskService*                 service,
                              unsigned&                    out_maxLevel )
{
    unsigned minLevel = layer->getImageLayerOptions().minLevel().isSet() ?
        *layer->getImageLayerOptions().minLevel() : 0;
    
    int taskCount = 0;

    bool hasData = layer->getTileSource()->hasData( key );

    if ( shouldPackageKey(key) )
    {        
        bool tileOK = false;
        bool isSingleColor = false;
        if ( key.getLevelOfDetail() >= minLevel && hasData )
        {
            OE_DEBUG << "Packaging key " << key.str() << std::endl;
            unsigned w, h;
            key.getProfile()->getNumTiles( key.getLevelOfDetail(), w, h );

            std::string path = Stringify() 
                << rootDir 
                << "/" << key.getLevelOfDetail() 
                << "/" << key.getTileX() 
                << "/" << h - key.getTileY() - 1
                << "." << extension;

            tileOK = osgDB::fileExists(path) && !_overwrite;
            if ( !tileOK )
            {
                CreateImageTileTask *task = new CreateImageTileTask(this, layer, key, path, extension, _writeOptions, _keepEmptyImageTiles, _verbose);                                
                service->add( task );                
                _numAdded++;
                tileOK = true;
            }
            else
            {
                if ( _verbose )
                {
                    OE_NOTICE << LC << "Tile " << key.str() << " already exists" << std::endl;
                }
            }

            // increment the maximum detected tile level:
            if ( tileOK && key.getLevelOfDetail() > out_maxLevel )
            {
                out_maxLevel = key.getLevelOfDetail();
            }
        }

        // see if subdivision should continue.
        unsigned lod = key.getLevelOfDetail();
        const ImageLayerOptions& options = layer->getImageLayerOptions();

        unsigned layerMaxLevel = (options.maxLevel().isSet()? *options.maxLevel() : 99);
        unsigned maxLevel = std::min(_maxLevel, layerMaxLevel);
        bool subdivide =
            (options.minLevel().isSet() && lod < *options.minLevel()) ||
            (tileOK && lod < maxLevel);

        // subdivide if necessary:
        if ( (subdivide == true) && (isSingleColor == false) )
        {
            for( unsigned q=0; q<4; ++q )
            {                
                TileKey childKey = key.createChildKey(q);

                packageImageTile( layer, childKey, rootDir, extension, service, out_maxLevel );                
            }
        }
    }  
}


void
TMSPackager::packageElevationTile(ElevationLayer*               layer,
                                  const TileKey&                key,
                                  const std::string&            rootDir,
                                  const std::string&            extension,
                                  TaskService*                  service,
                                  unsigned&                     out_maxLevel)
{
    unsigned minLevel = layer->getElevationLayerOptions().minLevel().isSet() ?
        *layer->getElevationLayerOptions().minLevel() : 0;

    int taskCount = 0;

    bool hasData = layer->getTileSource()->hasData( key );

    if ( shouldPackageKey(key) )
    {
        bool tileOK = false;
        if ( key.getLevelOfDetail() >= minLevel && hasData )
        {
            unsigned w, h;
            key.getProfile()->getNumTiles( key.getLevelOfDetail(), w, h );

            std::string path = Stringify() 
                << rootDir 
                << "/" << key.getLevelOfDetail() 
                << "/" << key.getTileX() 
                << "/" << h - key.getTileY() - 1
                << "." << extension;

            tileOK = osgDB::fileExists(path) && !_overwrite;
            if ( !tileOK )
            {
				CreateElevationTileTask* task = new CreateElevationTileTask(this, layer, key, path, _writeOptions, _verbose);
                service->add( task );
                _numAdded++;
                tileOK = true;
            }
            else
            {
                if ( _verbose )
                {
                    OE_NOTICE << LC << "Tile " << key.str() << " already exists" << std::endl;
                }
            }

            // increment the maximum detected tile level:
            if ( tileOK && key.getLevelOfDetail() > out_maxLevel )
            {
                out_maxLevel = key.getLevelOfDetail();
            }
        }

        // see if subdivision should continue.
        unsigned lod = key.getLevelOfDetail();
        const ElevationLayerOptions& options = layer->getElevationLayerOptions();

        unsigned layerMaxLevel = (options.maxLevel().isSet()? *options.maxLevel() : 99);
        unsigned maxLevel = std::min(_maxLevel, layerMaxLevel);
        bool subdivide =
            (options.minLevel().isSet() && lod < *options.minLevel()) ||
            (tileOK && lod < maxLevel);

        // subdivide if necessary:
        if ( subdivide )
        {
            for( unsigned q=0; q<4; ++q )
            {
                TileKey childKey = key.createChildKey(q);                
                packageElevationTile( layer, childKey, rootDir, extension, service, out_maxLevel );
            }
        }
    }    
}


TMSPackager::Result
TMSPackager::package(ImageLayer*        layer,
                     const std::string& rootFolder,
                     osgEarth::ProgressCallback* progress,
                     const std::string& overrideExtension )
{
    if (progress && progress->isCanceled())
        return Result();

    resetStats();

    _progress = progress;
    osg::Timer* timer = osg::Timer::instance();
    osg::Timer_t start_t = timer->tick();

    if ( !layer || !_outProfile.valid() )
        return Result( "Illegal null layer or profile" );

    // attempt to create the output folder:
    {
        OpenThreads::ScopedLock< OpenThreads::Mutex > lk( s_dirLock );
        osgDB::makeDirectory( rootFolder );
    }
    if ( !osgDB::fileExists( rootFolder ) )
        return Result( "Unable to create output folder" );

    // collect the root tile keys in preparation for packaging:
    std::vector<TileKey> rootKeys;
    _outProfile->getRootKeys( rootKeys );

    if ( rootKeys.size() == 0 )
        return Result( "Unable to calculate root key set" );

    // fetch one tile to see what the image size should be
    
    GeoImage testImage;
    for( std::vector<TileKey>::iterator i = rootKeys.begin(); i != rootKeys.end() && !testImage.valid(); ++i )
    {
        testImage = layer->createImage( *i );
    }

    if ( !testImage.valid() )
        return Result( "Unable to get a test image!" );

    // try to determine the image extension:
    std::string extension = overrideExtension;

    if ( extension.empty() && testImage.valid() )
    {
        extension = toLower( osgDB::getFileExtension( testImage.getImage()->getFileName() ) );
        if ( extension.empty() )
        {
            if ( ImageUtils::hasAlphaChannel(testImage.getImage()) )
            {
                extension = "png";
            }
            else
            {
                extension = "jpg";
            }
        }
    }

    // compute a mime type
    std::string mimeType;
    if ( extension == "png" )
        mimeType = "image/png";
    else if ( extension == "jpg" || extension == "jpeg" )
        mimeType = "image/jpeg";
    else if ( extension == "tif" || extension == "tiff" )
        mimeType = "image/tiff";
    else {
        OE_WARN << LC << "Unable to determine mime-type for extension \"" << extension << "\"" << std::endl;
    }

    if ( _verbose )
    {
        OE_NOTICE << LC << "MIME-TYPE = " << mimeType << ", Extension = " << extension << std::endl;
    }

<<<<<<< HEAD
=======
    // Only keep 1000 jobs in the queue
    unsigned int maxSize = 1000;
    unsigned num = 2 * OpenThreads::GetNumberOfProcessors();
    osg::ref_ptr<osgEarth::TaskService> taskService = new osgEarth::TaskService("TMS Packager", num, maxSize);

>>>>>>> d4bc1d43
    //Estimate the number of tiles
    _total = 0;    
    CacheEstimator est;
    est.setMinLevel( 0 );
    est.setMaxLevel( _maxLevel );
    est.setProfile( _outProfile ); 
    for (unsigned int i = 0; i < _extents.size(); i++)
    {                
        est.addExtent( _extents[ i ] );
    } 
    _total = est.getNumTiles();
    
    // package the tile hierarchy
    unsigned maxLevel = 0;
    for( std::vector<TileKey>::const_iterator i = rootKeys.begin(); i != rootKeys.end(); ++i )
    {
        packageImageTile( layer, *i, rootFolder, extension, _taskService, maxLevel );
    }

    // Set the total to the actual # that was added
    _total = _numAdded;

    // Send a poison pill to kill all the threads
    _taskService->add( new PoisonPill() );

    _taskService->waitforThreadsToComplete();

    osg::Timer_t end_t = timer->tick();
    double elapsed = osg::Timer::instance()->delta_s( start_t, end_t );
    OE_DEBUG << LC << "Packaging image layer\"" << layer->getName() << "\" complete. Seconds elapsed: " << elapsed << std::endl;

    // create the tile map metadata:
    osg::ref_ptr<TMS::TileMap> tileMap = TMS::TileMap::create(
        "",
        _outProfile.get(),
        extension,
        testImage.getImage()->s(),
        testImage.getImage()->t() );

    tileMap->setTitle( layer->getName() );
    tileMap->setVersion( "1.0.0" );
    tileMap->getFormat().setMimeType( mimeType );
    tileMap->generateTileSets( std::min(23u, maxLevel+1) );

    // write out the tilemap catalog:
    std::string tileMapFilename = osgDB::concatPaths(rootFolder, "tms.xml");
    TMS::TileMapReaderWriter::write( tileMap.get(), tileMapFilename );
    reportProgress("Completed");

    return _errorMessage.empty() ? Result() : Result(_errorMessage);
}


TMSPackager::Result
TMSPackager::package(ElevationLayer*    layer,
                     const std::string& rootFolder,
                     osgEarth::ProgressCallback* progress )
{
    if (progress && progress->isCanceled())
        return Result();

    resetStats();

    osg::Timer* timer = osg::Timer::instance();
    osg::Timer_t start_t = timer->tick();

    if ( !layer || !_outProfile.valid() )
        return Result( "Illegal null layer or profile" );

    // attempt to create the output folder:
    // attempt to create the output folder:
    {
        OpenThreads::ScopedLock< OpenThreads::Mutex > lk( s_dirLock );
        osgDB::makeDirectory( rootFolder );
    }
    if ( !osgDB::fileExists( rootFolder ) )
        return Result( "Unable to create output folder" );

    // collect the root tile keys in preparation for packaging:
    std::vector<TileKey> rootKeys;
    _outProfile->getRootKeys( rootKeys );

    if ( rootKeys.size() == 0 )
        return Result( "Unable to calculate root key set" );

    std::string extension = "tif", mimeType = "image/tiff";
    if ( _verbose )
    {
        OE_NOTICE << LC << "MIME-TYPE = " << mimeType << ", Extension = " << extension << std::endl;
    }

    // fetch one tile to see what the tile size will be
    GeoHeightField testHF;
    for( std::vector<TileKey>::iterator i = rootKeys.begin(); i != rootKeys.end() && !testHF.valid(); ++i )
    {
        testHF = layer->createHeightField( *i );
    }
    if ( !testHF.valid() )
        return Result( "Unable to determine heightfield size" );

    //Estimate the number of tiles
    _total = 0;    
    CacheEstimator est;
    est.setMinLevel( 0 );
    est.setMaxLevel( _maxLevel );
    est.setProfile( _outProfile ); 
    for (unsigned int i = 0; i < _extents.size(); i++)
    {                
        est.addExtent( _extents[ i ] );
    } 
    _total = est.getNumTiles();

    // package the tile hierarchy
    unsigned maxLevel = 0;
    for( std::vector<TileKey>::const_iterator i = rootKeys.begin(); i != rootKeys.end(); ++i )
    {
        packageElevationTile( layer, *i, rootFolder, extension, _taskService, maxLevel );
    }

    // Set the total to the actual # that was added
    _total = _numAdded;

    // Send a poison pill to kill all the threads
    _taskService->add( new PoisonPill() );

    _taskService->waitforThreadsToComplete();

    reportProgress( "Completed"); 


    // create the tile map metadata:
    osg::ref_ptr<TMS::TileMap> tileMap = TMS::TileMap::create(
        "",
        _outProfile.get(),
        extension,
        testHF.getHeightField()->getNumColumns(),
        testHF.getHeightField()->getNumRows() );

    tileMap->setTitle( layer->getName() );
    tileMap->setVersion( "1.0.0" );
    tileMap->getFormat().setMimeType( mimeType );
    tileMap->generateTileSets( std::min(23u, maxLevel+1) );

    // write out the tilemap catalog:
    std::string tileMapFilename = osgDB::concatPaths(rootFolder, "tms.xml");
    TMS::TileMapReaderWriter::write( tileMap.get(), tileMapFilename );

    osg::Timer_t end_t = timer->tick();
    double elapsed = osg::Timer::instance()->delta_s( start_t, end_t );
    OE_DEBUG << LC << "Packaging elevation layer \"" << layer->getName() << "\" complete. Seconds elapsed: " << elapsed << std::endl;

    return _errorMessage.empty() ? Result() : Result(_errorMessage);
}

void TMSPackager::resetStats()
{
    _total = 0;
    _completed.exchange( 0 );
    _numAdded = 0;
}

void TMSPackager::incrementCompleted()
{    
    ++_completed;    
}

void TMSPackager::reportProgress( const std::string& message )
{
    if ( _progress.valid() )
    {     
        OpenThreads::ScopedLock< OpenThreads::Mutex > lock( _mutex );
        _progress->reportProgress(_completed, _total, message );

        if ( _progress->isCanceled() )
            cancel();
    }
}

void TMSPackager::cancel(const std::string& msg)
{
    _errorMessage = msg;
    _taskService->cancelAll();
}<|MERGE_RESOLUTION|>--- conflicted
+++ resolved
@@ -211,8 +211,10 @@
     osgDB::Registry::instance()->getReaderWriterForExtension("jpg");
     osgDB::Registry::instance()->getReaderWriterForExtension("tiff");
 
+    // Only keep 1000 jobs in the queue
+    unsigned int maxSize = 1000;
     unsigned num = 2 * OpenThreads::GetNumberOfProcessors();
-    _taskService = new osgEarth::TaskService("TMS Packager", num);
+    _taskService = new osgEarth::TaskService("TMS Packager", num, maxSize);
 }
 
 
@@ -477,14 +479,6 @@
         OE_NOTICE << LC << "MIME-TYPE = " << mimeType << ", Extension = " << extension << std::endl;
     }
 
-<<<<<<< HEAD
-=======
-    // Only keep 1000 jobs in the queue
-    unsigned int maxSize = 1000;
-    unsigned num = 2 * OpenThreads::GetNumberOfProcessors();
-    osg::ref_ptr<osgEarth::TaskService> taskService = new osgEarth::TaskService("TMS Packager", num, maxSize);
-
->>>>>>> d4bc1d43
     //Estimate the number of tiles
     _total = 0;    
     CacheEstimator est;
